// stb_perlin.h - v0.2 - perlin noise
// public domain single-file C implementation by Sean Barrett
//
// LICENSE
//
//   See end of file.
//
//
// to create the implementation,
//     #define STB_PERLIN_IMPLEMENTATION
// in *one* C/CPP file that includes this file.


// Documentation:
//
// float  stb_perlin_noise3(float x, float y, float z,
//                          int x_wrap=0, int y_wrap=0, int z_wrap=0)
//
// This function computes a random value at the coordinate (x,y,z).
// Adjacent random values are continuous but the noise fluctuates
// its randomness with period 1, i.e. takes on wholly unrelated values
// at integer points. Specifically, this implements Ken Perlin's
// revised noise function from 2002.
//
// The "wrap" parameters can be used to create wraparound noise that
// wraps at powers of two. The numbers MUST be powers of two. Specify
// 0 to mean "don't care". (The noise always wraps every 256 due
// details of the implementation, even if you ask for larger or no
// wrapping.)
//
// Fractal Noise:
//
// Three common fractal noise functions are included, which produce 
// a wide variety of nice effects depending on the parameters 
// provided. Note that each function will call stb_perlin_noise3 
// # octaves times, so this parameter will affect runtime.
//
// float stb_ridge_noise3(float x, float y, float z,
//		        		  float lacunarity, float gain, float offset, int octaves,
//					      int x_wrap, int y_wrap, int z_wrap);
//
// float stb_fbm_noise3(float x, float y, float z,
//          			float lacunarity, float gain,int octaves,
//					    int x_wrap, int y_wrap, int z_wrap);
//
// float stb_turbulence_noise3(float x, float y, float z,
//  	        			   float lacunarity, float gain,int octaves,
//							   int x_wrap, int y_wrap, int z_wrap);
 

#ifdef __cplusplus
extern "C" float stb_perlin_noise3(float x, float y, float z, int x_wrap=0, int y_wrap=0, int z_wrap=0);
extern "C" float stb_ridge_noise3(float x, float y, float z,float lacunarity, float gain, float offset, int octaves, int x_wrap=0, int y_wrap=0, int z_wrap=0);
extern "C" float stb_fbm_noise3(float x, float y, float z,float lacunarity, float gain, int octaves, int x_wrap=0, int y_wrap=0, int z_wrap=0);
extern "C" float stb_turbulence_noise3(float x, float y, float z,float lacunarity, float gain, int octaves, int x_wrap=0, int y_wrap=0, int z_wrap=0);
#else
extern float stb_perlin_noise3(float x, float y, float z,int x_wrap, int y_wrap, int z_wrap);
extern float stb_ridge_noise3(float x, float y, float z,float lacunarity, float gain, float offset, int octaves,int x_wrap, int y_wrap, int z_wrap);
extern float stb_fbm_noise3(float x, float y, float z,float lacunarity, float gain, int octaves,int x_wrap, int y_wrap, int z_wrap);
extern float stb_turbulence_noise3(float x, float y,float z,float lacunarity, float gain, int octaves,int x_wrap, int y_wrap, int z_wrap);
#endif

#ifdef STB_PERLIN_IMPLEMENTATION

// fast floor, leads to ~14% faster execution time.
// does not handle overflow (when float is too large to represent as an int)
static int stb__perlin_fastfloor(float a) {
	int ai = (int)a;
	return a<ai ? ai - 1 : ai;
}

// not same permutation table as Perlin's reference to avoid copyright issues;
// Perlin's table can be found at http://mrl.nyu.edu/~perlin/noise/
static unsigned char stb__perlin_randtab[512] =
{
   23, 125, 161, 52, 103, 117, 70, 37, 247, 101, 203, 169, 124, 126, 44, 123, 
   152, 238, 145, 45, 171, 114, 253, 10, 192, 136, 4, 157, 249, 30, 35, 72, 
   175, 63, 77, 90, 181, 16, 96, 111, 133, 104, 75, 162, 93, 56, 66, 240, 
   8, 50, 84, 229, 49, 210, 173, 239, 141, 1, 87, 18, 2, 198, 143, 57, 
   225, 160, 58, 217, 168, 206, 245, 204, 199, 6, 73, 60, 20, 230, 211, 233, 
   94, 200, 88, 9, 74, 155, 33, 15, 219, 130, 226, 202, 83, 236, 42, 172, 
   165, 218, 55, 222, 46, 107, 98, 154, 109, 67, 196, 178, 127, 158, 13, 243, 
   65, 79, 166, 248, 25, 224, 115, 80, 68, 51, 184, 128, 232, 208, 151, 122, 
   26, 212, 105, 43, 179, 213, 235, 148, 146, 89, 14, 195, 28, 78, 112, 76, 
   250, 47, 24, 251, 140, 108, 186, 190, 228, 170, 183, 139, 39, 188, 244, 246, 
   132, 48, 119, 144, 180, 138, 134, 193, 82, 182, 120, 121, 86, 220, 209, 3, 
   91, 241, 149, 85, 205, 150, 113, 216, 31, 100, 41, 164, 177, 214, 153, 231, 
   38, 71, 185, 174, 97, 201, 29, 95, 7, 92, 54, 254, 191, 118, 34, 221, 
   131, 11, 163, 99, 234, 81, 227, 147, 156, 176, 17, 142, 69, 12, 110, 62, 
   27, 255, 0, 194, 59, 116, 242, 252, 19, 21, 187, 53, 207, 129, 64, 135, 
   61, 40, 167, 237, 102, 223, 106, 159, 197, 189, 215, 137, 36, 32, 22, 5,  

   // and a second copy so we don't need an extra mask or static initializer
   23, 125, 161, 52, 103, 117, 70, 37, 247, 101, 203, 169, 124, 126, 44, 123, 
   152, 238, 145, 45, 171, 114, 253, 10, 192, 136, 4, 157, 249, 30, 35, 72, 
   175, 63, 77, 90, 181, 16, 96, 111, 133, 104, 75, 162, 93, 56, 66, 240, 
   8, 50, 84, 229, 49, 210, 173, 239, 141, 1, 87, 18, 2, 198, 143, 57, 
   225, 160, 58, 217, 168, 206, 245, 204, 199, 6, 73, 60, 20, 230, 211, 233, 
   94, 200, 88, 9, 74, 155, 33, 15, 219, 130, 226, 202, 83, 236, 42, 172, 
   165, 218, 55, 222, 46, 107, 98, 154, 109, 67, 196, 178, 127, 158, 13, 243, 
   65, 79, 166, 248, 25, 224, 115, 80, 68, 51, 184, 128, 232, 208, 151, 122, 
   26, 212, 105, 43, 179, 213, 235, 148, 146, 89, 14, 195, 28, 78, 112, 76, 
   250, 47, 24, 251, 140, 108, 186, 190, 228, 170, 183, 139, 39, 188, 244, 246, 
   132, 48, 119, 144, 180, 138, 134, 193, 82, 182, 120, 121, 86, 220, 209, 3, 
   91, 241, 149, 85, 205, 150, 113, 216, 31, 100, 41, 164, 177, 214, 153, 231, 
   38, 71, 185, 174, 97, 201, 29, 95, 7, 92, 54, 254, 191, 118, 34, 221, 
   131, 11, 163, 99, 234, 81, 227, 147, 156, 176, 17, 142, 69, 12, 110, 62, 
   27, 255, 0, 194, 59, 116, 242, 252, 19, 21, 187, 53, 207, 129, 64, 135, 
   61, 40, 167, 237, 102, 223, 106, 159, 197, 189, 215, 137, 36, 32, 22, 5,  
};

static float stb__perlin_lerp(float a, float b, float t)
{
   return a + (b-a) * t;
}

// different grad function from Perlin's, but easy to modify to match reference
static float stb__perlin_grad(int hash, float x, float y, float z)
{
   static float basis[12][4] =
   {
      {  1, 1, 0 },
      { -1, 1, 0 },
      {  1,-1, 0 },
      { -1,-1, 0 },
      {  1, 0, 1 },
      { -1, 0, 1 },
      {  1, 0,-1 },
      { -1, 0,-1 },
      {  0, 1, 1 },
      {  0,-1, 1 },
      {  0, 1,-1 },
      {  0,-1,-1 },
   };

   // perlin's gradient has 12 cases so some get used 1/16th of the time
   // and some 2/16ths. We reduce bias by changing those fractions
   // to 5/16ths and 6/16ths, and the same 4 cases get the extra weight.
   static unsigned char indices[64] =
   {
      0,1,2,3,4,5,6,7,8,9,10,11,
      0,9,1,11,
      0,1,2,3,4,5,6,7,8,9,10,11,
      0,1,2,3,4,5,6,7,8,9,10,11,
      0,1,2,3,4,5,6,7,8,9,10,11,
      0,1,2,3,4,5,6,7,8,9,10,11,
   };

   // if you use reference permutation table, change 63 below to 15 to match reference
   float *grad = basis[indices[hash & 63]];
   return grad[0]*x + grad[1]*y + grad[2]*z;
}

float stb_perlin_noise3(float x, float y, float z, int x_wrap, int y_wrap, int z_wrap)
{
   float u,v,w;
   float n000,n001,n010,n011,n100,n101,n110,n111;
   float n00,n01,n10,n11;
   float n0,n1;

   unsigned int x_mask = (x_wrap-1) & 255;
   unsigned int y_mask = (y_wrap-1) & 255;
   unsigned int z_mask = (z_wrap-1) & 255;
   int px = (int) stb__perlin_fastfloor(x);
   int py = (int) stb__perlin_fastfloor(y);
   int pz = (int) stb__perlin_fastfloor(z);
   int x0 = px & x_mask, x1 = (px+1) & x_mask;
   int y0 = py & y_mask, y1 = (py+1) & y_mask;
   int z0 = pz & z_mask, z1 = (pz+1) & z_mask;
   int r0,r1, r00,r01,r10,r11;

   #define stb__perlin_ease(a)   (((a*6-15)*a + 10) * a * a * a)

   x -= px; u = stb__perlin_ease(x);
   y -= py; v = stb__perlin_ease(y);
   z -= pz; w = stb__perlin_ease(z);

   r0 = stb__perlin_randtab[x0];
   r1 = stb__perlin_randtab[x1];

   r00 = stb__perlin_randtab[r0+y0];
   r01 = stb__perlin_randtab[r0+y1];
   r10 = stb__perlin_randtab[r1+y0];
   r11 = stb__perlin_randtab[r1+y1];

   n000 = stb__perlin_grad(stb__perlin_randtab[r00+z0], x  , y  , z   );
   n001 = stb__perlin_grad(stb__perlin_randtab[r00+z1], x  , y  , z-1 );
   n010 = stb__perlin_grad(stb__perlin_randtab[r01+z0], x  , y-1, z   );
   n011 = stb__perlin_grad(stb__perlin_randtab[r01+z1], x  , y-1, z-1 );
   n100 = stb__perlin_grad(stb__perlin_randtab[r10+z0], x-1, y  , z   );
   n101 = stb__perlin_grad(stb__perlin_randtab[r10+z1], x-1, y  , z-1 );
   n110 = stb__perlin_grad(stb__perlin_randtab[r11+z0], x-1, y-1, z   );
   n111 = stb__perlin_grad(stb__perlin_randtab[r11+z1], x-1, y-1, z-1 );

   n00 = stb__perlin_lerp(n000,n001,w);
   n01 = stb__perlin_lerp(n010,n011,w);
   n10 = stb__perlin_lerp(n100,n101,w);
   n11 = stb__perlin_lerp(n110,n111,w);

   n0 = stb__perlin_lerp(n00,n01,v);
   n1 = stb__perlin_lerp(n10,n11,v);

   return stb__perlin_lerp(n0,n1,u);
}
<<<<<<< HEAD
#endif  // STB_PERLIN_IMPLEMENTATION

/*
------------------------------------------------------------------------------
This software is available under 2 licenses -- choose whichever you prefer.
------------------------------------------------------------------------------
ALTERNATIVE A - MIT License
Copyright (c) 2017 Sean Barrett
Permission is hereby granted, free of charge, to any person obtaining a copy of 
this software and associated documentation files (the "Software"), to deal in 
the Software without restriction, including without limitation the rights to 
use, copy, modify, merge, publish, distribute, sublicense, and/or sell copies 
of the Software, and to permit persons to whom the Software is furnished to do 
so, subject to the following conditions:
The above copyright notice and this permission notice shall be included in all 
copies or substantial portions of the Software.
THE SOFTWARE IS PROVIDED "AS IS", WITHOUT WARRANTY OF ANY KIND, EXPRESS OR 
IMPLIED, INCLUDING BUT NOT LIMITED TO THE WARRANTIES OF MERCHANTABILITY, 
FITNESS FOR A PARTICULAR PURPOSE AND NONINFRINGEMENT. IN NO EVENT SHALL THE 
AUTHORS OR COPYRIGHT HOLDERS BE LIABLE FOR ANY CLAIM, DAMAGES OR OTHER 
LIABILITY, WHETHER IN AN ACTION OF CONTRACT, TORT OR OTHERWISE, ARISING FROM, 
OUT OF OR IN CONNECTION WITH THE SOFTWARE OR THE USE OR OTHER DEALINGS IN THE 
SOFTWARE.
------------------------------------------------------------------------------
ALTERNATIVE B - Public Domain (www.unlicense.org)
This is free and unencumbered software released into the public domain.
Anyone is free to copy, modify, publish, use, compile, sell, or distribute this 
software, either in source code form or as a compiled binary, for any purpose, 
commercial or non-commercial, and by any means.
In jurisdictions that recognize copyright laws, the author or authors of this 
software dedicate any and all copyright interest in the software to the public 
domain. We make this dedication for the benefit of the public at large and to 
the detriment of our heirs and successors. We intend this dedication to be an 
overt act of relinquishment in perpetuity of all present and future rights to 
this software under copyright law.
THE SOFTWARE IS PROVIDED "AS IS", WITHOUT WARRANTY OF ANY KIND, EXPRESS OR 
IMPLIED, INCLUDING BUT NOT LIMITED TO THE WARRANTIES OF MERCHANTABILITY, 
FITNESS FOR A PARTICULAR PURPOSE AND NONINFRINGEMENT. IN NO EVENT SHALL THE 
AUTHORS BE LIABLE FOR ANY CLAIM, DAMAGES OR OTHER LIABILITY, WHETHER IN AN 
ACTION OF CONTRACT, TORT OR OTHERWISE, ARISING FROM, OUT OF OR IN CONNECTION 
WITH THE SOFTWARE OR THE USE OR OTHER DEALINGS IN THE SOFTWARE.
------------------------------------------------------------------------------
*/
=======


float stb_ridge_noise3(float x, float y, float z,float lacunarity, float gain, float offset, int octaves,int x_wrap, int y_wrap, int z_wrap)
{
	float frequency = 1.0f;
	float prev = 1.0f;
	float amplitude = 0.5f;
	float sum = 0.0f;

	for (int i = 0; i < octaves; i++)
	{
		float r = (float)(stb_perlin_noise3(x*frequency,y*frequency,z*frequency,x_wrap,y_wrap,z_wrap));
		r = r<0 ? -r : r; //abs
		r = offset - r;
		r = r*r;
		sum += r*amplitude*prev;
		prev = r;
		frequency *= lacunarity;
		amplitude *= gain;
	}
	return sum;
}


float stb_fbm_noise3(float x, float y, float z,float lacunarity, float gain, int octaves,int x_wrap, int y_wrap, int z_wrap)
{
	float frequency = 1.0f;
	float amplitude = 1.0f;
	float sum = 0.0f;
	
	for (int i = 0; i < octaves; i++)
	{
		sum += stb_perlin_noise3(x*frequency,y*frequency,z*frequency,x_wrap,y_wrap,z_wrap)*amplitude;
		frequency *= lacunarity;
		amplitude *= gain;
	}
	return sum;
}

float stb_turbulence_noise3(float x, float y, float z, float lacunarity, float gain, int octaves,int x_wrap, int y_wrap, int z_wrap)
{
	float frequency = 1.0f;
	float amplitude = 1.0f;
	float sum = 0.0f;
	
	for (int i = 0; i < octaves; i++)
	{
		float r = stb_perlin_noise3(x*frequency,y*frequency,z*frequency,x_wrap,y_wrap,z_wrap)*amplitude;
		r = r<0 ? -r : r; //abs
		sum += r;
		frequency *= lacunarity;
		amplitude *= gain;
	}
	return sum;
}

#endif  // STB_PERLIN_IMPLEMENTATION
>>>>>>> 814ddcbd
<|MERGE_RESOLUTION|>--- conflicted
+++ resolved
@@ -202,7 +202,62 @@
 
    return stb__perlin_lerp(n0,n1,u);
 }
-<<<<<<< HEAD
+
+
+float stb_ridge_noise3(float x, float y, float z,float lacunarity, float gain, float offset, int octaves,int x_wrap, int y_wrap, int z_wrap)
+{
+	float frequency = 1.0f;
+	float prev = 1.0f;
+	float amplitude = 0.5f;
+	float sum = 0.0f;
+
+	for (int i = 0; i < octaves; i++)
+	{
+		float r = (float)(stb_perlin_noise3(x*frequency,y*frequency,z*frequency,x_wrap,y_wrap,z_wrap));
+		r = r<0 ? -r : r; //abs
+		r = offset - r;
+		r = r*r;
+		sum += r*amplitude*prev;
+		prev = r;
+		frequency *= lacunarity;
+		amplitude *= gain;
+	}
+	return sum;
+}
+
+
+float stb_fbm_noise3(float x, float y, float z,float lacunarity, float gain, int octaves,int x_wrap, int y_wrap, int z_wrap)
+{
+	float frequency = 1.0f;
+	float amplitude = 1.0f;
+	float sum = 0.0f;
+	
+	for (int i = 0; i < octaves; i++)
+	{
+		sum += stb_perlin_noise3(x*frequency,y*frequency,z*frequency,x_wrap,y_wrap,z_wrap)*amplitude;
+		frequency *= lacunarity;
+		amplitude *= gain;
+	}
+	return sum;
+}
+
+float stb_turbulence_noise3(float x, float y, float z, float lacunarity, float gain, int octaves,int x_wrap, int y_wrap, int z_wrap)
+{
+	float frequency = 1.0f;
+	float amplitude = 1.0f;
+	float sum = 0.0f;
+	
+	for (int i = 0; i < octaves; i++)
+	{
+		float r = stb_perlin_noise3(x*frequency,y*frequency,z*frequency,x_wrap,y_wrap,z_wrap)*amplitude;
+		r = r<0 ? -r : r; //abs
+		sum += r;
+		frequency *= lacunarity;
+		amplitude *= gain;
+	}
+	return sum;
+}
+
 #endif  // STB_PERLIN_IMPLEMENTATION
 
 /*
@@ -245,63 +300,4 @@
 ACTION OF CONTRACT, TORT OR OTHERWISE, ARISING FROM, OUT OF OR IN CONNECTION 
 WITH THE SOFTWARE OR THE USE OR OTHER DEALINGS IN THE SOFTWARE.
 ------------------------------------------------------------------------------
-*/
-=======
-
-
-float stb_ridge_noise3(float x, float y, float z,float lacunarity, float gain, float offset, int octaves,int x_wrap, int y_wrap, int z_wrap)
-{
-	float frequency = 1.0f;
-	float prev = 1.0f;
-	float amplitude = 0.5f;
-	float sum = 0.0f;
-
-	for (int i = 0; i < octaves; i++)
-	{
-		float r = (float)(stb_perlin_noise3(x*frequency,y*frequency,z*frequency,x_wrap,y_wrap,z_wrap));
-		r = r<0 ? -r : r; //abs
-		r = offset - r;
-		r = r*r;
-		sum += r*amplitude*prev;
-		prev = r;
-		frequency *= lacunarity;
-		amplitude *= gain;
-	}
-	return sum;
-}
-
-
-float stb_fbm_noise3(float x, float y, float z,float lacunarity, float gain, int octaves,int x_wrap, int y_wrap, int z_wrap)
-{
-	float frequency = 1.0f;
-	float amplitude = 1.0f;
-	float sum = 0.0f;
-	
-	for (int i = 0; i < octaves; i++)
-	{
-		sum += stb_perlin_noise3(x*frequency,y*frequency,z*frequency,x_wrap,y_wrap,z_wrap)*amplitude;
-		frequency *= lacunarity;
-		amplitude *= gain;
-	}
-	return sum;
-}
-
-float stb_turbulence_noise3(float x, float y, float z, float lacunarity, float gain, int octaves,int x_wrap, int y_wrap, int z_wrap)
-{
-	float frequency = 1.0f;
-	float amplitude = 1.0f;
-	float sum = 0.0f;
-	
-	for (int i = 0; i < octaves; i++)
-	{
-		float r = stb_perlin_noise3(x*frequency,y*frequency,z*frequency,x_wrap,y_wrap,z_wrap)*amplitude;
-		r = r<0 ? -r : r; //abs
-		sum += r;
-		frequency *= lacunarity;
-		amplitude *= gain;
-	}
-	return sum;
-}
-
-#endif  // STB_PERLIN_IMPLEMENTATION
->>>>>>> 814ddcbd
+*/