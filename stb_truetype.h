--- conflicted
+++ resolved
@@ -25,6 +25,7 @@
 //   Misc other:
 //       Ryan Gordon
 //       Simon Glass
+//       github:IntellectualKitty
 //
 //   Bug/warning reports/fixes:
 //       "Zer" on mollyrocket (with fix)
@@ -49,11 +50,10 @@
 //       Higor Euripedes
 //       Thomas Fields
 //       Derek Vinyard
-//       github:IntellectualKitty
 //
 // VERSION HISTORY
 //
-//   1.13 (2017-01-02) support OpenType fonts, certain Apple fonts,
+//   1.13 (2017-01-02) support OpenType fonts, certain Apple fonts, num-fonts-in-TTC function
 //   1.12 (2016-10-25) suppress warnings about casting away const with -Wcast-qual
 //   1.11 (2016-04-02) fix unused-variable warning
 //   1.10 (2016-04-02) user-defined fabs(); rare memory leak; remove duplicate typedef
@@ -633,20 +633,19 @@
 //
 //
 
-STBTT_DEF int stbtt_GetFontOffsetForIndex(const unsigned char *data, int index);
-// Each .ttf/.ttc file may have more than one font. Each font has a sequential
-// index number starting from 0. Call this function to get the font offset for
-// a given index; it returns -1 if the index is out of range. A regular .ttf
-// file will only define one font and it always be at offset 0, so it will
-// return '0' for index 0, and -1 for all other indices. You can just skip
-// this step if you know it's that kind of font.
-
 STBTT_DEF int stbtt_GetNumberOfFonts(const unsigned char *data);
 // This function will determine the number of fonts in a font file.  TrueType
 // collection (.ttc) files may contain multiple fonts, while TrueType font
 // (.ttf) files only contain one font. The number of fonts can be used for
 // indexing with the previous function where the index is between zero and one
 // less than the total fonts. If an error occurs, -1 is returned.
+
+STBTT_DEF int stbtt_GetFontOffsetForIndex(const unsigned char *data, int index);
+// Each .ttf/.ttc file may have more than one font. Each font has a sequential
+// index number starting from 0. Call this function to get the font offset for
+// a given index; it returns -1 if the index is out of range. A regular .ttf
+// file will only define one font and it always be at offset 0, so it will
+// return '0' for index 0, and -1 for all other indices.
 
 // The following structure is defined publically so you can declare one on
 // the stack or as a global or etc, but you should treat it as opaque.
@@ -1187,7 +1186,22 @@
    return -1;
 }
 
-<<<<<<< HEAD
+static int stbtt_GetNumberOfFonts_internal(unsigned char *font_collection)
+{
+   // if it's just a font, there's only one valid font
+   if (stbtt__isfont(font_collection))
+      return 1;
+
+   // check if it's a TTC
+   if (stbtt_tag(font_collection, "ttcf")) {
+      // version 1?
+      if (ttULONG(font_collection+4) == 0x00010000 || ttULONG(font_collection+4) == 0x00020000) {
+         return ttLONG(font_collection+8);
+      }
+   }
+   return 0;
+}
+
 static stbtt__buf stbtt__get_subrs(stbtt__buf cff, stbtt__buf fontdict)
 {
    stbtt_uint32 subrsoff = 0, private_loc[2] = { 0, 0 };
@@ -1199,22 +1213,6 @@
    if (!subrsoff) return stbtt__new_buf(NULL, 0);
    stbtt__buf_seek(&cff, private_loc[1]+subrsoff);
    return stbtt__cff_get_index(&cff);
-=======
-static int stbtt_GetNumberOfFonts_internal(unsigned char *font_collection)
-{
-   // if it's just a font, there's only one valid font
-   if (stbtt__isfont(font_collection))
-      return 1;
-
-   // check if it's a TTC
-   if (stbtt_tag(font_collection, "ttcf")) {
-      // version 1?
-      if (ttULONG(font_collection+4) == 0x00010000 || ttULONG(font_collection+4) == 0x00020000) {
-         return ttLONG(font_collection+8);
-      }
-   }
-   return -1;
->>>>>>> 99fd2362
 }
 
 static int stbtt_InitFont_internal(stbtt_fontinfo *info, unsigned char *data, int fontstart)
