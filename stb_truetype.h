--- conflicted
+++ resolved
@@ -560,8 +560,8 @@
 // ranges. This will usually create a better-packed bitmap than multiple
 // calls to stbtt_PackFontRange.
 
-extern int  stbtt_PackFontRangesGatherRects(stbtt_pack_context *spc, stbtt_fontinfo *info, stbtt_pack_range *ranges, int num_ranges, stbrp_rect *rects);
-extern int  stbtt_PackFontRangesRenderIntoRects(stbtt_pack_context *spc, stbtt_fontinfo *info, stbtt_pack_range *ranges, int num_ranges, stbrp_rect *rects);
+STBTT_DEF int  stbtt_PackFontRangesGatherRects(stbtt_pack_context *spc, stbtt_fontinfo *info, stbtt_pack_range *ranges, int num_ranges, stbrp_rect *rects);
+STBTT_DEF int  stbtt_PackFontRangesRenderIntoRects(stbtt_pack_context *spc, stbtt_fontinfo *info, stbtt_pack_range *ranges, int num_ranges, stbrp_rect *rects);
 // Those functions are called by stbtt_PackFontRanges(). If you want to
 // pack multiple fonts or custom data into a same texture, you may copy
 // the contents of stbtt_PackFontRanges() and create a custom version 
@@ -2331,12 +2331,8 @@
    return (float)-(oversample - 1) / (2.0f * (float)oversample);
 }
 
-<<<<<<< HEAD
 // rects array must be big enough to accommodate all characters in the given ranges
-int stbtt_PackFontRangesGatherRects(stbtt_pack_context *spc, stbtt_fontinfo *info, stbtt_pack_range *ranges, int num_ranges, stbrp_rect *rects)
-=======
-STBTT_DEF int stbtt_PackFontRanges(stbtt_pack_context *spc, unsigned char *fontdata, int font_index, stbtt_pack_range *ranges, int num_ranges)
->>>>>>> 947bdcd0
+STBTT_DEF int stbtt_PackFontRangesGatherRects(stbtt_pack_context *spc, stbtt_fontinfo *info, stbtt_pack_range *ranges, int num_ranges, stbrp_rect *rects)
 {
    int i,j,k;
 
@@ -2354,7 +2350,7 @@
                                          &x0,&y0,&x1,&y1);
          rects[k].w = (stbrp_coord) (x1-x0 + spc->padding + spc->h_oversample-1);
          rects[k].h = (stbrp_coord) (y1-y0 + spc->padding + spc->v_oversample-1);
-		 ++k;
+         ++k;
       }
    }
 
@@ -2362,7 +2358,7 @@
 }
 
 // rects array must be big enough to accommodate all characters in the given ranges
-int stbtt_PackFontRangesRenderIntoRects(stbtt_pack_context *spc, stbtt_fontinfo *info, stbtt_pack_range *ranges, int num_ranges, stbrp_rect *rects)
+STBTT_DEF int stbtt_PackFontRangesRenderIntoRects(stbtt_pack_context *spc, stbtt_fontinfo *info, stbtt_pack_range *ranges, int num_ranges, stbrp_rect *rects)
 {
    float recip_h = 1.0f / spc->h_oversample;
    float recip_v = 1.0f / spc->v_oversample;
@@ -2429,12 +2425,10 @@
       }
    }
 
-   STBTT_free(rects, spc->user_allocator_context);
    return return_value;
 }
 
-<<<<<<< HEAD
-int stbtt_PackFontRanges(stbtt_pack_context *spc, unsigned char *fontdata, int font_index, stbtt_pack_range *ranges, int num_ranges)
+STBTT_DEF int stbtt_PackFontRanges(stbtt_pack_context *spc, unsigned char *fontdata, int font_index, stbtt_pack_range *ranges, int num_ranges)
 {
    stbtt_fontinfo info;
    int i,j,n, return_value = 1;
@@ -2465,13 +2459,11 @@
   
    return_value = stbtt_PackFontRangesRenderIntoRects(spc, &info, ranges, num_ranges, rects);
 
+   STBTT_free(rects, spc->user_allocator_context);
    return return_value;
 }
 
-int stbtt_PackFontRange(stbtt_pack_context *spc, unsigned char *fontdata, int font_index, float font_size,
-=======
 STBTT_DEF int stbtt_PackFontRange(stbtt_pack_context *spc, unsigned char *fontdata, int font_index, float font_size,
->>>>>>> 947bdcd0
             int first_unicode_char_in_range, int num_chars_in_range, stbtt_packedchar *chardata_for_range)
 {
    stbtt_pack_range range;
