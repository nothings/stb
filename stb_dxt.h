--- conflicted
+++ resolved
@@ -19,15 +19,9 @@
 //   v1.01  - (stb) fix bug converting to RGB that messed up quality, thanks ryg & cbloom
 //   v1.00  - (stb) first release
 //
-<<<<<<< HEAD
 // contributors: 
 //   Kevin Schmidt 
 // 
-=======
-// contributors:
-//   Kevin Schmidt
-//
->>>>>>> 99df133a
 // LICENSE
 //
 //   See end of file for license information.
