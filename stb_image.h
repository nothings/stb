--- conflicted
+++ resolved
@@ -631,20 +631,12 @@
 #define STBI_FREE(p)       free(p)
 #endif
 
-<<<<<<< HEAD
-#if defined(__x86_64__) || defined(_M_X64) || defined(__i386) || defined(_M_IX86)
-#define STBI__X86
-#endif
-
-#if defined(__GNUC__) && defined(STBI__X86) && !defined(__SSE2__) && !defined(STBI_NO_SIMD)
-=======
 // x86/x64 detection
 #if defined(__x86_64__) || defined(_M_X64) || defined(__i386) || defined(_M_IX86)
 #define STBI_X86_TARGET
 #endif
 
 #if defined(__GNUC__) && defined(STBI_X86_TARGET) && !defined(__SSE2__) && !defined(STBI_NO_SIMD)
->>>>>>> 4b0c6f66
 // gcc doesn't support sse2 intrinsics unless you compile with -msse2,
 // (but compiling with -msse2 allows the compiler to use SSE2 everywhere;
 // this is just broken and gcc are jerks for not fixing it properly
@@ -652,9 +644,6 @@
 #define STBI_NO_SIMD
 #endif
 
-<<<<<<< HEAD
-#if !defined(STBI_NO_SIMD) && defined(STBI__X86)
-=======
 #if defined(__MINGW32__) && defined(STBI_X86_TARGET) && !defined(STBI_MINGW_ENABLE_SSE2) && !defined(STBI_NO_SIMD)
 // 32-bit MinGW wants ESP to be 16-byte aligned, but this is not in the
 // Windows ABI and VC++ as well as Windows DLLs don't maintain that invariant.
@@ -669,7 +658,6 @@
 #endif
 
 #if !defined(STBI_NO_SIMD) && defined(STBI_X86_TARGET)
->>>>>>> 4b0c6f66
 #define STBI_SSE2
 #include <emmintrin.h>
 
