/* stb_image - v2.23 - public domain image loader - http://nothings.org/stb
                                  no warranty implied; use at your own risk

   Do this:
      #define STB_IMAGE_IMPLEMENTATION
   before you include this file in *one* C or C++ file to create the implementation.

   // i.e. it should look like this:
   #include ...
   #include ...
   #include ...
   #define STB_IMAGE_IMPLEMENTATION
   #include "stb_image.h"

   You can #define STBI_ASSERT(x) before the #include to avoid using assert.h.
   And #define STBI_MALLOC, STBI_REALLOC, and STBI_FREE to avoid using malloc,realloc,free


   QUICK NOTES:
      Primarily of interest to game developers and other people who can
          avoid problematic images and only need the trivial interface

      JPEG baseline & progressive (12 bpc/arithmetic not supported, same as stock IJG lib)
      PNG 1/2/4/8/16-bit-per-channel

      TGA (not sure what subset, if a subset)
      BMP non-1bpp, non-RLE
      PSD (composited view only, no extra channels, 8/16 bit-per-channel)

      GIF (*comp always reports as 4-channel)
      HDR (radiance rgbE format)
      PIC (Softimage PIC)
      PNM (PPM and PGM binary only)

      Animated GIF still needs a proper API, but here's one way to do it:
          http://gist.github.com/urraka/685d9a6340b26b830d49

      - decode from memory or through FILE (define STBI_NO_STDIO to remove code)
      - decode from arbitrary I/O callbacks
      - SIMD acceleration on x86/x64 (SSE2) and ARM (NEON)

   Full documentation under "DOCUMENTATION" below.


LICENSE

  See end of file for license information.

RECENT REVISION HISTORY:

      2.23  (2019-08-11) fix clang static analysis warning
      2.22  (2019-03-04) gif fixes, fix warnings
      2.21  (2019-02-25) fix typo in comment
      2.20  (2019-02-07) support utf8 filenames in Windows; fix warnings and platform ifdefs 
      2.19  (2018-02-11) fix warning
      2.18  (2018-01-30) fix warnings
      2.17  (2018-01-29) bugfix, 1-bit BMP, 16-bitness query, fix warnings
      2.16  (2017-07-23) all functions have 16-bit variants; optimizations; bugfixes
      2.15  (2017-03-18) fix png-1,2,4; all Imagenet JPGs; no runtime SSE detection on GCC
      2.14  (2017-03-03) remove deprecated STBI_JPEG_OLD; fixes for Imagenet JPGs
      2.13  (2016-12-04) experimental 16-bit API, only for PNG so far; fixes
      2.12  (2016-04-02) fix typo in 2.11 PSD fix that caused crashes
      2.11  (2016-04-02) 16-bit PNGS; enable SSE2 in non-gcc x64
                         RGB-format JPEG; remove white matting in PSD;
                         allocate large structures on the stack;
                         correct channel count for PNG & BMP
      2.10  (2016-01-22) avoid warning introduced in 2.09
      2.09  (2016-01-16) 16-bit TGA; comments in PNM files; STBI_REALLOC_SIZED

   See end of file for full revision history.


 ============================    Contributors    =========================

 Image formats                          Extensions, features
    Sean Barrett (jpeg, png, bmp)          Jetro Lauha (stbi_info)
    Nicolas Schulz (hdr, psd)              Martin "SpartanJ" Golini (stbi_info)
    Jonathan Dummer (tga)                  James "moose2000" Brown (iPhone PNG)
    Jean-Marc Lienher (gif)                Ben "Disch" Wenger (io callbacks)
    Tom Seddon (pic)                       Omar Cornut (1/2/4-bit PNG)
    Thatcher Ulrich (psd)                  Nicolas Guillemot (vertical flip)
    Ken Miller (pgm, ppm)                  Richard Mitton (16-bit PSD)
    github:urraka (animated gif)           Junggon Kim (PNM comments)
    Christopher Forseth (animated gif)     Daniel Gibson (16-bit TGA)
                                           socks-the-fox (16-bit PNG)
                                           Jeremy Sawicki (handle all ImageNet JPGs)
 Optimizations & bugfixes                  Mikhail Morozov (1-bit BMP)
    Fabian "ryg" Giesen                    Anael Seghezzi (is-16-bit query)
    Arseny Kapoulkine
    John-Mark Allen
    Carmelo J Fdez-Aguera

 Bug & warning fixes
    Marc LeBlanc            David Woo          Guillaume George   Martins Mozeiko        Alexander Veselov
    Christpher Lloyd        Jerry Jansson      Joseph Thomson     Phil Jordan
    Dave Moore              Roy Eltham         Hayaki Saito       Nathan Reed
    Won Chun                Luke Graham        Johan Duparc       Nick Verigakis
    the Horde3D community   Thomas Ruf         Ronny Chevalier    github:rlyeh
    Janez Zemva             John Bartholomew   Michal Cichon      github:romigrou
    Jonathan Blow           Ken Hamada         Tero Hanninen      github:svdijk
    Laurent Gomila          Cort Stratton      Sergio Gonzalez    github:snagar
    Aruelien Pocheville     Thibault Reuille   Cass Everitt       github:Zelex
    Ryamond Barbiero        Paul Du Bois       Engin Manap        github:grim210
    Aldo Culquicondor       Philipp Wiesemann  Dale Weiler        github:sammyhw
    Oriol Ferrer Mesia      Josh Tobin         Matthew Gregan     github:phprus
    Julian Raschke          Gregory Mullen     Baldur Karlsson    github:poppolopoppo
    Christian Floisand      Kevin Schmidt      JR Smith           github:darealshinji
<<<<<<< HEAD
    Blazej Dariusz Roszkowski                                     github:Michaelangel007
    Matvey Cherevko
=======
    Brad Weinberger         Blazej Dariusz Roszkowski             github:Michaelangel007
>>>>>>> e2b8524a
*/

#ifndef STBI_INCLUDE_STB_IMAGE_H
#define STBI_INCLUDE_STB_IMAGE_H

// DOCUMENTATION
//
// Limitations:
//    - no 12-bit-per-channel JPEG
//    - no JPEGs with arithmetic coding
//    - GIF always returns *comp=4
//
// Basic usage (see HDR discussion below for HDR usage):
//    int x,y,n;
//    unsigned char *data = stbi_load(filename, &x, &y, &n, 0);
//    // ... process data if not NULL ...
//    // ... x = width, y = height, n = # 8-bit components per pixel ...
//    // ... replace '0' with '1'..'4' to force that many components per pixel
//    // ... but 'n' will always be the number that it would have been if you said 0
//    stbi_image_free(data)
//
// Standard parameters:
//    int *x                 -- outputs image width in pixels
//    int *y                 -- outputs image height in pixels
//    int *channels_in_file  -- outputs # of image components in image file
//    int desired_channels   -- if non-zero, # of image components requested in result
//
// The return value from an image loader is an 'unsigned char *' which points
// to the pixel data, or NULL on an allocation failure or if the image is
// corrupt or invalid. The pixel data consists of *y scanlines of *x pixels,
// with each pixel consisting of N interleaved 8-bit components; the first
// pixel pointed to is top-left-most in the image. There is no padding between
// image scanlines or between pixels, regardless of format. The number of
// components N is 'desired_channels' if desired_channels is non-zero, or
// *channels_in_file otherwise. If desired_channels is non-zero,
// *channels_in_file has the number of components that _would_ have been
// output otherwise. E.g. if you set desired_channels to 4, you will always
// get RGBA output, but you can check *channels_in_file to see if it's trivially
// opaque because e.g. there were only 3 channels in the source image.
//
// An output image with N components has the following components interleaved
// in this order in each pixel:
//
//     N=#comp     components
//       1           grey
//       2           grey, alpha
//       3           red, green, blue
//       4           red, green, blue, alpha
//
// If image loading fails for any reason, the return value will be NULL,
// and *x, *y, *channels_in_file will be unchanged. The function
// stbi_failure_reason() can be queried for an extremely brief, end-user
// unfriendly explanation of why the load failed. Define STBI_NO_FAILURE_STRINGS
// to avoid compiling these strings at all, and STBI_FAILURE_USERMSG to get slightly
// more user-friendly ones.
//
// Paletted PNG, BMP, GIF, and PIC images are automatically depalettized.
//
// ===========================================================================
//
// UNICODE:
//
//   If compiling for Windows and you wish to use Unicode filenames, compile
//   with
//       #define STBI_WINDOWS_UTF8
//   and pass utf8-encoded filenames. Call stbi_convert_wchar_to_utf8 to convert
//   Windows wchar_t filenames to utf8.
//
// ===========================================================================
//
// Philosophy
//
// stb libraries are designed with the following priorities:
//
//    1. easy to use
//    2. easy to maintain
//    3. good performance
//
// Sometimes I let "good performance" creep up in priority over "easy to maintain",
// and for best performance I may provide less-easy-to-use APIs that give higher
// performance, in addition to the easy-to-use ones. Nevertheless, it's important
// to keep in mind that from the standpoint of you, a client of this library,
// all you care about is #1 and #3, and stb libraries DO NOT emphasize #3 above all.
//
// Some secondary priorities arise directly from the first two, some of which
// provide more explicit reasons why performance can't be emphasized.
//
//    - Portable ("ease of use")
//    - Small source code footprint ("easy to maintain")
//    - No dependencies ("ease of use")
//
// ===========================================================================
//
// I/O callbacks
//
// I/O callbacks allow you to read from arbitrary sources, like packaged
// files or some other source. Data read from callbacks are processed
// through a small internal buffer (currently 128 bytes) to try to reduce
// overhead.
//
// The three functions you must define are "read" (reads some bytes of data),
// "skip" (skips some bytes of data), "eof" (reports if the stream is at the end).
//
// ===========================================================================
//
// SIMD support
//
// The JPEG decoder will try to automatically use SIMD kernels on x86 when
// supported by the compiler. For ARM Neon support, you must explicitly
// request it.
//
// (The old do-it-yourself SIMD API is no longer supported in the current
// code.)
//
// On x86, SSE2 will automatically be used when available based on a run-time
// test; if not, the generic C versions are used as a fall-back. On ARM targets,
// the typical path is to have separate builds for NEON and non-NEON devices
// (at least this is true for iOS and Android). Therefore, the NEON support is
// toggled by a build flag: define STBI_NEON to get NEON loops.
//
// If for some reason you do not want to use any of SIMD code, or if
// you have issues compiling it, you can disable it entirely by
// defining STBI_NO_SIMD.
//
// ===========================================================================
//
// HDR image support   (disable by defining STBI_NO_HDR)
//
// stb_image supports loading HDR images in general, and currently the Radiance
// .HDR file format specifically. You can still load any file through the existing
// interface; if you attempt to load an HDR file, it will be automatically remapped
// to LDR, assuming gamma 2.2 and an arbitrary scale factor defaulting to 1;
// both of these constants can be reconfigured through this interface:
//
//     stbi_hdr_to_ldr_gamma(2.2f);
//     stbi_hdr_to_ldr_scale(1.0f);
//
// (note, do not use _inverse_ constants; stbi_image will invert them
// appropriately).
//
// Additionally, there is a new, parallel interface for loading files as
// (linear) floats to preserve the full dynamic range:
//
//    float *data = stbi_loadf(filename, &x, &y, &n, 0);
//
// If you load LDR images through this interface, those images will
// be promoted to floating point values, run through the inverse of
// constants corresponding to the above:
//
//     stbi_ldr_to_hdr_scale(1.0f);
//     stbi_ldr_to_hdr_gamma(2.2f);
//
// Finally, given a filename (or an open file or memory block--see header
// file for details) containing image data, you can query for the "most
// appropriate" interface to use (that is, whether the image is HDR or
// not), using:
//
//     stbi_is_hdr(char *filename);
//
// ===========================================================================
//
// iPhone PNG support:
//
// By default we convert iphone-formatted PNGs back to RGB, even though
// they are internally encoded differently. You can disable this conversion
// by calling stbi_convert_iphone_png_to_rgb(0), in which case
// you will always just get the native iphone "format" through (which
// is BGR stored in RGB).
//
// Call stbi_set_unpremultiply_on_load(1) as well to force a divide per
// pixel to remove any premultiplied alpha *only* if the image file explicitly
// says there's premultiplied data (currently only happens in iPhone images,
// and only if iPhone convert-to-rgb processing is on).
//
// ===========================================================================
//
// ADDITIONAL CONFIGURATION
//
//  - You can suppress implementation of any of the decoders to reduce
//    your code footprint by #defining one or more of the following
//    symbols before creating the implementation.
//
//        STBI_NO_JPEG
//        STBI_NO_PNG
//        STBI_NO_BMP
//        STBI_NO_PSD
//        STBI_NO_TGA
//        STBI_NO_GIF
//        STBI_NO_HDR
//        STBI_NO_PIC
//        STBI_NO_PNM   (.ppm and .pgm)
//
//  - You can request *only* certain decoders and suppress all other ones
//    (this will be more forward-compatible, as addition of new decoders
//    doesn't require you to disable them explicitly):
//
//        STBI_ONLY_JPEG
//        STBI_ONLY_PNG
//        STBI_ONLY_BMP
//        STBI_ONLY_PSD
//        STBI_ONLY_TGA
//        STBI_ONLY_GIF
//        STBI_ONLY_HDR
//        STBI_ONLY_PIC
//        STBI_ONLY_PNM   (.ppm and .pgm)
//
//   - If you use STBI_NO_PNG (or _ONLY_ without PNG), and you still
//     want the zlib decoder to be available, #define STBI_SUPPORT_ZLIB
//


#ifndef STBI_NO_STDIO
#include <stdio.h>
#endif // STBI_NO_STDIO

#define STBI_VERSION 1

enum
{
   STBI_default = 0, // only used for desired_channels

   STBI_grey       = 1,
   STBI_grey_alpha = 2,
   STBI_rgb        = 3,
   STBI_rgb_alpha  = 4
};

#include <stdlib.h>
typedef unsigned char stbi_uc;
typedef unsigned short stbi_us;

#ifdef __cplusplus
extern "C" {
#endif

#ifndef STBIDEF
#ifdef STB_IMAGE_STATIC
#define STBIDEF static
#else
#define STBIDEF extern
#endif
#endif

//////////////////////////////////////////////////////////////////////////////
//
// PRIMARY API - works on images of any type
//

//
// load image by filename, open file, or memory buffer
//

typedef struct
{
   int      (*read)  (void *user,char *data,int size);   // fill 'data' with 'size' bytes.  return number of bytes actually read
   void     (*skip)  (void *user,int n);                 // skip the next 'n' bytes, or 'unget' the last -n bytes if negative
   int      (*eof)   (void *user);                       // returns nonzero if we are at end of file/data
} stbi_io_callbacks;

////////////////////////////////////
//
// 8-bits-per-channel interface
//

STBIDEF stbi_uc *stbi_load_from_memory   (stbi_uc           const *buffer, int len   , int *x, int *y, int *channels_in_file, int desired_channels);
STBIDEF stbi_uc *stbi_load_from_callbacks(stbi_io_callbacks const *clbk  , void *user, int *x, int *y, int *channels_in_file, int desired_channels);

#ifndef STBI_NO_STDIO
STBIDEF stbi_uc *stbi_load            (char const *filename, int *x, int *y, int *channels_in_file, int desired_channels);
STBIDEF stbi_uc *stbi_load_from_file  (FILE *f, int *x, int *y, int *channels_in_file, int desired_channels);
// for stbi_load_from_file, file pointer is left pointing immediately after image
#endif

#ifndef STBI_NO_GIF
STBIDEF stbi_uc *stbi_load_gif_from_memory(stbi_uc const *buffer, int len, int **delays, int *x, int *y, int *z, int *comp, int req_comp);
#endif

#ifdef STBI_WINDOWS_UTF8
STBIDEF int stbi_convert_wchar_to_utf8(char *buffer, size_t bufferlen, const wchar_t* input);
#endif

////////////////////////////////////
//
// 16-bits-per-channel interface
//

STBIDEF stbi_us *stbi_load_16_from_memory   (stbi_uc const *buffer, int len, int *x, int *y, int *channels_in_file, int desired_channels);
STBIDEF stbi_us *stbi_load_16_from_callbacks(stbi_io_callbacks const *clbk, void *user, int *x, int *y, int *channels_in_file, int desired_channels);

#ifndef STBI_NO_STDIO
STBIDEF stbi_us *stbi_load_16          (char const *filename, int *x, int *y, int *channels_in_file, int desired_channels);
STBIDEF stbi_us *stbi_load_from_file_16(FILE *f, int *x, int *y, int *channels_in_file, int desired_channels);
#endif

////////////////////////////////////
//
// float-per-channel interface
//
#ifndef STBI_NO_LINEAR
   STBIDEF float *stbi_loadf_from_memory     (stbi_uc const *buffer, int len, int *x, int *y, int *channels_in_file, int desired_channels);
   STBIDEF float *stbi_loadf_from_callbacks  (stbi_io_callbacks const *clbk, void *user, int *x, int *y,  int *channels_in_file, int desired_channels);

   #ifndef STBI_NO_STDIO
   STBIDEF float *stbi_loadf            (char const *filename, int *x, int *y, int *channels_in_file, int desired_channels);
   STBIDEF float *stbi_loadf_from_file  (FILE *f, int *x, int *y, int *channels_in_file, int desired_channels);
   #endif
#endif

#ifndef STBI_NO_HDR
   STBIDEF void   stbi_hdr_to_ldr_gamma(float gamma);
   STBIDEF void   stbi_hdr_to_ldr_scale(float scale);
#endif // STBI_NO_HDR

#ifndef STBI_NO_LINEAR
   STBIDEF void   stbi_ldr_to_hdr_gamma(float gamma);
   STBIDEF void   stbi_ldr_to_hdr_scale(float scale);
#endif // STBI_NO_LINEAR

// stbi_is_hdr is always defined, but always returns false if STBI_NO_HDR
STBIDEF int    stbi_is_hdr_from_callbacks(stbi_io_callbacks const *clbk, void *user);
STBIDEF int    stbi_is_hdr_from_memory(stbi_uc const *buffer, int len);
#ifndef STBI_NO_STDIO
STBIDEF int      stbi_is_hdr          (char const *filename);
STBIDEF int      stbi_is_hdr_from_file(FILE *f);
#endif // STBI_NO_STDIO


// get a VERY brief reason for failure
// NOT THREADSAFE
STBIDEF const char *stbi_failure_reason  (void);

// free the loaded image -- this is just free()
STBIDEF void     stbi_image_free      (void *retval_from_stbi_load);

// get image dimensions & components without fully decoding
STBIDEF int      stbi_info_from_memory(stbi_uc const *buffer, int len, int *x, int *y, int *comp);
STBIDEF int      stbi_info_from_callbacks(stbi_io_callbacks const *clbk, void *user, int *x, int *y, int *comp);
STBIDEF int      stbi_is_16_bit_from_memory(stbi_uc const *buffer, int len);
STBIDEF int      stbi_is_16_bit_from_callbacks(stbi_io_callbacks const *clbk, void *user);

#ifndef STBI_NO_STDIO
STBIDEF int      stbi_info               (char const *filename,     int *x, int *y, int *comp);
STBIDEF int      stbi_info_from_file     (FILE *f,                  int *x, int *y, int *comp);
STBIDEF int      stbi_is_16_bit          (char const *filename);
STBIDEF int      stbi_is_16_bit_from_file(FILE *f);
#endif



// for image formats that explicitly notate that they have premultiplied alpha,
// we just return the colors as stored in the file. set this flag to force
// unpremultiplication. results are undefined if the unpremultiply overflow.
STBIDEF void stbi_set_unpremultiply_on_load(int flag_true_if_should_unpremultiply);

// indicate whether we should process iphone images back to canonical format,
// or just pass them through "as-is"
STBIDEF void stbi_convert_iphone_png_to_rgb(int flag_true_if_should_convert);

// flip the image vertically, so the first pixel in the output array is the bottom left
STBIDEF void stbi_set_flip_vertically_on_load(int flag_true_if_should_flip);
// as above, but only applies to images loaded on the thread that calls the function
// this function is only available if your compiler supports thread-local variables
STBIDEF void stbi_set_flip_vertically_on_load_thread(int flag_true_if_should_flip);

// ZLIB client - used by PNG, available for other purposes

STBIDEF char *stbi_zlib_decode_malloc_guesssize(const char *buffer, int len, int initial_size, int *outlen);
STBIDEF char *stbi_zlib_decode_malloc_guesssize_headerflag(const char *buffer, int len, int initial_size, int *outlen, int parse_header);
STBIDEF char *stbi_zlib_decode_malloc(const char *buffer, int len, int *outlen);
STBIDEF int   stbi_zlib_decode_buffer(char *obuffer, int olen, const char *ibuffer, int ilen);

STBIDEF char *stbi_zlib_decode_noheader_malloc(const char *buffer, int len, int *outlen);
STBIDEF int   stbi_zlib_decode_noheader_buffer(char *obuffer, int olen, const char *ibuffer, int ilen);


#ifdef __cplusplus
}
#endif

//
//
////   end header file   /////////////////////////////////////////////////////
#endif // STBI_INCLUDE_STB_IMAGE_H

#ifdef STB_IMAGE_IMPLEMENTATION

#if defined(STBI_ONLY_JPEG) || defined(STBI_ONLY_PNG) || defined(STBI_ONLY_BMP) \
  || defined(STBI_ONLY_TGA) || defined(STBI_ONLY_GIF) || defined(STBI_ONLY_PSD) \
  || defined(STBI_ONLY_HDR) || defined(STBI_ONLY_PIC) || defined(STBI_ONLY_PNM) \
  || defined(STBI_ONLY_ZLIB)
   #ifndef STBI_ONLY_JPEG
   #define STBI_NO_JPEG
   #endif
   #ifndef STBI_ONLY_PNG
   #define STBI_NO_PNG
   #endif
   #ifndef STBI_ONLY_BMP
   #define STBI_NO_BMP
   #endif
   #ifndef STBI_ONLY_PSD
   #define STBI_NO_PSD
   #endif
   #ifndef STBI_ONLY_TGA
   #define STBI_NO_TGA
   #endif
   #ifndef STBI_ONLY_GIF
   #define STBI_NO_GIF
   #endif
   #ifndef STBI_ONLY_HDR
   #define STBI_NO_HDR
   #endif
   #ifndef STBI_ONLY_PIC
   #define STBI_NO_PIC
   #endif
   #ifndef STBI_ONLY_PNM
   #define STBI_NO_PNM
   #endif
#endif

#if defined(STBI_NO_PNG) && !defined(STBI_SUPPORT_ZLIB) && !defined(STBI_NO_ZLIB)
#define STBI_NO_ZLIB
#endif


#include <stdarg.h>
#include <stddef.h> // ptrdiff_t on osx
#include <stdlib.h>
#include <string.h>
#include <limits.h>

#if !defined(STBI_NO_LINEAR) || !defined(STBI_NO_HDR)
#include <math.h>  // ldexp, pow
#endif

#ifndef STBI_NO_STDIO
#include <stdio.h>
#endif

#ifndef STBI_ASSERT
#include <assert.h>
#define STBI_ASSERT(x) assert(x)
#endif

#ifdef __cplusplus
#define STBI_EXTERN extern "C"
#else
#define STBI_EXTERN extern
#endif


#ifndef _MSC_VER
   #ifdef __cplusplus
   #define stbi_inline inline
   #else
   #define stbi_inline
   #endif
#else
   #define stbi_inline __forceinline
#endif

#ifndef STBI_NO_THREAD_LOCALS
   #if __cplusplus >= 201103L
      #define STBI_THREAD_LOCAL       thread_local
   #elif __STDC_VERSION_ >= 201112L
      #define STBI_THREAD_LOCAL       _Thread_local
   #elif defined(__GNUC__)
      #define STBI_THREAD_LOCAL       __thread
   #elif _MSC_VER
      #define STBI_THREAD_LOCAL       __declspec(thread)
#endif
#endif

#ifdef _MSC_VER
typedef unsigned short stbi__uint16;
typedef   signed short stbi__int16;
typedef unsigned int   stbi__uint32;
typedef   signed int   stbi__int32;
#else
#include <stdint.h>
typedef uint16_t stbi__uint16;
typedef int16_t  stbi__int16;
typedef uint32_t stbi__uint32;
typedef int32_t  stbi__int32;
#endif

// should produce compiler error if size is wrong
typedef unsigned char validate_uint32[sizeof(stbi__uint32)==4 ? 1 : -1];

#ifdef _MSC_VER
#define STBI_NOTUSED(v)  (void)(v)
#else
#define STBI_NOTUSED(v)  (void)sizeof(v)
#endif

#ifdef _MSC_VER
#define STBI_HAS_LROTL
#endif

#ifdef STBI_HAS_LROTL
   #define stbi_lrot(x,y)  _lrotl(x,y)
#else
   #define stbi_lrot(x,y)  (((x) << (y)) | ((x) >> (32 - (y))))
#endif

#if defined(STBI_MALLOC) && defined(STBI_FREE) && (defined(STBI_REALLOC) || defined(STBI_REALLOC_SIZED))
// ok
#elif !defined(STBI_MALLOC) && !defined(STBI_FREE) && !defined(STBI_REALLOC) && !defined(STBI_REALLOC_SIZED)
// ok
#else
#error "Must define all or none of STBI_MALLOC, STBI_FREE, and STBI_REALLOC (or STBI_REALLOC_SIZED)."
#endif

#ifndef STBI_MALLOC
#define STBI_MALLOC(sz)           malloc(sz)
#define STBI_REALLOC(p,newsz)     realloc(p,newsz)
#define STBI_FREE(p)              free(p)
#endif

#ifndef STBI_REALLOC_SIZED
#define STBI_REALLOC_SIZED(p,oldsz,newsz) STBI_REALLOC(p,newsz)
#endif

// x86/x64 detection
#if defined(__x86_64__) || defined(_M_X64)
#define STBI__X64_TARGET
#elif defined(__i386) || defined(_M_IX86)
#define STBI__X86_TARGET
#endif

#if defined(__GNUC__) && defined(STBI__X86_TARGET) && !defined(__SSE2__) && !defined(STBI_NO_SIMD)
// gcc doesn't support sse2 intrinsics unless you compile with -msse2,
// which in turn means it gets to use SSE2 everywhere. This is unfortunate,
// but previous attempts to provide the SSE2 functions with runtime
// detection caused numerous issues. The way architecture extensions are
// exposed in GCC/Clang is, sadly, not really suited for one-file libs.
// New behavior: if compiled with -msse2, we use SSE2 without any
// detection; if not, we don't use it at all.
#define STBI_NO_SIMD
#endif

#if defined(__MINGW32__) && defined(STBI__X86_TARGET) && !defined(STBI_MINGW_ENABLE_SSE2) && !defined(STBI_NO_SIMD)
// Note that __MINGW32__ doesn't actually mean 32-bit, so we have to avoid STBI__X64_TARGET
//
// 32-bit MinGW wants ESP to be 16-byte aligned, but this is not in the
// Windows ABI and VC++ as well as Windows DLLs don't maintain that invariant.
// As a result, enabling SSE2 on 32-bit MinGW is dangerous when not
// simultaneously enabling "-mstackrealign".
//
// See https://github.com/nothings/stb/issues/81 for more information.
//
// So default to no SSE2 on 32-bit MinGW. If you've read this far and added
// -mstackrealign to your build settings, feel free to #define STBI_MINGW_ENABLE_SSE2.
#define STBI_NO_SIMD
#endif

#if !defined(STBI_NO_SIMD) && (defined(STBI__X86_TARGET) || defined(STBI__X64_TARGET))
#define STBI_SSE2
#include <emmintrin.h>

#ifdef _MSC_VER

#if _MSC_VER >= 1400  // not VC6
#include <intrin.h> // __cpuid
static int stbi__cpuid3(void)
{
   int info[4];
   __cpuid(info,1);
   return info[3];
}
#else
static int stbi__cpuid3(void)
{
   int res;
   __asm {
      mov  eax,1
      cpuid
      mov  res,edx
   }
   return res;
}
#endif

#define STBI_SIMD_ALIGN(type, name) __declspec(align(16)) type name

#if !defined(STBI_NO_JPEG) && defined(STBI_SSE2)
static int stbi__sse2_available(void)
{
   int info3 = stbi__cpuid3();
   return ((info3 >> 26) & 1) != 0;
}
#endif

#else // assume GCC-style if not VC++
#define STBI_SIMD_ALIGN(type, name) type name __attribute__((aligned(16)))

#if !defined(STBI_NO_JPEG) && defined(STBI_SSE2)
static int stbi__sse2_available(void)
{
   // If we're even attempting to compile this on GCC/Clang, that means
   // -msse2 is on, which means the compiler is allowed to use SSE2
   // instructions at will, and so are we.
   return 1;
}
#endif

#endif
#endif

// ARM NEON
#if defined(STBI_NO_SIMD) && defined(STBI_NEON)
#undef STBI_NEON
#endif

#ifdef STBI_NEON
#include <arm_neon.h>
// assume GCC or Clang on ARM targets
#define STBI_SIMD_ALIGN(type, name) type name __attribute__((aligned(16)))
#endif

#ifndef STBI_SIMD_ALIGN
#define STBI_SIMD_ALIGN(type, name) type name
#endif

///////////////////////////////////////////////
//
//  stbi__context struct and start_xxx functions

// stbi__context structure is our basic context used by all images, so it
// contains all the IO context, plus some basic image information
typedef struct
{
   stbi__uint32 img_x, img_y;
   int img_n, img_out_n;

   stbi_io_callbacks io;
   void *io_user_data;

   int read_from_callbacks;
   int buflen;
   stbi_uc buffer_start[128];

   stbi_uc *img_buffer, *img_buffer_end;
   stbi_uc *img_buffer_original, *img_buffer_original_end;
} stbi__context;


static void stbi__refill_buffer(stbi__context *s);

// initialize a memory-decode context
static void stbi__start_mem(stbi__context *s, stbi_uc const *buffer, int len)
{
   s->io.read = NULL;
   s->read_from_callbacks = 0;
   s->img_buffer = s->img_buffer_original = (stbi_uc *) buffer;
   s->img_buffer_end = s->img_buffer_original_end = (stbi_uc *) buffer+len;
}

// initialize a callback-based context
static void stbi__start_callbacks(stbi__context *s, stbi_io_callbacks *c, void *user)
{
   s->io = *c;
   s->io_user_data = user;
   s->buflen = sizeof(s->buffer_start);
   s->read_from_callbacks = 1;
   s->img_buffer_original = s->buffer_start;
   stbi__refill_buffer(s);
   s->img_buffer_original_end = s->img_buffer_end;
}

#ifndef STBI_NO_STDIO

static int stbi__stdio_read(void *user, char *data, int size)
{
   return (int) fread(data,1,size,(FILE*) user);
}

static void stbi__stdio_skip(void *user, int n)
{
   fseek((FILE*) user, n, SEEK_CUR);
}

static int stbi__stdio_eof(void *user)
{
   return feof((FILE*) user);
}

static stbi_io_callbacks stbi__stdio_callbacks =
{
   stbi__stdio_read,
   stbi__stdio_skip,
   stbi__stdio_eof,
};

static void stbi__start_file(stbi__context *s, FILE *f)
{
   stbi__start_callbacks(s, &stbi__stdio_callbacks, (void *) f);
}

//static void stop_file(stbi__context *s) { }

#endif // !STBI_NO_STDIO

static void stbi__rewind(stbi__context *s)
{
   // conceptually rewind SHOULD rewind to the beginning of the stream,
   // but we just rewind to the beginning of the initial buffer, because
   // we only use it after doing 'test', which only ever looks at at most 92 bytes
   s->img_buffer = s->img_buffer_original;
   s->img_buffer_end = s->img_buffer_original_end;
}

enum
{
   STBI_ORDER_RGB,
   STBI_ORDER_BGR
};

typedef struct
{
   int bits_per_channel;
   int num_channels;
   int channel_order;
} stbi__result_info;

#ifndef STBI_NO_JPEG
static int      stbi__jpeg_test(stbi__context *s);
static void    *stbi__jpeg_load(stbi__context *s, int *x, int *y, int *comp, int req_comp, stbi__result_info *ri);
static int      stbi__jpeg_info(stbi__context *s, int *x, int *y, int *comp);
#endif

#ifndef STBI_NO_PNG
static int      stbi__png_test(stbi__context *s);
static void    *stbi__png_load(stbi__context *s, int *x, int *y, int *comp, int req_comp, stbi__result_info *ri);
static int      stbi__png_info(stbi__context *s, int *x, int *y, int *comp);
static int      stbi__png_is16(stbi__context *s);
#endif

#ifndef STBI_NO_BMP
static int      stbi__bmp_test(stbi__context *s);
static void    *stbi__bmp_load(stbi__context *s, int *x, int *y, int *comp, int req_comp, stbi__result_info *ri);
static int      stbi__bmp_info(stbi__context *s, int *x, int *y, int *comp);
#endif

#ifndef STBI_NO_TGA
static int      stbi__tga_test(stbi__context *s);
static void    *stbi__tga_load(stbi__context *s, int *x, int *y, int *comp, int req_comp, stbi__result_info *ri);
static int      stbi__tga_info(stbi__context *s, int *x, int *y, int *comp);
#endif

#ifndef STBI_NO_PSD
static int      stbi__psd_test(stbi__context *s);
static void    *stbi__psd_load(stbi__context *s, int *x, int *y, int *comp, int req_comp, stbi__result_info *ri, int bpc);
static int      stbi__psd_info(stbi__context *s, int *x, int *y, int *comp);
static int      stbi__psd_is16(stbi__context *s);
#endif

#ifndef STBI_NO_HDR
static int      stbi__hdr_test(stbi__context *s);
static float   *stbi__hdr_load(stbi__context *s, int *x, int *y, int *comp, int req_comp, stbi__result_info *ri);
static int      stbi__hdr_info(stbi__context *s, int *x, int *y, int *comp);
#endif

#ifndef STBI_NO_PIC
static int      stbi__pic_test(stbi__context *s);
static void    *stbi__pic_load(stbi__context *s, int *x, int *y, int *comp, int req_comp, stbi__result_info *ri);
static int      stbi__pic_info(stbi__context *s, int *x, int *y, int *comp);
#endif

#ifndef STBI_NO_GIF
static int      stbi__gif_test(stbi__context *s);
static void    *stbi__gif_load(stbi__context *s, int *x, int *y, int *comp, int req_comp, stbi__result_info *ri);
static void    *stbi__load_gif_main(stbi__context *s, int **delays, int *x, int *y, int *z, int *comp, int req_comp);
static int      stbi__gif_info(stbi__context *s, int *x, int *y, int *comp);
#endif

#ifndef STBI_NO_PNM
static int      stbi__pnm_test(stbi__context *s);
static void    *stbi__pnm_load(stbi__context *s, int *x, int *y, int *comp, int req_comp, stbi__result_info *ri);
static int      stbi__pnm_info(stbi__context *s, int *x, int *y, int *comp);
#endif

static 
#ifdef STBI_THREAD_LOCAL
STBI_THREAD_LOCAL
#endif
const char *stbi__g_failure_reason;

STBIDEF const char *stbi_failure_reason(void)
{
   return stbi__g_failure_reason;
}

#ifndef STBI_NO_FAILURE_STRINGS
static int stbi__err(const char *str)
{
   stbi__g_failure_reason = str;
   return 0;
}
#endif

static void *stbi__malloc(size_t size)
{
    return STBI_MALLOC(size);
}

// stb_image uses ints pervasively, including for offset calculations.
// therefore the largest decoded image size we can support with the
// current code, even on 64-bit targets, is INT_MAX. this is not a
// significant limitation for the intended use case.
//
// we do, however, need to make sure our size calculations don't
// overflow. hence a few helper functions for size calculations that
// multiply integers together, making sure that they're non-negative
// and no overflow occurs.

// return 1 if the sum is valid, 0 on overflow.
// negative terms are considered invalid.
static int stbi__addsizes_valid(int a, int b)
{
   if (b < 0) return 0;
   // now 0 <= b <= INT_MAX, hence also
   // 0 <= INT_MAX - b <= INTMAX.
   // And "a + b <= INT_MAX" (which might overflow) is the
   // same as a <= INT_MAX - b (no overflow)
   return a <= INT_MAX - b;
}

// returns 1 if the product is valid, 0 on overflow.
// negative factors are considered invalid.
static int stbi__mul2sizes_valid(int a, int b)
{
   if (a < 0 || b < 0) return 0;
   if (b == 0) return 1; // mul-by-0 is always safe
   // portable way to check for no overflows in a*b
   return a <= INT_MAX/b;
}

#if !defined(STBI_NO_JPEG) || !defined(STBI_NO_PNG) || !defined(STBI_NO_TGA) || !defined(STBI_NO_HDR)
// returns 1 if "a*b + add" has no negative terms/factors and doesn't overflow
static int stbi__mad2sizes_valid(int a, int b, int add)
{
   return stbi__mul2sizes_valid(a, b) && stbi__addsizes_valid(a*b, add);
}
#endif

// returns 1 if "a*b*c + add" has no negative terms/factors and doesn't overflow
static int stbi__mad3sizes_valid(int a, int b, int c, int add)
{
   return stbi__mul2sizes_valid(a, b) && stbi__mul2sizes_valid(a*b, c) &&
      stbi__addsizes_valid(a*b*c, add);
}

// returns 1 if "a*b*c*d + add" has no negative terms/factors and doesn't overflow
#if !defined(STBI_NO_LINEAR) || !defined(STBI_NO_HDR)
static int stbi__mad4sizes_valid(int a, int b, int c, int d, int add)
{
   return stbi__mul2sizes_valid(a, b) && stbi__mul2sizes_valid(a*b, c) &&
      stbi__mul2sizes_valid(a*b*c, d) && stbi__addsizes_valid(a*b*c*d, add);
}
#endif

#if !defined(STBI_NO_JPEG) || !defined(STBI_NO_PNG) || !defined(STBI_NO_TGA) || !defined(STBI_NO_HDR)
// mallocs with size overflow checking
static void *stbi__malloc_mad2(int a, int b, int add)
{
   if (!stbi__mad2sizes_valid(a, b, add)) return NULL;
   return stbi__malloc(a*b + add);
}
#endif

static void *stbi__malloc_mad3(int a, int b, int c, int add)
{
   if (!stbi__mad3sizes_valid(a, b, c, add)) return NULL;
   return stbi__malloc(a*b*c + add);
}

#if !defined(STBI_NO_LINEAR) || !defined(STBI_NO_HDR)
static void *stbi__malloc_mad4(int a, int b, int c, int d, int add)
{
   if (!stbi__mad4sizes_valid(a, b, c, d, add)) return NULL;
   return stbi__malloc(a*b*c*d + add);
}
#endif

// stbi__err - error
// stbi__errpf - error returning pointer to float
// stbi__errpuc - error returning pointer to unsigned char

#ifdef STBI_NO_FAILURE_STRINGS
   #define stbi__err(x,y)  0
#elif defined(STBI_FAILURE_USERMSG)
   #define stbi__err(x,y)  stbi__err(y)
#else
   #define stbi__err(x,y)  stbi__err(x)
#endif

#define stbi__errpf(x,y)   ((float *)(size_t) (stbi__err(x,y)?NULL:NULL))
#define stbi__errpuc(x,y)  ((unsigned char *)(size_t) (stbi__err(x,y)?NULL:NULL))

STBIDEF void stbi_image_free(void *retval_from_stbi_load)
{
   STBI_FREE(retval_from_stbi_load);
}

#ifndef STBI_NO_LINEAR
static float   *stbi__ldr_to_hdr(stbi_uc *data, int x, int y, int comp);
#endif

#ifndef STBI_NO_HDR
static stbi_uc *stbi__hdr_to_ldr(float   *data, int x, int y, int comp);
#endif

static int stbi__vertically_flip_on_load_global = 0;

STBIDEF void stbi_set_flip_vertically_on_load(int flag_true_if_should_flip)
{
   stbi__vertically_flip_on_load_global = flag_true_if_should_flip;
}

#ifndef STBI_THREAD_LOCAL
#define stbi__vertically_flip_on_load  stbi__vertically_flip_on_load_global
#else
static STBI_THREAD_LOCAL int stbi__vertically_flip_on_load_local, stbi__vertically_flip_on_load_set;

STBIDEF void stbi_set_flip_vertically_on_load_thread(int flag_true_if_should_flip)
{
   stbi__vertically_flip_on_load_local = flag_true_if_should_flip;
   stbi__vertically_flip_on_load_set = 1;
}

#define stbi__vertically_flip_on_load  (stbi__vertically_flip_on_load_set       \
                                         ? stbi__vertically_flip_on_load_local  \
                                         : stbi__vertically_flip_on_load_global)
#endif // STBI_THREAD_LOCAL

static void *stbi__load_main(stbi__context *s, int *x, int *y, int *comp, int req_comp, stbi__result_info *ri, int bpc)
{
   memset(ri, 0, sizeof(*ri)); // make sure it's initialized if we add new fields
   ri->bits_per_channel = 8; // default is 8 so most paths don't have to be changed
   ri->channel_order = STBI_ORDER_RGB; // all current input & output are this, but this is here so we can add BGR order
   ri->num_channels = 0;

   #ifndef STBI_NO_JPEG
   if (stbi__jpeg_test(s)) return stbi__jpeg_load(s,x,y,comp,req_comp, ri);
   #endif
   #ifndef STBI_NO_PNG
   if (stbi__png_test(s))  return stbi__png_load(s,x,y,comp,req_comp, ri);
   #endif
   #ifndef STBI_NO_BMP
   if (stbi__bmp_test(s))  return stbi__bmp_load(s,x,y,comp,req_comp, ri);
   #endif
   #ifndef STBI_NO_GIF
   if (stbi__gif_test(s))  return stbi__gif_load(s,x,y,comp,req_comp, ri);
   #endif
   #ifndef STBI_NO_PSD
   if (stbi__psd_test(s))  return stbi__psd_load(s,x,y,comp,req_comp, ri, bpc);
   #else
   STBI_NOTUSED(bpc);
   #endif
   #ifndef STBI_NO_PIC
   if (stbi__pic_test(s))  return stbi__pic_load(s,x,y,comp,req_comp, ri);
   #endif
   #ifndef STBI_NO_PNM
   if (stbi__pnm_test(s))  return stbi__pnm_load(s,x,y,comp,req_comp, ri);
   #endif

   #ifndef STBI_NO_HDR
   if (stbi__hdr_test(s)) {
      float *hdr = stbi__hdr_load(s, x,y,comp,req_comp, ri);
      return stbi__hdr_to_ldr(hdr, *x, *y, req_comp ? req_comp : *comp);
   }
   #endif

   #ifndef STBI_NO_TGA
   // test tga last because it's a crappy test!
   if (stbi__tga_test(s))
      return stbi__tga_load(s,x,y,comp,req_comp, ri);
   #endif

   return stbi__errpuc("unknown image type", "Image not of any known type, or corrupt");
}

static stbi_uc *stbi__convert_16_to_8(stbi__uint16 *orig, int w, int h, int channels)
{
   int i;
   int img_len = w * h * channels;
   stbi_uc *reduced;

   reduced = (stbi_uc *) stbi__malloc(img_len);
   if (reduced == NULL) return stbi__errpuc("outofmem", "Out of memory");

   for (i = 0; i < img_len; ++i)
      reduced[i] = (stbi_uc)((orig[i] >> 8) & 0xFF); // top half of each byte is sufficient approx of 16->8 bit scaling

   STBI_FREE(orig);
   return reduced;
}

static stbi__uint16 *stbi__convert_8_to_16(stbi_uc *orig, int w, int h, int channels)
{
   int i;
   int img_len = w * h * channels;
   stbi__uint16 *enlarged;

   enlarged = (stbi__uint16 *) stbi__malloc(img_len*2);
   if (enlarged == NULL) return (stbi__uint16 *) stbi__errpuc("outofmem", "Out of memory");

   for (i = 0; i < img_len; ++i)
      enlarged[i] = (stbi__uint16)((orig[i] << 8) + orig[i]); // replicate to high and low byte, maps 0->0, 255->0xffff

   STBI_FREE(orig);
   return enlarged;
}

static void stbi__vertical_flip(void *image, int w, int h, int bytes_per_pixel)
{
   int row;
   size_t bytes_per_row = (size_t)w * bytes_per_pixel;
   stbi_uc temp[2048];
   stbi_uc *bytes = (stbi_uc *)image;

   for (row = 0; row < (h>>1); row++) {
      stbi_uc *row0 = bytes + row*bytes_per_row;
      stbi_uc *row1 = bytes + (h - row - 1)*bytes_per_row;
      // swap row0 with row1
      size_t bytes_left = bytes_per_row;
      while (bytes_left) {
         size_t bytes_copy = (bytes_left < sizeof(temp)) ? bytes_left : sizeof(temp);
         memcpy(temp, row0, bytes_copy);
         memcpy(row0, row1, bytes_copy);
         memcpy(row1, temp, bytes_copy);
         row0 += bytes_copy;
         row1 += bytes_copy;
         bytes_left -= bytes_copy;
      }
   }
}

#ifndef STBI_NO_GIF
static void stbi__vertical_flip_slices(void *image, int w, int h, int z, int bytes_per_pixel)
{
   int slice;
   int slice_size = w * h * bytes_per_pixel;

   stbi_uc *bytes = (stbi_uc *)image;
   for (slice = 0; slice < z; ++slice) {
      stbi__vertical_flip(bytes, w, h, bytes_per_pixel); 
      bytes += slice_size; 
   }
}
#endif

static unsigned char *stbi__load_and_postprocess_8bit(stbi__context *s, int *x, int *y, int *comp, int req_comp)
{
   stbi__result_info ri;
   void *result = stbi__load_main(s, x, y, comp, req_comp, &ri, 8);

   if (result == NULL)
      return NULL;

   if (ri.bits_per_channel != 8) {
      STBI_ASSERT(ri.bits_per_channel == 16);
      result = stbi__convert_16_to_8((stbi__uint16 *) result, *x, *y, req_comp == 0 ? *comp : req_comp);
      ri.bits_per_channel = 8;
   }

   // @TODO: move stbi__convert_format to here

   if (stbi__vertically_flip_on_load) {
      int channels = req_comp ? req_comp : *comp;
      stbi__vertical_flip(result, *x, *y, channels * sizeof(stbi_uc));
   }

   return (unsigned char *) result;
}

static stbi__uint16 *stbi__load_and_postprocess_16bit(stbi__context *s, int *x, int *y, int *comp, int req_comp)
{
   stbi__result_info ri;
   void *result = stbi__load_main(s, x, y, comp, req_comp, &ri, 16);

   if (result == NULL)
      return NULL;

   if (ri.bits_per_channel != 16) {
      STBI_ASSERT(ri.bits_per_channel == 8);
      result = stbi__convert_8_to_16((stbi_uc *) result, *x, *y, req_comp == 0 ? *comp : req_comp);
      ri.bits_per_channel = 16;
   }

   // @TODO: move stbi__convert_format16 to here
   // @TODO: special case RGB-to-Y (and RGBA-to-YA) for 8-bit-to-16-bit case to keep more precision

   if (stbi__vertically_flip_on_load) {
      int channels = req_comp ? req_comp : *comp;
      stbi__vertical_flip(result, *x, *y, channels * sizeof(stbi__uint16));
   }

   return (stbi__uint16 *) result;
}

#if !defined(STBI_NO_HDR) && !defined(STBI_NO_LINEAR)
static void stbi__float_postprocess(float *result, int *x, int *y, int *comp, int req_comp)
{
   if (stbi__vertically_flip_on_load && result != NULL) {
      int channels = req_comp ? req_comp : *comp;
      stbi__vertical_flip(result, *x, *y, channels * sizeof(float));
   }
}
#endif

#ifndef STBI_NO_STDIO

#if defined(_MSC_VER) && defined(STBI_WINDOWS_UTF8)
STBI_EXTERN __declspec(dllimport) int __stdcall MultiByteToWideChar(unsigned int cp, unsigned long flags, const char *str, int cbmb, wchar_t *widestr, int cchwide);
STBI_EXTERN __declspec(dllimport) int __stdcall WideCharToMultiByte(unsigned int cp, unsigned long flags, const wchar_t *widestr, int cchwide, char *str, int cbmb, const char *defchar, int *used_default);
#endif

#if defined(_MSC_VER) && defined(STBI_WINDOWS_UTF8)
STBIDEF int stbi_convert_wchar_to_utf8(char *buffer, size_t bufferlen, const wchar_t* input)
{
	return WideCharToMultiByte(65001 /* UTF8 */, 0, input, -1, buffer, (int) bufferlen, NULL, NULL);
}
#endif

static FILE *stbi__fopen(char const *filename, char const *mode)
{
   FILE *f;
#if defined(_MSC_VER) && defined(STBI_WINDOWS_UTF8)
   wchar_t wMode[64];
   wchar_t wFilename[1024];
	if (0 == MultiByteToWideChar(65001 /* UTF8 */, 0, filename, -1, wFilename, sizeof(wFilename)))
      return 0;
	
	if (0 == MultiByteToWideChar(65001 /* UTF8 */, 0, mode, -1, wMode, sizeof(wMode)))
      return 0;

#if _MSC_VER >= 1400
	if (0 != _wfopen_s(&f, wFilename, wMode))
		f = 0;
#else
   f = _wfopen(wFilename, wMode);
#endif

#elif defined(_MSC_VER) && _MSC_VER >= 1400
   if (0 != fopen_s(&f, filename, mode))
      f=0;
#else
   f = fopen(filename, mode);
#endif
   return f;
}


STBIDEF stbi_uc *stbi_load(char const *filename, int *x, int *y, int *comp, int req_comp)
{
   FILE *f = stbi__fopen(filename, "rb");
   unsigned char *result;
   if (!f) return stbi__errpuc("can't fopen", "Unable to open file");
   result = stbi_load_from_file(f,x,y,comp,req_comp);
   fclose(f);
   return result;
}

STBIDEF stbi_uc *stbi_load_from_file(FILE *f, int *x, int *y, int *comp, int req_comp)
{
   unsigned char *result;
   stbi__context s;
   stbi__start_file(&s,f);
   result = stbi__load_and_postprocess_8bit(&s,x,y,comp,req_comp);
   if (result) {
      // need to 'unget' all the characters in the IO buffer
      fseek(f, - (int) (s.img_buffer_end - s.img_buffer), SEEK_CUR);
   }
   return result;
}

STBIDEF stbi__uint16 *stbi_load_from_file_16(FILE *f, int *x, int *y, int *comp, int req_comp)
{
   stbi__uint16 *result;
   stbi__context s;
   stbi__start_file(&s,f);
   result = stbi__load_and_postprocess_16bit(&s,x,y,comp,req_comp);
   if (result) {
      // need to 'unget' all the characters in the IO buffer
      fseek(f, - (int) (s.img_buffer_end - s.img_buffer), SEEK_CUR);
   }
   return result;
}

STBIDEF stbi_us *stbi_load_16(char const *filename, int *x, int *y, int *comp, int req_comp)
{
   FILE *f = stbi__fopen(filename, "rb");
   stbi__uint16 *result;
   if (!f) return (stbi_us *) stbi__errpuc("can't fopen", "Unable to open file");
   result = stbi_load_from_file_16(f,x,y,comp,req_comp);
   fclose(f);
   return result;
}


#endif //!STBI_NO_STDIO

STBIDEF stbi_us *stbi_load_16_from_memory(stbi_uc const *buffer, int len, int *x, int *y, int *channels_in_file, int desired_channels)
{
   stbi__context s;
   stbi__start_mem(&s,buffer,len);
   return stbi__load_and_postprocess_16bit(&s,x,y,channels_in_file,desired_channels);
}

STBIDEF stbi_us *stbi_load_16_from_callbacks(stbi_io_callbacks const *clbk, void *user, int *x, int *y, int *channels_in_file, int desired_channels)
{
   stbi__context s;
   stbi__start_callbacks(&s, (stbi_io_callbacks *)clbk, user);
   return stbi__load_and_postprocess_16bit(&s,x,y,channels_in_file,desired_channels);
}

STBIDEF stbi_uc *stbi_load_from_memory(stbi_uc const *buffer, int len, int *x, int *y, int *comp, int req_comp)
{
   stbi__context s;
   stbi__start_mem(&s,buffer,len);
   return stbi__load_and_postprocess_8bit(&s,x,y,comp,req_comp);
}

STBIDEF stbi_uc *stbi_load_from_callbacks(stbi_io_callbacks const *clbk, void *user, int *x, int *y, int *comp, int req_comp)
{
   stbi__context s;
   stbi__start_callbacks(&s, (stbi_io_callbacks *) clbk, user);
   return stbi__load_and_postprocess_8bit(&s,x,y,comp,req_comp);
}

#ifndef STBI_NO_GIF
STBIDEF stbi_uc *stbi_load_gif_from_memory(stbi_uc const *buffer, int len, int **delays, int *x, int *y, int *z, int *comp, int req_comp)
{
   unsigned char *result;
   stbi__context s; 
   stbi__start_mem(&s,buffer,len); 
   
   result = (unsigned char*) stbi__load_gif_main(&s, delays, x, y, z, comp, req_comp);
   if (stbi__vertically_flip_on_load) {
      stbi__vertical_flip_slices( result, *x, *y, *z, *comp ); 
   }

   return result; 
}
#endif

#ifndef STBI_NO_LINEAR
static float *stbi__loadf_main(stbi__context *s, int *x, int *y, int *comp, int req_comp)
{
   unsigned char *data;
   #ifndef STBI_NO_HDR
   if (stbi__hdr_test(s)) {
      stbi__result_info ri;
      float *hdr_data = stbi__hdr_load(s,x,y,comp,req_comp, &ri);
      if (hdr_data)
         stbi__float_postprocess(hdr_data,x,y,comp,req_comp);
      return hdr_data;
   }
   #endif
   data = stbi__load_and_postprocess_8bit(s, x, y, comp, req_comp);
   if (data)
      return stbi__ldr_to_hdr(data, *x, *y, req_comp ? req_comp : *comp);
   return stbi__errpf("unknown image type", "Image not of any known type, or corrupt");
}

STBIDEF float *stbi_loadf_from_memory(stbi_uc const *buffer, int len, int *x, int *y, int *comp, int req_comp)
{
   stbi__context s;
   stbi__start_mem(&s,buffer,len);
   return stbi__loadf_main(&s,x,y,comp,req_comp);
}

STBIDEF float *stbi_loadf_from_callbacks(stbi_io_callbacks const *clbk, void *user, int *x, int *y, int *comp, int req_comp)
{
   stbi__context s;
   stbi__start_callbacks(&s, (stbi_io_callbacks *) clbk, user);
   return stbi__loadf_main(&s,x,y,comp,req_comp);
}

#ifndef STBI_NO_STDIO
STBIDEF float *stbi_loadf(char const *filename, int *x, int *y, int *comp, int req_comp)
{
   float *result;
   FILE *f = stbi__fopen(filename, "rb");
   if (!f) return stbi__errpf("can't fopen", "Unable to open file");
   result = stbi_loadf_from_file(f,x,y,comp,req_comp);
   fclose(f);
   return result;
}

STBIDEF float *stbi_loadf_from_file(FILE *f, int *x, int *y, int *comp, int req_comp)
{
   stbi__context s;
   stbi__start_file(&s,f);
   return stbi__loadf_main(&s,x,y,comp,req_comp);
}
#endif // !STBI_NO_STDIO

#endif // !STBI_NO_LINEAR

// these is-hdr-or-not is defined independent of whether STBI_NO_LINEAR is
// defined, for API simplicity; if STBI_NO_LINEAR is defined, it always
// reports false!

STBIDEF int stbi_is_hdr_from_memory(stbi_uc const *buffer, int len)
{
   #ifndef STBI_NO_HDR
   stbi__context s;
   stbi__start_mem(&s,buffer,len);
   return stbi__hdr_test(&s);
   #else
   STBI_NOTUSED(buffer);
   STBI_NOTUSED(len);
   return 0;
   #endif
}

#ifndef STBI_NO_STDIO
STBIDEF int      stbi_is_hdr          (char const *filename)
{
   FILE *f = stbi__fopen(filename, "rb");
   int result=0;
   if (f) {
      result = stbi_is_hdr_from_file(f);
      fclose(f);
   }
   return result;
}

STBIDEF int stbi_is_hdr_from_file(FILE *f)
{
   #ifndef STBI_NO_HDR
   long pos = ftell(f);
   int res;
   stbi__context s;
   stbi__start_file(&s,f);
   res = stbi__hdr_test(&s);
   fseek(f, pos, SEEK_SET);
   return res;
   #else
   STBI_NOTUSED(f);
   return 0;
   #endif
}
#endif // !STBI_NO_STDIO

STBIDEF int      stbi_is_hdr_from_callbacks(stbi_io_callbacks const *clbk, void *user)
{
   #ifndef STBI_NO_HDR
   stbi__context s;
   stbi__start_callbacks(&s, (stbi_io_callbacks *) clbk, user);
   return stbi__hdr_test(&s);
   #else
   STBI_NOTUSED(clbk);
   STBI_NOTUSED(user);
   return 0;
   #endif
}

#ifndef STBI_NO_LINEAR
static float stbi__l2h_gamma=2.2f, stbi__l2h_scale=1.0f;

STBIDEF void   stbi_ldr_to_hdr_gamma(float gamma) { stbi__l2h_gamma = gamma; }
STBIDEF void   stbi_ldr_to_hdr_scale(float scale) { stbi__l2h_scale = scale; }
#endif

static float stbi__h2l_gamma_i=1.0f/2.2f, stbi__h2l_scale_i=1.0f;

STBIDEF void   stbi_hdr_to_ldr_gamma(float gamma) { stbi__h2l_gamma_i = 1/gamma; }
STBIDEF void   stbi_hdr_to_ldr_scale(float scale) { stbi__h2l_scale_i = 1/scale; }


//////////////////////////////////////////////////////////////////////////////
//
// Common code used by all image loaders
//

enum
{
   STBI__SCAN_load=0,
   STBI__SCAN_type,
   STBI__SCAN_header
};

static void stbi__refill_buffer(stbi__context *s)
{
   int n = (s->io.read)(s->io_user_data,(char*)s->buffer_start,s->buflen);
   if (n == 0) {
      // at end of file, treat same as if from memory, but need to handle case
      // where s->img_buffer isn't pointing to safe memory, e.g. 0-byte file
      s->read_from_callbacks = 0;
      s->img_buffer = s->buffer_start;
      s->img_buffer_end = s->buffer_start+1;
      *s->img_buffer = 0;
   } else {
      s->img_buffer = s->buffer_start;
      s->img_buffer_end = s->buffer_start + n;
   }
}

stbi_inline static stbi_uc stbi__get8(stbi__context *s)
{
   if (s->img_buffer < s->img_buffer_end)
      return *s->img_buffer++;
   if (s->read_from_callbacks) {
      stbi__refill_buffer(s);
      return *s->img_buffer++;
   }
   return 0;
}

#if defined(STBI_NO_JPEG) && defined(STBI_NO_HDR) && defined(STBI_NO_PIC) && defined(STBI_NO_PNM)
// nothing
#else
stbi_inline static int stbi__at_eof(stbi__context *s)
{
   if (s->io.read) {
      if (!(s->io.eof)(s->io_user_data)) return 0;
      // if feof() is true, check if buffer = end
      // special case: we've only got the special 0 character at the end
      if (s->read_from_callbacks == 0) return 1;
   }

   return s->img_buffer >= s->img_buffer_end;
}
#endif

#if defined(STBI_NO_JPEG) && defined(STBI_NO_PNG) && defined(STBI_NO_BMP) && defined(STBI_NO_PSD) && defined(STBI_NO_TGA) && defined(STBI_NO_GIF) && defined(STBI_NO_PIC)
// nothing
#else
static void stbi__skip(stbi__context *s, int n)
{
   if (n < 0) {
      s->img_buffer = s->img_buffer_end;
      return;
   }
   if (s->io.read) {
      int blen = (int) (s->img_buffer_end - s->img_buffer);
      if (blen < n) {
         s->img_buffer = s->img_buffer_end;
         (s->io.skip)(s->io_user_data, n - blen);
         return;
      }
   }
   s->img_buffer += n;
}
#endif

#if defined(STBI_NO_PNG) && defined(STBI_NO_TGA) && defined(STBI_NO_HDR) && defined(STBI_NO_PNM)
// nothing
#else
static int stbi__getn(stbi__context *s, stbi_uc *buffer, int n)
{
   if (s->io.read) {
      int blen = (int) (s->img_buffer_end - s->img_buffer);
      if (blen < n) {
         int res, count;

         memcpy(buffer, s->img_buffer, blen);

         count = (s->io.read)(s->io_user_data, (char*) buffer + blen, n - blen);
         res = (count == (n-blen));
         s->img_buffer = s->img_buffer_end;
         return res;
      }
   }

   if (s->img_buffer+n <= s->img_buffer_end) {
      memcpy(buffer, s->img_buffer, n);
      s->img_buffer += n;
      return 1;
   } else
      return 0;
}
#endif

#if defined(STBI_NO_JPEG) && defined(STBI_NO_PNG) && defined(STBI_NO_PSD) && defined(STBI_NO_PIC)
// nothing
#else
static int stbi__get16be(stbi__context *s)
{
   int z = stbi__get8(s);
   return (z << 8) + stbi__get8(s);
}
#endif

#if defined(STBI_NO_PNG) && defined(STBI_NO_PSD) && defined(STBI_NO_PIC)
// nothing
#else
static stbi__uint32 stbi__get32be(stbi__context *s)
{
   stbi__uint32 z = stbi__get16be(s);
   return (z << 16) + stbi__get16be(s);
}
#endif

#if defined(STBI_NO_BMP) && defined(STBI_NO_TGA) && defined(STBI_NO_GIF)
// nothing
#else
static int stbi__get16le(stbi__context *s)
{
   int z = stbi__get8(s);
   return z + (stbi__get8(s) << 8);
}
#endif

#ifndef STBI_NO_BMP
static stbi__uint32 stbi__get32le(stbi__context *s)
{
   stbi__uint32 z = stbi__get16le(s);
   return z + (stbi__get16le(s) << 16);
}
#endif

#define STBI__BYTECAST(x)  ((stbi_uc) ((x) & 255))  // truncate int to byte without warnings

#if defined(STBI_NO_JPEG) && defined(STBI_NO_PNG) && defined(STBI_NO_BMP) && defined(STBI_NO_PSD) && defined(STBI_NO_TGA) && defined(STBI_NO_GIF) && defined(STBI_NO_PIC) && defined(STBI_NO_PNM)
// nothing
#else
//////////////////////////////////////////////////////////////////////////////
//
//  generic converter from built-in img_n to req_comp
//    individual types do this automatically as much as possible (e.g. jpeg
//    does all cases internally since it needs to colorspace convert anyway,
//    and it never has alpha, so very few cases ). png can automatically
//    interleave an alpha=255 channel, but falls back to this for other cases
//
//  assume data buffer is malloced, so malloc a new one and free that one
//  only failure mode is malloc failing

static stbi_uc stbi__compute_y(int r, int g, int b)
{
   return (stbi_uc) (((r*77) + (g*150) +  (29*b)) >> 8);
}
#endif

#if defined(STBI_NO_PNG) && defined(STBI_NO_BMP) && defined(STBI_NO_PSD) && defined(STBI_NO_TGA) && defined(STBI_NO_GIF) && defined(STBI_NO_PIC) && defined(STBI_NO_PNM)
// nothing
#else
static unsigned char *stbi__convert_format(unsigned char *data, int img_n, int req_comp, unsigned int x, unsigned int y)
{
   int i,j;
   unsigned char *good;

   if (req_comp == img_n) return data;
   STBI_ASSERT(req_comp >= 1 && req_comp <= 4);

   good = (unsigned char *) stbi__malloc_mad3(req_comp, x, y, 0);
   if (good == NULL) {
      STBI_FREE(data);
      return stbi__errpuc("outofmem", "Out of memory");
   }

   for (j=0; j < (int) y; ++j) {
      unsigned char *src  = data + j * x * img_n   ;
      unsigned char *dest = good + j * x * req_comp;

      #define STBI__COMBO(a,b)  ((a)*8+(b))
      #define STBI__CASE(a,b)   case STBI__COMBO(a,b): for(i=x-1; i >= 0; --i, src += a, dest += b)
      // convert source image with img_n components to one with req_comp components;
      // avoid switch per pixel, so use switch per scanline and massive macros
      switch (STBI__COMBO(img_n, req_comp)) {
         STBI__CASE(1,2) { dest[0]=src[0]; dest[1]=255;                                     } break;
         STBI__CASE(1,3) { dest[0]=dest[1]=dest[2]=src[0];                                  } break;
         STBI__CASE(1,4) { dest[0]=dest[1]=dest[2]=src[0]; dest[3]=255;                     } break;
         STBI__CASE(2,1) { dest[0]=src[0];                                                  } break;
         STBI__CASE(2,3) { dest[0]=dest[1]=dest[2]=src[0];                                  } break;
         STBI__CASE(2,4) { dest[0]=dest[1]=dest[2]=src[0]; dest[3]=src[1];                  } break;
         STBI__CASE(3,4) { dest[0]=src[0];dest[1]=src[1];dest[2]=src[2];dest[3]=255;        } break;
         STBI__CASE(3,1) { dest[0]=stbi__compute_y(src[0],src[1],src[2]);                   } break;
         STBI__CASE(3,2) { dest[0]=stbi__compute_y(src[0],src[1],src[2]); dest[1] = 255;    } break;
         STBI__CASE(4,1) { dest[0]=stbi__compute_y(src[0],src[1],src[2]);                   } break;
         STBI__CASE(4,2) { dest[0]=stbi__compute_y(src[0],src[1],src[2]); dest[1] = src[3]; } break;
         STBI__CASE(4,3) { dest[0]=src[0];dest[1]=src[1];dest[2]=src[2];                    } break;
         default: STBI_ASSERT(0);
      }
      #undef STBI__CASE
   }

   STBI_FREE(data);
   return good;
}
#endif

#if defined(STBI_NO_PNG) && defined(STBI_NO_PSD)
// nothing
#else
static stbi__uint16 stbi__compute_y_16(int r, int g, int b)
{
   return (stbi__uint16) (((r*77) + (g*150) +  (29*b)) >> 8);
}
#endif

#if defined(STBI_NO_PNG) && defined(STBI_NO_PSD)
// nothing
#else
static stbi__uint16 *stbi__convert_format16(stbi__uint16 *data, int img_n, int req_comp, unsigned int x, unsigned int y)
{
   int i,j;
   stbi__uint16 *good;

   if (req_comp == img_n) return data;
   STBI_ASSERT(req_comp >= 1 && req_comp <= 4);

   good = (stbi__uint16 *) stbi__malloc(req_comp * x * y * 2);
   if (good == NULL) {
      STBI_FREE(data);
      return (stbi__uint16 *) stbi__errpuc("outofmem", "Out of memory");
   }

   for (j=0; j < (int) y; ++j) {
      stbi__uint16 *src  = data + j * x * img_n   ;
      stbi__uint16 *dest = good + j * x * req_comp;

      #define STBI__COMBO(a,b)  ((a)*8+(b))
      #define STBI__CASE(a,b)   case STBI__COMBO(a,b): for(i=x-1; i >= 0; --i, src += a, dest += b)
      // convert source image with img_n components to one with req_comp components;
      // avoid switch per pixel, so use switch per scanline and massive macros
      switch (STBI__COMBO(img_n, req_comp)) {
         STBI__CASE(1,2) { dest[0]=src[0]; dest[1]=0xffff;                                     } break;
         STBI__CASE(1,3) { dest[0]=dest[1]=dest[2]=src[0];                                     } break;
         STBI__CASE(1,4) { dest[0]=dest[1]=dest[2]=src[0]; dest[3]=0xffff;                     } break;
         STBI__CASE(2,1) { dest[0]=src[0];                                                     } break;
         STBI__CASE(2,3) { dest[0]=dest[1]=dest[2]=src[0];                                     } break;
         STBI__CASE(2,4) { dest[0]=dest[1]=dest[2]=src[0]; dest[3]=src[1];                     } break;
         STBI__CASE(3,4) { dest[0]=src[0];dest[1]=src[1];dest[2]=src[2];dest[3]=0xffff;        } break;
         STBI__CASE(3,1) { dest[0]=stbi__compute_y_16(src[0],src[1],src[2]);                   } break;
         STBI__CASE(3,2) { dest[0]=stbi__compute_y_16(src[0],src[1],src[2]); dest[1] = 0xffff; } break;
         STBI__CASE(4,1) { dest[0]=stbi__compute_y_16(src[0],src[1],src[2]);                   } break;
         STBI__CASE(4,2) { dest[0]=stbi__compute_y_16(src[0],src[1],src[2]); dest[1] = src[3]; } break;
         STBI__CASE(4,3) { dest[0]=src[0];dest[1]=src[1];dest[2]=src[2];                       } break;
         default: STBI_ASSERT(0);
      }
      #undef STBI__CASE
   }

   STBI_FREE(data);
   return good;
}
#endif

#ifndef STBI_NO_LINEAR
static float   *stbi__ldr_to_hdr(stbi_uc *data, int x, int y, int comp)
{
   int i,k,n;
   float *output;
   if (!data) return NULL;
   output = (float *) stbi__malloc_mad4(x, y, comp, sizeof(float), 0);
   if (output == NULL) { STBI_FREE(data); return stbi__errpf("outofmem", "Out of memory"); }
   // compute number of non-alpha components
   if (comp & 1) n = comp; else n = comp-1;
   for (i=0; i < x*y; ++i) {
      for (k=0; k < n; ++k) {
         output[i*comp + k] = (float) (pow(data[i*comp+k]/255.0f, stbi__l2h_gamma) * stbi__l2h_scale);
      }
   }
   if (n < comp) {
      for (i=0; i < x*y; ++i) {
         output[i*comp + n] = data[i*comp + n]/255.0f;
      }
   }
   STBI_FREE(data);
   return output;
}
#endif

#ifndef STBI_NO_HDR
#define stbi__float2int(x)   ((int) (x))
static stbi_uc *stbi__hdr_to_ldr(float   *data, int x, int y, int comp)
{
   int i,k,n;
   stbi_uc *output;
   if (!data) return NULL;
   output = (stbi_uc *) stbi__malloc_mad3(x, y, comp, 0);
   if (output == NULL) { STBI_FREE(data); return stbi__errpuc("outofmem", "Out of memory"); }
   // compute number of non-alpha components
   if (comp & 1) n = comp; else n = comp-1;
   for (i=0; i < x*y; ++i) {
      for (k=0; k < n; ++k) {
         float z = (float) pow(data[i*comp+k]*stbi__h2l_scale_i, stbi__h2l_gamma_i) * 255 + 0.5f;
         if (z < 0) z = 0;
         if (z > 255) z = 255;
         output[i*comp + k] = (stbi_uc) stbi__float2int(z);
      }
      if (k < comp) {
         float z = data[i*comp+k] * 255 + 0.5f;
         if (z < 0) z = 0;
         if (z > 255) z = 255;
         output[i*comp + k] = (stbi_uc) stbi__float2int(z);
      }
   }
   STBI_FREE(data);
   return output;
}
#endif

//////////////////////////////////////////////////////////////////////////////
//
//  "baseline" JPEG/JFIF decoder
//
//    simple implementation
//      - doesn't support delayed output of y-dimension
//      - simple interface (only one output format: 8-bit interleaved RGB)
//      - doesn't try to recover corrupt jpegs
//      - doesn't allow partial loading, loading multiple at once
//      - still fast on x86 (copying globals into locals doesn't help x86)
//      - allocates lots of intermediate memory (full size of all components)
//        - non-interleaved case requires this anyway
//        - allows good upsampling (see next)
//    high-quality
//      - upsampled channels are bilinearly interpolated, even across blocks
//      - quality integer IDCT derived from IJG's 'slow'
//    performance
//      - fast huffman; reasonable integer IDCT
//      - some SIMD kernels for common paths on targets with SSE2/NEON
//      - uses a lot of intermediate memory, could cache poorly

#ifndef STBI_NO_JPEG

// huffman decoding acceleration
#define FAST_BITS   9  // larger handles more cases; smaller stomps less cache

typedef struct
{
   stbi_uc  fast[1 << FAST_BITS];
   // weirdly, repacking this into AoS is a 10% speed loss, instead of a win
   stbi__uint16 code[256];
   stbi_uc  values[256];
   stbi_uc  size[257];
   unsigned int maxcode[18];
   int    delta[17];   // old 'firstsymbol' - old 'firstcode'
} stbi__huffman;

typedef struct
{
   stbi__context *s;
   stbi__huffman huff_dc[4];
   stbi__huffman huff_ac[4];
   stbi__uint16 dequant[4][64];
   stbi__int16 fast_ac[4][1 << FAST_BITS];

// sizes for components, interleaved MCUs
   int img_h_max, img_v_max;
   int img_mcu_x, img_mcu_y;
   int img_mcu_w, img_mcu_h;

// definition of jpeg image component
   struct
   {
      int id;
      int h,v;
      int tq;
      int hd,ha;
      int dc_pred;

      int x,y,w2,h2;
      stbi_uc *data;
      void *raw_data, *raw_coeff;
      stbi_uc *linebuf;
      short   *coeff;   // progressive only
      int      coeff_w, coeff_h; // number of 8x8 coefficient blocks
   } img_comp[4];

   stbi__uint32   code_buffer; // jpeg entropy-coded buffer
   int            code_bits;   // number of valid bits
   unsigned char  marker;      // marker seen while filling entropy buffer
   int            nomore;      // flag if we saw a marker so must stop

   int            progressive;
   int            spec_start;
   int            spec_end;
   int            succ_high;
   int            succ_low;
   int            eob_run;
   int            jfif;
   int            app14_color_transform; // Adobe APP14 tag
   int            rgb;

   int scan_n, order[4];
   int restart_interval, todo;

// kernels
   void (*idct_block_kernel)(stbi_uc *out, int out_stride, short data[64]);
   void (*YCbCr_to_RGB_kernel)(stbi_uc *out, const stbi_uc *y, const stbi_uc *pcb, const stbi_uc *pcr, int count, int step);
   stbi_uc *(*resample_row_hv_2_kernel)(stbi_uc *out, stbi_uc *in_near, stbi_uc *in_far, int w, int hs);
} stbi__jpeg;

static int stbi__build_huffman(stbi__huffman *h, int *count)
{
   int i,j,k=0;
   unsigned int code;
   // build size list for each symbol (from JPEG spec)
   for (i=0; i < 16; ++i)
      for (j=0; j < count[i]; ++j)
         h->size[k++] = (stbi_uc) (i+1);
   h->size[k] = 0;

   // compute actual symbols (from jpeg spec)
   code = 0;
   k = 0;
   for(j=1; j <= 16; ++j) {
      // compute delta to add to code to compute symbol id
      h->delta[j] = k - code;
      if (h->size[k] == j) {
         while (h->size[k] == j)
            h->code[k++] = (stbi__uint16) (code++);
         if (code-1 >= (1u << j)) return stbi__err("bad code lengths","Corrupt JPEG");
      }
      // compute largest code + 1 for this size, preshifted as needed later
      h->maxcode[j] = code << (16-j);
      code <<= 1;
   }
   h->maxcode[j] = 0xffffffff;

   // build non-spec acceleration table; 255 is flag for not-accelerated
   memset(h->fast, 255, 1 << FAST_BITS);
   for (i=0; i < k; ++i) {
      int s = h->size[i];
      if (s <= FAST_BITS) {
         int c = h->code[i] << (FAST_BITS-s);
         int m = 1 << (FAST_BITS-s);
         for (j=0; j < m; ++j) {
            h->fast[c+j] = (stbi_uc) i;
         }
      }
   }
   return 1;
}

// build a table that decodes both magnitude and value of small ACs in
// one go.
static void stbi__build_fast_ac(stbi__int16 *fast_ac, stbi__huffman *h)
{
   int i;
   for (i=0; i < (1 << FAST_BITS); ++i) {
      stbi_uc fast = h->fast[i];
      fast_ac[i] = 0;
      if (fast < 255) {
         int rs = h->values[fast];
         int run = (rs >> 4) & 15;
         int magbits = rs & 15;
         int len = h->size[fast];

         if (magbits && len + magbits <= FAST_BITS) {
            // magnitude code followed by receive_extend code
            int k = ((i << len) & ((1 << FAST_BITS) - 1)) >> (FAST_BITS - magbits);
            int m = 1 << (magbits - 1);
            if (k < m) k += (~0U << magbits) + 1;
            // if the result is small enough, we can fit it in fast_ac table
            if (k >= -128 && k <= 127)
               fast_ac[i] = (stbi__int16) ((k * 256) + (run * 16) + (len + magbits));
         }
      }
   }
}

static void stbi__grow_buffer_unsafe(stbi__jpeg *j)
{
   do {
      unsigned int b = j->nomore ? 0 : stbi__get8(j->s);
      if (b == 0xff) {
         int c = stbi__get8(j->s);
         while (c == 0xff) c = stbi__get8(j->s); // consume fill bytes
         if (c != 0) {
            j->marker = (unsigned char) c;
            j->nomore = 1;
            return;
         }
      }
      j->code_buffer |= b << (24 - j->code_bits);
      j->code_bits += 8;
   } while (j->code_bits <= 24);
}

// (1 << n) - 1
static const stbi__uint32 stbi__bmask[17]={0,1,3,7,15,31,63,127,255,511,1023,2047,4095,8191,16383,32767,65535};

// decode a jpeg huffman value from the bitstream
stbi_inline static int stbi__jpeg_huff_decode(stbi__jpeg *j, stbi__huffman *h)
{
   unsigned int temp;
   int c,k;

   if (j->code_bits < 16) stbi__grow_buffer_unsafe(j);

   // look at the top FAST_BITS and determine what symbol ID it is,
   // if the code is <= FAST_BITS
   c = (j->code_buffer >> (32 - FAST_BITS)) & ((1 << FAST_BITS)-1);
   k = h->fast[c];
   if (k < 255) {
      int s = h->size[k];
      if (s > j->code_bits)
         return -1;
      j->code_buffer <<= s;
      j->code_bits -= s;
      return h->values[k];
   }

   // naive test is to shift the code_buffer down so k bits are
   // valid, then test against maxcode. To speed this up, we've
   // preshifted maxcode left so that it has (16-k) 0s at the
   // end; in other words, regardless of the number of bits, it
   // wants to be compared against something shifted to have 16;
   // that way we don't need to shift inside the loop.
   temp = j->code_buffer >> 16;
   for (k=FAST_BITS+1 ; ; ++k)
      if (temp < h->maxcode[k])
         break;
   if (k == 17) {
      // error! code not found
      j->code_bits -= 16;
      return -1;
   }

   if (k > j->code_bits)
      return -1;

   // convert the huffman code to the symbol id
   c = ((j->code_buffer >> (32 - k)) & stbi__bmask[k]) + h->delta[k];
   STBI_ASSERT((((j->code_buffer) >> (32 - h->size[c])) & stbi__bmask[h->size[c]]) == h->code[c]);

   // convert the id to a symbol
   j->code_bits -= k;
   j->code_buffer <<= k;
   return h->values[c];
}

// bias[n] = (-1<<n) + 1
static const int stbi__jbias[16] = {0,-1,-3,-7,-15,-31,-63,-127,-255,-511,-1023,-2047,-4095,-8191,-16383,-32767};

// combined JPEG 'receive' and JPEG 'extend', since baseline
// always extends everything it receives.
stbi_inline static int stbi__extend_receive(stbi__jpeg *j, int n)
{
   unsigned int k;
   int sgn;
   if (j->code_bits < n) stbi__grow_buffer_unsafe(j);

   sgn = (stbi__int32)j->code_buffer >> 31; // sign bit is always in MSB
   k = stbi_lrot(j->code_buffer, n);
   STBI_ASSERT(n >= 0 && n < (int) (sizeof(stbi__bmask)/sizeof(*stbi__bmask)));
   j->code_buffer = k & ~stbi__bmask[n];
   k &= stbi__bmask[n];
   j->code_bits -= n;
   return k + (stbi__jbias[n] & ~sgn);
}

// get some unsigned bits
stbi_inline static int stbi__jpeg_get_bits(stbi__jpeg *j, int n)
{
   unsigned int k;
   if (j->code_bits < n) stbi__grow_buffer_unsafe(j);
   k = stbi_lrot(j->code_buffer, n);
   j->code_buffer = k & ~stbi__bmask[n];
   k &= stbi__bmask[n];
   j->code_bits -= n;
   return k;
}

stbi_inline static int stbi__jpeg_get_bit(stbi__jpeg *j)
{
   unsigned int k;
   if (j->code_bits < 1) stbi__grow_buffer_unsafe(j);
   k = j->code_buffer;
   j->code_buffer <<= 1;
   --j->code_bits;
   return k & 0x80000000;
}

// given a value that's at position X in the zigzag stream,
// where does it appear in the 8x8 matrix coded as row-major?
static const stbi_uc stbi__jpeg_dezigzag[64+15] =
{
    0,  1,  8, 16,  9,  2,  3, 10,
   17, 24, 32, 25, 18, 11,  4,  5,
   12, 19, 26, 33, 40, 48, 41, 34,
   27, 20, 13,  6,  7, 14, 21, 28,
   35, 42, 49, 56, 57, 50, 43, 36,
   29, 22, 15, 23, 30, 37, 44, 51,
   58, 59, 52, 45, 38, 31, 39, 46,
   53, 60, 61, 54, 47, 55, 62, 63,
   // let corrupt input sample past end
   63, 63, 63, 63, 63, 63, 63, 63,
   63, 63, 63, 63, 63, 63, 63
};

// decode one 64-entry block--
static int stbi__jpeg_decode_block(stbi__jpeg *j, short data[64], stbi__huffman *hdc, stbi__huffman *hac, stbi__int16 *fac, int b, stbi__uint16 *dequant)
{
   int diff,dc,k;
   int t;

   if (j->code_bits < 16) stbi__grow_buffer_unsafe(j);
   t = stbi__jpeg_huff_decode(j, hdc);
   if (t < 0) return stbi__err("bad huffman code","Corrupt JPEG");

   // 0 all the ac values now so we can do it 32-bits at a time
   memset(data,0,64*sizeof(data[0]));

   diff = t ? stbi__extend_receive(j, t) : 0;
   dc = j->img_comp[b].dc_pred + diff;
   j->img_comp[b].dc_pred = dc;
   data[0] = (short) (dc * dequant[0]);

   // decode AC components, see JPEG spec
   k = 1;
   do {
      unsigned int zig;
      int c,r,s;
      if (j->code_bits < 16) stbi__grow_buffer_unsafe(j);
      c = (j->code_buffer >> (32 - FAST_BITS)) & ((1 << FAST_BITS)-1);
      r = fac[c];
      if (r) { // fast-AC path
         k += (r >> 4) & 15; // run
         s = r & 15; // combined length
         j->code_buffer <<= s;
         j->code_bits -= s;
         // decode into unzigzag'd location
         zig = stbi__jpeg_dezigzag[k++];
         data[zig] = (short) ((r >> 8) * dequant[zig]);
      } else {
         int rs = stbi__jpeg_huff_decode(j, hac);
         if (rs < 0) return stbi__err("bad huffman code","Corrupt JPEG");
         s = rs & 15;
         r = rs >> 4;
         if (s == 0) {
            if (rs != 0xf0) break; // end block
            k += 16;
         } else {
            k += r;
            // decode into unzigzag'd location
            zig = stbi__jpeg_dezigzag[k++];
            data[zig] = (short) (stbi__extend_receive(j,s) * dequant[zig]);
         }
      }
   } while (k < 64);
   return 1;
}

static int stbi__jpeg_decode_block_prog_dc(stbi__jpeg *j, short data[64], stbi__huffman *hdc, int b)
{
   int diff,dc;
   int t;
   if (j->spec_end != 0) return stbi__err("can't merge dc and ac", "Corrupt JPEG");

   if (j->code_bits < 16) stbi__grow_buffer_unsafe(j);

   if (j->succ_high == 0) {
      // first scan for DC coefficient, must be first
      memset(data,0,64*sizeof(data[0])); // 0 all the ac values now
      t = stbi__jpeg_huff_decode(j, hdc);
      diff = t ? stbi__extend_receive(j, t) : 0;

      dc = j->img_comp[b].dc_pred + diff;
      j->img_comp[b].dc_pred = dc;
      data[0] = (short) (dc << j->succ_low);
   } else {
      // refinement scan for DC coefficient
      if (stbi__jpeg_get_bit(j))
         data[0] += (short) (1 << j->succ_low);
   }
   return 1;
}

// @OPTIMIZE: store non-zigzagged during the decode passes,
// and only de-zigzag when dequantizing
static int stbi__jpeg_decode_block_prog_ac(stbi__jpeg *j, short data[64], stbi__huffman *hac, stbi__int16 *fac)
{
   int k;
   if (j->spec_start == 0) return stbi__err("can't merge dc and ac", "Corrupt JPEG");

   if (j->succ_high == 0) {
      int shift = j->succ_low;

      if (j->eob_run) {
         --j->eob_run;
         return 1;
      }

      k = j->spec_start;
      do {
         unsigned int zig;
         int c,r,s;
         if (j->code_bits < 16) stbi__grow_buffer_unsafe(j);
         c = (j->code_buffer >> (32 - FAST_BITS)) & ((1 << FAST_BITS)-1);
         r = fac[c];
         if (r) { // fast-AC path
            k += (r >> 4) & 15; // run
            s = r & 15; // combined length
            j->code_buffer <<= s;
            j->code_bits -= s;
            zig = stbi__jpeg_dezigzag[k++];
            data[zig] = (short) ((r >> 8) << shift);
         } else {
            int rs = stbi__jpeg_huff_decode(j, hac);
            if (rs < 0) return stbi__err("bad huffman code","Corrupt JPEG");
            s = rs & 15;
            r = rs >> 4;
            if (s == 0) {
               if (r < 15) {
                  j->eob_run = (1 << r);
                  if (r)
                     j->eob_run += stbi__jpeg_get_bits(j, r);
                  --j->eob_run;
                  break;
               }
               k += 16;
            } else {
               k += r;
               zig = stbi__jpeg_dezigzag[k++];
               data[zig] = (short) (stbi__extend_receive(j,s) << shift);
            }
         }
      } while (k <= j->spec_end);
   } else {
      // refinement scan for these AC coefficients

      short bit = (short) (1 << j->succ_low);

      if (j->eob_run) {
         --j->eob_run;
         for (k = j->spec_start; k <= j->spec_end; ++k) {
            short *p = &data[stbi__jpeg_dezigzag[k]];
            if (*p != 0)
               if (stbi__jpeg_get_bit(j))
                  if ((*p & bit)==0) {
                     if (*p > 0)
                        *p += bit;
                     else
                        *p -= bit;
                  }
         }
      } else {
         k = j->spec_start;
         do {
            int r,s;
            int rs = stbi__jpeg_huff_decode(j, hac); // @OPTIMIZE see if we can use the fast path here, advance-by-r is so slow, eh
            if (rs < 0) return stbi__err("bad huffman code","Corrupt JPEG");
            s = rs & 15;
            r = rs >> 4;
            if (s == 0) {
               if (r < 15) {
                  j->eob_run = (1 << r) - 1;
                  if (r)
                     j->eob_run += stbi__jpeg_get_bits(j, r);
                  r = 64; // force end of block
               } else {
                  // r=15 s=0 should write 16 0s, so we just do
                  // a run of 15 0s and then write s (which is 0),
                  // so we don't have to do anything special here
               }
            } else {
               if (s != 1) return stbi__err("bad huffman code", "Corrupt JPEG");
               // sign bit
               if (stbi__jpeg_get_bit(j))
                  s = bit;
               else
                  s = -bit;
            }

            // advance by r
            while (k <= j->spec_end) {
               short *p = &data[stbi__jpeg_dezigzag[k++]];
               if (*p != 0) {
                  if (stbi__jpeg_get_bit(j))
                     if ((*p & bit)==0) {
                        if (*p > 0)
                           *p += bit;
                        else
                           *p -= bit;
                     }
               } else {
                  if (r == 0) {
                     *p = (short) s;
                     break;
                  }
                  --r;
               }
            }
         } while (k <= j->spec_end);
      }
   }
   return 1;
}

// take a -128..127 value and stbi__clamp it and convert to 0..255
stbi_inline static stbi_uc stbi__clamp(int x)
{
   // trick to use a single test to catch both cases
   if ((unsigned int) x > 255) {
      if (x < 0) return 0;
      if (x > 255) return 255;
   }
   return (stbi_uc) x;
}

#define stbi__f2f(x)  ((int) (((x) * 4096 + 0.5)))
#define stbi__fsh(x)  ((x) * 4096)

// derived from jidctint -- DCT_ISLOW
#define STBI__IDCT_1D(s0,s1,s2,s3,s4,s5,s6,s7) \
   int t0,t1,t2,t3,p1,p2,p3,p4,p5,x0,x1,x2,x3; \
   p2 = s2;                                    \
   p3 = s6;                                    \
   p1 = (p2+p3) * stbi__f2f(0.5411961f);       \
   t2 = p1 + p3*stbi__f2f(-1.847759065f);      \
   t3 = p1 + p2*stbi__f2f( 0.765366865f);      \
   p2 = s0;                                    \
   p3 = s4;                                    \
   t0 = stbi__fsh(p2+p3);                      \
   t1 = stbi__fsh(p2-p3);                      \
   x0 = t0+t3;                                 \
   x3 = t0-t3;                                 \
   x1 = t1+t2;                                 \
   x2 = t1-t2;                                 \
   t0 = s7;                                    \
   t1 = s5;                                    \
   t2 = s3;                                    \
   t3 = s1;                                    \
   p3 = t0+t2;                                 \
   p4 = t1+t3;                                 \
   p1 = t0+t3;                                 \
   p2 = t1+t2;                                 \
   p5 = (p3+p4)*stbi__f2f( 1.175875602f);      \
   t0 = t0*stbi__f2f( 0.298631336f);           \
   t1 = t1*stbi__f2f( 2.053119869f);           \
   t2 = t2*stbi__f2f( 3.072711026f);           \
   t3 = t3*stbi__f2f( 1.501321110f);           \
   p1 = p5 + p1*stbi__f2f(-0.899976223f);      \
   p2 = p5 + p2*stbi__f2f(-2.562915447f);      \
   p3 = p3*stbi__f2f(-1.961570560f);           \
   p4 = p4*stbi__f2f(-0.390180644f);           \
   t3 += p1+p4;                                \
   t2 += p2+p3;                                \
   t1 += p2+p4;                                \
   t0 += p1+p3;

static void stbi__idct_block(stbi_uc *out, int out_stride, short data[64])
{
   int i,val[64],*v=val;
   stbi_uc *o;
   short *d = data;

   // columns
   for (i=0; i < 8; ++i,++d, ++v) {
      // if all zeroes, shortcut -- this avoids dequantizing 0s and IDCTing
      if (d[ 8]==0 && d[16]==0 && d[24]==0 && d[32]==0
           && d[40]==0 && d[48]==0 && d[56]==0) {
         //    no shortcut                 0     seconds
         //    (1|2|3|4|5|6|7)==0          0     seconds
         //    all separate               -0.047 seconds
         //    1 && 2|3 && 4|5 && 6|7:    -0.047 seconds
         int dcterm = d[0]*4;
         v[0] = v[8] = v[16] = v[24] = v[32] = v[40] = v[48] = v[56] = dcterm;
      } else {
         STBI__IDCT_1D(d[ 0],d[ 8],d[16],d[24],d[32],d[40],d[48],d[56])
         // constants scaled things up by 1<<12; let's bring them back
         // down, but keep 2 extra bits of precision
         x0 += 512; x1 += 512; x2 += 512; x3 += 512;
         v[ 0] = (x0+t3) >> 10;
         v[56] = (x0-t3) >> 10;
         v[ 8] = (x1+t2) >> 10;
         v[48] = (x1-t2) >> 10;
         v[16] = (x2+t1) >> 10;
         v[40] = (x2-t1) >> 10;
         v[24] = (x3+t0) >> 10;
         v[32] = (x3-t0) >> 10;
      }
   }

   for (i=0, v=val, o=out; i < 8; ++i,v+=8,o+=out_stride) {
      // no fast case since the first 1D IDCT spread components out
      STBI__IDCT_1D(v[0],v[1],v[2],v[3],v[4],v[5],v[6],v[7])
      // constants scaled things up by 1<<12, plus we had 1<<2 from first
      // loop, plus horizontal and vertical each scale by sqrt(8) so together
      // we've got an extra 1<<3, so 1<<17 total we need to remove.
      // so we want to round that, which means adding 0.5 * 1<<17,
      // aka 65536. Also, we'll end up with -128 to 127 that we want
      // to encode as 0..255 by adding 128, so we'll add that before the shift
      x0 += 65536 + (128<<17);
      x1 += 65536 + (128<<17);
      x2 += 65536 + (128<<17);
      x3 += 65536 + (128<<17);
      // tried computing the shifts into temps, or'ing the temps to see
      // if any were out of range, but that was slower
      o[0] = stbi__clamp((x0+t3) >> 17);
      o[7] = stbi__clamp((x0-t3) >> 17);
      o[1] = stbi__clamp((x1+t2) >> 17);
      o[6] = stbi__clamp((x1-t2) >> 17);
      o[2] = stbi__clamp((x2+t1) >> 17);
      o[5] = stbi__clamp((x2-t1) >> 17);
      o[3] = stbi__clamp((x3+t0) >> 17);
      o[4] = stbi__clamp((x3-t0) >> 17);
   }
}

#ifdef STBI_SSE2
// sse2 integer IDCT. not the fastest possible implementation but it
// produces bit-identical results to the generic C version so it's
// fully "transparent".
static void stbi__idct_simd(stbi_uc *out, int out_stride, short data[64])
{
   // This is constructed to match our regular (generic) integer IDCT exactly.
   __m128i row0, row1, row2, row3, row4, row5, row6, row7;
   __m128i tmp;

   // dot product constant: even elems=x, odd elems=y
   #define dct_const(x,y)  _mm_setr_epi16((x),(y),(x),(y),(x),(y),(x),(y))

   // out(0) = c0[even]*x + c0[odd]*y   (c0, x, y 16-bit, out 32-bit)
   // out(1) = c1[even]*x + c1[odd]*y
   #define dct_rot(out0,out1, x,y,c0,c1) \
      __m128i c0##lo = _mm_unpacklo_epi16((x),(y)); \
      __m128i c0##hi = _mm_unpackhi_epi16((x),(y)); \
      __m128i out0##_l = _mm_madd_epi16(c0##lo, c0); \
      __m128i out0##_h = _mm_madd_epi16(c0##hi, c0); \
      __m128i out1##_l = _mm_madd_epi16(c0##lo, c1); \
      __m128i out1##_h = _mm_madd_epi16(c0##hi, c1)

   // out = in << 12  (in 16-bit, out 32-bit)
   #define dct_widen(out, in) \
      __m128i out##_l = _mm_srai_epi32(_mm_unpacklo_epi16(_mm_setzero_si128(), (in)), 4); \
      __m128i out##_h = _mm_srai_epi32(_mm_unpackhi_epi16(_mm_setzero_si128(), (in)), 4)

   // wide add
   #define dct_wadd(out, a, b) \
      __m128i out##_l = _mm_add_epi32(a##_l, b##_l); \
      __m128i out##_h = _mm_add_epi32(a##_h, b##_h)

   // wide sub
   #define dct_wsub(out, a, b) \
      __m128i out##_l = _mm_sub_epi32(a##_l, b##_l); \
      __m128i out##_h = _mm_sub_epi32(a##_h, b##_h)

   // butterfly a/b, add bias, then shift by "s" and pack
   #define dct_bfly32o(out0, out1, a,b,bias,s) \
      { \
         __m128i abiased_l = _mm_add_epi32(a##_l, bias); \
         __m128i abiased_h = _mm_add_epi32(a##_h, bias); \
         dct_wadd(sum, abiased, b); \
         dct_wsub(dif, abiased, b); \
         out0 = _mm_packs_epi32(_mm_srai_epi32(sum_l, s), _mm_srai_epi32(sum_h, s)); \
         out1 = _mm_packs_epi32(_mm_srai_epi32(dif_l, s), _mm_srai_epi32(dif_h, s)); \
      }

   // 8-bit interleave step (for transposes)
   #define dct_interleave8(a, b) \
      tmp = a; \
      a = _mm_unpacklo_epi8(a, b); \
      b = _mm_unpackhi_epi8(tmp, b)

   // 16-bit interleave step (for transposes)
   #define dct_interleave16(a, b) \
      tmp = a; \
      a = _mm_unpacklo_epi16(a, b); \
      b = _mm_unpackhi_epi16(tmp, b)

   #define dct_pass(bias,shift) \
      { \
         /* even part */ \
         dct_rot(t2e,t3e, row2,row6, rot0_0,rot0_1); \
         __m128i sum04 = _mm_add_epi16(row0, row4); \
         __m128i dif04 = _mm_sub_epi16(row0, row4); \
         dct_widen(t0e, sum04); \
         dct_widen(t1e, dif04); \
         dct_wadd(x0, t0e, t3e); \
         dct_wsub(x3, t0e, t3e); \
         dct_wadd(x1, t1e, t2e); \
         dct_wsub(x2, t1e, t2e); \
         /* odd part */ \
         dct_rot(y0o,y2o, row7,row3, rot2_0,rot2_1); \
         dct_rot(y1o,y3o, row5,row1, rot3_0,rot3_1); \
         __m128i sum17 = _mm_add_epi16(row1, row7); \
         __m128i sum35 = _mm_add_epi16(row3, row5); \
         dct_rot(y4o,y5o, sum17,sum35, rot1_0,rot1_1); \
         dct_wadd(x4, y0o, y4o); \
         dct_wadd(x5, y1o, y5o); \
         dct_wadd(x6, y2o, y5o); \
         dct_wadd(x7, y3o, y4o); \
         dct_bfly32o(row0,row7, x0,x7,bias,shift); \
         dct_bfly32o(row1,row6, x1,x6,bias,shift); \
         dct_bfly32o(row2,row5, x2,x5,bias,shift); \
         dct_bfly32o(row3,row4, x3,x4,bias,shift); \
      }

   __m128i rot0_0 = dct_const(stbi__f2f(0.5411961f), stbi__f2f(0.5411961f) + stbi__f2f(-1.847759065f));
   __m128i rot0_1 = dct_const(stbi__f2f(0.5411961f) + stbi__f2f( 0.765366865f), stbi__f2f(0.5411961f));
   __m128i rot1_0 = dct_const(stbi__f2f(1.175875602f) + stbi__f2f(-0.899976223f), stbi__f2f(1.175875602f));
   __m128i rot1_1 = dct_const(stbi__f2f(1.175875602f), stbi__f2f(1.175875602f) + stbi__f2f(-2.562915447f));
   __m128i rot2_0 = dct_const(stbi__f2f(-1.961570560f) + stbi__f2f( 0.298631336f), stbi__f2f(-1.961570560f));
   __m128i rot2_1 = dct_const(stbi__f2f(-1.961570560f), stbi__f2f(-1.961570560f) + stbi__f2f( 3.072711026f));
   __m128i rot3_0 = dct_const(stbi__f2f(-0.390180644f) + stbi__f2f( 2.053119869f), stbi__f2f(-0.390180644f));
   __m128i rot3_1 = dct_const(stbi__f2f(-0.390180644f), stbi__f2f(-0.390180644f) + stbi__f2f( 1.501321110f));

   // rounding biases in column/row passes, see stbi__idct_block for explanation.
   __m128i bias_0 = _mm_set1_epi32(512);
   __m128i bias_1 = _mm_set1_epi32(65536 + (128<<17));

   // load
   row0 = _mm_load_si128((const __m128i *) (data + 0*8));
   row1 = _mm_load_si128((const __m128i *) (data + 1*8));
   row2 = _mm_load_si128((const __m128i *) (data + 2*8));
   row3 = _mm_load_si128((const __m128i *) (data + 3*8));
   row4 = _mm_load_si128((const __m128i *) (data + 4*8));
   row5 = _mm_load_si128((const __m128i *) (data + 5*8));
   row6 = _mm_load_si128((const __m128i *) (data + 6*8));
   row7 = _mm_load_si128((const __m128i *) (data + 7*8));

   // column pass
   dct_pass(bias_0, 10);

   {
      // 16bit 8x8 transpose pass 1
      dct_interleave16(row0, row4);
      dct_interleave16(row1, row5);
      dct_interleave16(row2, row6);
      dct_interleave16(row3, row7);

      // transpose pass 2
      dct_interleave16(row0, row2);
      dct_interleave16(row1, row3);
      dct_interleave16(row4, row6);
      dct_interleave16(row5, row7);

      // transpose pass 3
      dct_interleave16(row0, row1);
      dct_interleave16(row2, row3);
      dct_interleave16(row4, row5);
      dct_interleave16(row6, row7);
   }

   // row pass
   dct_pass(bias_1, 17);

   {
      // pack
      __m128i p0 = _mm_packus_epi16(row0, row1); // a0a1a2a3...a7b0b1b2b3...b7
      __m128i p1 = _mm_packus_epi16(row2, row3);
      __m128i p2 = _mm_packus_epi16(row4, row5);
      __m128i p3 = _mm_packus_epi16(row6, row7);

      // 8bit 8x8 transpose pass 1
      dct_interleave8(p0, p2); // a0e0a1e1...
      dct_interleave8(p1, p3); // c0g0c1g1...

      // transpose pass 2
      dct_interleave8(p0, p1); // a0c0e0g0...
      dct_interleave8(p2, p3); // b0d0f0h0...

      // transpose pass 3
      dct_interleave8(p0, p2); // a0b0c0d0...
      dct_interleave8(p1, p3); // a4b4c4d4...

      // store
      _mm_storel_epi64((__m128i *) out, p0); out += out_stride;
      _mm_storel_epi64((__m128i *) out, _mm_shuffle_epi32(p0, 0x4e)); out += out_stride;
      _mm_storel_epi64((__m128i *) out, p2); out += out_stride;
      _mm_storel_epi64((__m128i *) out, _mm_shuffle_epi32(p2, 0x4e)); out += out_stride;
      _mm_storel_epi64((__m128i *) out, p1); out += out_stride;
      _mm_storel_epi64((__m128i *) out, _mm_shuffle_epi32(p1, 0x4e)); out += out_stride;
      _mm_storel_epi64((__m128i *) out, p3); out += out_stride;
      _mm_storel_epi64((__m128i *) out, _mm_shuffle_epi32(p3, 0x4e));
   }

#undef dct_const
#undef dct_rot
#undef dct_widen
#undef dct_wadd
#undef dct_wsub
#undef dct_bfly32o
#undef dct_interleave8
#undef dct_interleave16
#undef dct_pass
}

#endif // STBI_SSE2

#ifdef STBI_NEON

// NEON integer IDCT. should produce bit-identical
// results to the generic C version.
static void stbi__idct_simd(stbi_uc *out, int out_stride, short data[64])
{
   int16x8_t row0, row1, row2, row3, row4, row5, row6, row7;

   int16x4_t rot0_0 = vdup_n_s16(stbi__f2f(0.5411961f));
   int16x4_t rot0_1 = vdup_n_s16(stbi__f2f(-1.847759065f));
   int16x4_t rot0_2 = vdup_n_s16(stbi__f2f( 0.765366865f));
   int16x4_t rot1_0 = vdup_n_s16(stbi__f2f( 1.175875602f));
   int16x4_t rot1_1 = vdup_n_s16(stbi__f2f(-0.899976223f));
   int16x4_t rot1_2 = vdup_n_s16(stbi__f2f(-2.562915447f));
   int16x4_t rot2_0 = vdup_n_s16(stbi__f2f(-1.961570560f));
   int16x4_t rot2_1 = vdup_n_s16(stbi__f2f(-0.390180644f));
   int16x4_t rot3_0 = vdup_n_s16(stbi__f2f( 0.298631336f));
   int16x4_t rot3_1 = vdup_n_s16(stbi__f2f( 2.053119869f));
   int16x4_t rot3_2 = vdup_n_s16(stbi__f2f( 3.072711026f));
   int16x4_t rot3_3 = vdup_n_s16(stbi__f2f( 1.501321110f));

#define dct_long_mul(out, inq, coeff) \
   int32x4_t out##_l = vmull_s16(vget_low_s16(inq), coeff); \
   int32x4_t out##_h = vmull_s16(vget_high_s16(inq), coeff)

#define dct_long_mac(out, acc, inq, coeff) \
   int32x4_t out##_l = vmlal_s16(acc##_l, vget_low_s16(inq), coeff); \
   int32x4_t out##_h = vmlal_s16(acc##_h, vget_high_s16(inq), coeff)

#define dct_widen(out, inq) \
   int32x4_t out##_l = vshll_n_s16(vget_low_s16(inq), 12); \
   int32x4_t out##_h = vshll_n_s16(vget_high_s16(inq), 12)

// wide add
#define dct_wadd(out, a, b) \
   int32x4_t out##_l = vaddq_s32(a##_l, b##_l); \
   int32x4_t out##_h = vaddq_s32(a##_h, b##_h)

// wide sub
#define dct_wsub(out, a, b) \
   int32x4_t out##_l = vsubq_s32(a##_l, b##_l); \
   int32x4_t out##_h = vsubq_s32(a##_h, b##_h)

// butterfly a/b, then shift using "shiftop" by "s" and pack
#define dct_bfly32o(out0,out1, a,b,shiftop,s) \
   { \
      dct_wadd(sum, a, b); \
      dct_wsub(dif, a, b); \
      out0 = vcombine_s16(shiftop(sum_l, s), shiftop(sum_h, s)); \
      out1 = vcombine_s16(shiftop(dif_l, s), shiftop(dif_h, s)); \
   }

#define dct_pass(shiftop, shift) \
   { \
      /* even part */ \
      int16x8_t sum26 = vaddq_s16(row2, row6); \
      dct_long_mul(p1e, sum26, rot0_0); \
      dct_long_mac(t2e, p1e, row6, rot0_1); \
      dct_long_mac(t3e, p1e, row2, rot0_2); \
      int16x8_t sum04 = vaddq_s16(row0, row4); \
      int16x8_t dif04 = vsubq_s16(row0, row4); \
      dct_widen(t0e, sum04); \
      dct_widen(t1e, dif04); \
      dct_wadd(x0, t0e, t3e); \
      dct_wsub(x3, t0e, t3e); \
      dct_wadd(x1, t1e, t2e); \
      dct_wsub(x2, t1e, t2e); \
      /* odd part */ \
      int16x8_t sum15 = vaddq_s16(row1, row5); \
      int16x8_t sum17 = vaddq_s16(row1, row7); \
      int16x8_t sum35 = vaddq_s16(row3, row5); \
      int16x8_t sum37 = vaddq_s16(row3, row7); \
      int16x8_t sumodd = vaddq_s16(sum17, sum35); \
      dct_long_mul(p5o, sumodd, rot1_0); \
      dct_long_mac(p1o, p5o, sum17, rot1_1); \
      dct_long_mac(p2o, p5o, sum35, rot1_2); \
      dct_long_mul(p3o, sum37, rot2_0); \
      dct_long_mul(p4o, sum15, rot2_1); \
      dct_wadd(sump13o, p1o, p3o); \
      dct_wadd(sump24o, p2o, p4o); \
      dct_wadd(sump23o, p2o, p3o); \
      dct_wadd(sump14o, p1o, p4o); \
      dct_long_mac(x4, sump13o, row7, rot3_0); \
      dct_long_mac(x5, sump24o, row5, rot3_1); \
      dct_long_mac(x6, sump23o, row3, rot3_2); \
      dct_long_mac(x7, sump14o, row1, rot3_3); \
      dct_bfly32o(row0,row7, x0,x7,shiftop,shift); \
      dct_bfly32o(row1,row6, x1,x6,shiftop,shift); \
      dct_bfly32o(row2,row5, x2,x5,shiftop,shift); \
      dct_bfly32o(row3,row4, x3,x4,shiftop,shift); \
   }

   // load
   row0 = vld1q_s16(data + 0*8);
   row1 = vld1q_s16(data + 1*8);
   row2 = vld1q_s16(data + 2*8);
   row3 = vld1q_s16(data + 3*8);
   row4 = vld1q_s16(data + 4*8);
   row5 = vld1q_s16(data + 5*8);
   row6 = vld1q_s16(data + 6*8);
   row7 = vld1q_s16(data + 7*8);

   // add DC bias
   row0 = vaddq_s16(row0, vsetq_lane_s16(1024, vdupq_n_s16(0), 0));

   // column pass
   dct_pass(vrshrn_n_s32, 10);

   // 16bit 8x8 transpose
   {
// these three map to a single VTRN.16, VTRN.32, and VSWP, respectively.
// whether compilers actually get this is another story, sadly.
#define dct_trn16(x, y) { int16x8x2_t t = vtrnq_s16(x, y); x = t.val[0]; y = t.val[1]; }
#define dct_trn32(x, y) { int32x4x2_t t = vtrnq_s32(vreinterpretq_s32_s16(x), vreinterpretq_s32_s16(y)); x = vreinterpretq_s16_s32(t.val[0]); y = vreinterpretq_s16_s32(t.val[1]); }
#define dct_trn64(x, y) { int16x8_t x0 = x; int16x8_t y0 = y; x = vcombine_s16(vget_low_s16(x0), vget_low_s16(y0)); y = vcombine_s16(vget_high_s16(x0), vget_high_s16(y0)); }

      // pass 1
      dct_trn16(row0, row1); // a0b0a2b2a4b4a6b6
      dct_trn16(row2, row3);
      dct_trn16(row4, row5);
      dct_trn16(row6, row7);

      // pass 2
      dct_trn32(row0, row2); // a0b0c0d0a4b4c4d4
      dct_trn32(row1, row3);
      dct_trn32(row4, row6);
      dct_trn32(row5, row7);

      // pass 3
      dct_trn64(row0, row4); // a0b0c0d0e0f0g0h0
      dct_trn64(row1, row5);
      dct_trn64(row2, row6);
      dct_trn64(row3, row7);

#undef dct_trn16
#undef dct_trn32
#undef dct_trn64
   }

   // row pass
   // vrshrn_n_s32 only supports shifts up to 16, we need
   // 17. so do a non-rounding shift of 16 first then follow
   // up with a rounding shift by 1.
   dct_pass(vshrn_n_s32, 16);

   {
      // pack and round
      uint8x8_t p0 = vqrshrun_n_s16(row0, 1);
      uint8x8_t p1 = vqrshrun_n_s16(row1, 1);
      uint8x8_t p2 = vqrshrun_n_s16(row2, 1);
      uint8x8_t p3 = vqrshrun_n_s16(row3, 1);
      uint8x8_t p4 = vqrshrun_n_s16(row4, 1);
      uint8x8_t p5 = vqrshrun_n_s16(row5, 1);
      uint8x8_t p6 = vqrshrun_n_s16(row6, 1);
      uint8x8_t p7 = vqrshrun_n_s16(row7, 1);

      // again, these can translate into one instruction, but often don't.
#define dct_trn8_8(x, y) { uint8x8x2_t t = vtrn_u8(x, y); x = t.val[0]; y = t.val[1]; }
#define dct_trn8_16(x, y) { uint16x4x2_t t = vtrn_u16(vreinterpret_u16_u8(x), vreinterpret_u16_u8(y)); x = vreinterpret_u8_u16(t.val[0]); y = vreinterpret_u8_u16(t.val[1]); }
#define dct_trn8_32(x, y) { uint32x2x2_t t = vtrn_u32(vreinterpret_u32_u8(x), vreinterpret_u32_u8(y)); x = vreinterpret_u8_u32(t.val[0]); y = vreinterpret_u8_u32(t.val[1]); }

      // sadly can't use interleaved stores here since we only write
      // 8 bytes to each scan line!

      // 8x8 8-bit transpose pass 1
      dct_trn8_8(p0, p1);
      dct_trn8_8(p2, p3);
      dct_trn8_8(p4, p5);
      dct_trn8_8(p6, p7);

      // pass 2
      dct_trn8_16(p0, p2);
      dct_trn8_16(p1, p3);
      dct_trn8_16(p4, p6);
      dct_trn8_16(p5, p7);

      // pass 3
      dct_trn8_32(p0, p4);
      dct_trn8_32(p1, p5);
      dct_trn8_32(p2, p6);
      dct_trn8_32(p3, p7);

      // store
      vst1_u8(out, p0); out += out_stride;
      vst1_u8(out, p1); out += out_stride;
      vst1_u8(out, p2); out += out_stride;
      vst1_u8(out, p3); out += out_stride;
      vst1_u8(out, p4); out += out_stride;
      vst1_u8(out, p5); out += out_stride;
      vst1_u8(out, p6); out += out_stride;
      vst1_u8(out, p7);

#undef dct_trn8_8
#undef dct_trn8_16
#undef dct_trn8_32
   }

#undef dct_long_mul
#undef dct_long_mac
#undef dct_widen
#undef dct_wadd
#undef dct_wsub
#undef dct_bfly32o
#undef dct_pass
}

#endif // STBI_NEON

#define STBI__MARKER_none  0xff
// if there's a pending marker from the entropy stream, return that
// otherwise, fetch from the stream and get a marker. if there's no
// marker, return 0xff, which is never a valid marker value
static stbi_uc stbi__get_marker(stbi__jpeg *j)
{
   stbi_uc x;
   if (j->marker != STBI__MARKER_none) { x = j->marker; j->marker = STBI__MARKER_none; return x; }
   x = stbi__get8(j->s);
   if (x != 0xff) return STBI__MARKER_none;
   while (x == 0xff)
      x = stbi__get8(j->s); // consume repeated 0xff fill bytes
   return x;
}

// in each scan, we'll have scan_n components, and the order
// of the components is specified by order[]
#define STBI__RESTART(x)     ((x) >= 0xd0 && (x) <= 0xd7)

// after a restart interval, stbi__jpeg_reset the entropy decoder and
// the dc prediction
static void stbi__jpeg_reset(stbi__jpeg *j)
{
   j->code_bits = 0;
   j->code_buffer = 0;
   j->nomore = 0;
   j->img_comp[0].dc_pred = j->img_comp[1].dc_pred = j->img_comp[2].dc_pred = j->img_comp[3].dc_pred = 0;
   j->marker = STBI__MARKER_none;
   j->todo = j->restart_interval ? j->restart_interval : 0x7fffffff;
   j->eob_run = 0;
   // no more than 1<<31 MCUs if no restart_interal? that's plenty safe,
   // since we don't even allow 1<<30 pixels
}

static int stbi__parse_entropy_coded_data(stbi__jpeg *z)
{
   stbi__jpeg_reset(z);
   if (!z->progressive) {
      if (z->scan_n == 1) {
         int i,j;
         STBI_SIMD_ALIGN(short, data[64]);
         int n = z->order[0];
         // non-interleaved data, we just need to process one block at a time,
         // in trivial scanline order
         // number of blocks to do just depends on how many actual "pixels" this
         // component has, independent of interleaved MCU blocking and such
         int w = (z->img_comp[n].x+7) >> 3;
         int h = (z->img_comp[n].y+7) >> 3;
         for (j=0; j < h; ++j) {
            for (i=0; i < w; ++i) {
               int ha = z->img_comp[n].ha;
               if (!stbi__jpeg_decode_block(z, data, z->huff_dc+z->img_comp[n].hd, z->huff_ac+ha, z->fast_ac[ha], n, z->dequant[z->img_comp[n].tq])) return 0;
               z->idct_block_kernel(z->img_comp[n].data+z->img_comp[n].w2*j*8+i*8, z->img_comp[n].w2, data);
               // every data block is an MCU, so countdown the restart interval
               if (--z->todo <= 0) {
                  if (z->code_bits < 24) stbi__grow_buffer_unsafe(z);
                  // if it's NOT a restart, then just bail, so we get corrupt data
                  // rather than no data
                  if (!STBI__RESTART(z->marker)) return 1;
                  stbi__jpeg_reset(z);
               }
            }
         }
         return 1;
      } else { // interleaved
         int i,j,k,x,y;
         STBI_SIMD_ALIGN(short, data[64]);
         for (j=0; j < z->img_mcu_y; ++j) {
            for (i=0; i < z->img_mcu_x; ++i) {
               // scan an interleaved mcu... process scan_n components in order
               for (k=0; k < z->scan_n; ++k) {
                  int n = z->order[k];
                  // scan out an mcu's worth of this component; that's just determined
                  // by the basic H and V specified for the component
                  for (y=0; y < z->img_comp[n].v; ++y) {
                     for (x=0; x < z->img_comp[n].h; ++x) {
                        int x2 = (i*z->img_comp[n].h + x)*8;
                        int y2 = (j*z->img_comp[n].v + y)*8;
                        int ha = z->img_comp[n].ha;
                        if (!stbi__jpeg_decode_block(z, data, z->huff_dc+z->img_comp[n].hd, z->huff_ac+ha, z->fast_ac[ha], n, z->dequant[z->img_comp[n].tq])) return 0;
                        z->idct_block_kernel(z->img_comp[n].data+z->img_comp[n].w2*y2+x2, z->img_comp[n].w2, data);
                     }
                  }
               }
               // after all interleaved components, that's an interleaved MCU,
               // so now count down the restart interval
               if (--z->todo <= 0) {
                  if (z->code_bits < 24) stbi__grow_buffer_unsafe(z);
                  if (!STBI__RESTART(z->marker)) return 1;
                  stbi__jpeg_reset(z);
               }
            }
         }
         return 1;
      }
   } else {
      if (z->scan_n == 1) {
         int i,j;
         int n = z->order[0];
         // non-interleaved data, we just need to process one block at a time,
         // in trivial scanline order
         // number of blocks to do just depends on how many actual "pixels" this
         // component has, independent of interleaved MCU blocking and such
         int w = (z->img_comp[n].x+7) >> 3;
         int h = (z->img_comp[n].y+7) >> 3;
         for (j=0; j < h; ++j) {
            for (i=0; i < w; ++i) {
               short *data = z->img_comp[n].coeff + 64 * (i + j * z->img_comp[n].coeff_w);
               if (z->spec_start == 0) {
                  if (!stbi__jpeg_decode_block_prog_dc(z, data, &z->huff_dc[z->img_comp[n].hd], n))
                     return 0;
               } else {
                  int ha = z->img_comp[n].ha;
                  if (!stbi__jpeg_decode_block_prog_ac(z, data, &z->huff_ac[ha], z->fast_ac[ha]))
                     return 0;
               }
               // every data block is an MCU, so countdown the restart interval
               if (--z->todo <= 0) {
                  if (z->code_bits < 24) stbi__grow_buffer_unsafe(z);
                  if (!STBI__RESTART(z->marker)) return 1;
                  stbi__jpeg_reset(z);
               }
            }
         }
         return 1;
      } else { // interleaved
         int i,j,k,x,y;
         for (j=0; j < z->img_mcu_y; ++j) {
            for (i=0; i < z->img_mcu_x; ++i) {
               // scan an interleaved mcu... process scan_n components in order
               for (k=0; k < z->scan_n; ++k) {
                  int n = z->order[k];
                  // scan out an mcu's worth of this component; that's just determined
                  // by the basic H and V specified for the component
                  for (y=0; y < z->img_comp[n].v; ++y) {
                     for (x=0; x < z->img_comp[n].h; ++x) {
                        int x2 = (i*z->img_comp[n].h + x);
                        int y2 = (j*z->img_comp[n].v + y);
                        short *data = z->img_comp[n].coeff + 64 * (x2 + y2 * z->img_comp[n].coeff_w);
                        if (!stbi__jpeg_decode_block_prog_dc(z, data, &z->huff_dc[z->img_comp[n].hd], n))
                           return 0;
                     }
                  }
               }
               // after all interleaved components, that's an interleaved MCU,
               // so now count down the restart interval
               if (--z->todo <= 0) {
                  if (z->code_bits < 24) stbi__grow_buffer_unsafe(z);
                  if (!STBI__RESTART(z->marker)) return 1;
                  stbi__jpeg_reset(z);
               }
            }
         }
         return 1;
      }
   }
}

static void stbi__jpeg_dequantize(short *data, stbi__uint16 *dequant)
{
   int i;
   for (i=0; i < 64; ++i)
      data[i] *= dequant[i];
}

static void stbi__jpeg_finish(stbi__jpeg *z)
{
   if (z->progressive) {
      // dequantize and idct the data
      int i,j,n;
      for (n=0; n < z->s->img_n; ++n) {
         int w = (z->img_comp[n].x+7) >> 3;
         int h = (z->img_comp[n].y+7) >> 3;
         for (j=0; j < h; ++j) {
            for (i=0; i < w; ++i) {
               short *data = z->img_comp[n].coeff + 64 * (i + j * z->img_comp[n].coeff_w);
               stbi__jpeg_dequantize(data, z->dequant[z->img_comp[n].tq]);
               z->idct_block_kernel(z->img_comp[n].data+z->img_comp[n].w2*j*8+i*8, z->img_comp[n].w2, data);
            }
         }
      }
   }
}

static int stbi__process_marker(stbi__jpeg *z, int m)
{
   int L;
   switch (m) {
      case STBI__MARKER_none: // no marker found
         return stbi__err("expected marker","Corrupt JPEG");

      case 0xDD: // DRI - specify restart interval
         if (stbi__get16be(z->s) != 4) return stbi__err("bad DRI len","Corrupt JPEG");
         z->restart_interval = stbi__get16be(z->s);
         return 1;

      case 0xDB: // DQT - define quantization table
         L = stbi__get16be(z->s)-2;
         while (L > 0) {
            int q = stbi__get8(z->s);
            int p = q >> 4, sixteen = (p != 0);
            int t = q & 15,i;
            if (p != 0 && p != 1) return stbi__err("bad DQT type","Corrupt JPEG");
            if (t > 3) return stbi__err("bad DQT table","Corrupt JPEG");

            for (i=0; i < 64; ++i)
               z->dequant[t][stbi__jpeg_dezigzag[i]] = (stbi__uint16)(sixteen ? stbi__get16be(z->s) : stbi__get8(z->s));
            L -= (sixteen ? 129 : 65);
         }
         return L==0;

      case 0xC4: // DHT - define huffman table
         L = stbi__get16be(z->s)-2;
         while (L > 0) {
            stbi_uc *v;
            int sizes[16],i,n=0;
            int q = stbi__get8(z->s);
            int tc = q >> 4;
            int th = q & 15;
            if (tc > 1 || th > 3) return stbi__err("bad DHT header","Corrupt JPEG");
            for (i=0; i < 16; ++i) {
               sizes[i] = stbi__get8(z->s);
               n += sizes[i];
            }
            L -= 17;
            if (tc == 0) {
               if (!stbi__build_huffman(z->huff_dc+th, sizes)) return 0;
               v = z->huff_dc[th].values;
            } else {
               if (!stbi__build_huffman(z->huff_ac+th, sizes)) return 0;
               v = z->huff_ac[th].values;
            }
            for (i=0; i < n; ++i)
               v[i] = stbi__get8(z->s);
            if (tc != 0)
               stbi__build_fast_ac(z->fast_ac[th], z->huff_ac + th);
            L -= n;
         }
         return L==0;
   }

   // check for comment block or APP blocks
   if ((m >= 0xE0 && m <= 0xEF) || m == 0xFE) {
      L = stbi__get16be(z->s);
      if (L < 2) {
         if (m == 0xFE)
            return stbi__err("bad COM len","Corrupt JPEG");
         else
            return stbi__err("bad APP len","Corrupt JPEG");
      }
      L -= 2;

      if (m == 0xE0 && L >= 5) { // JFIF APP0 segment
         static const unsigned char tag[5] = {'J','F','I','F','\0'};
         int ok = 1;
         int i;
         for (i=0; i < 5; ++i)
            if (stbi__get8(z->s) != tag[i])
               ok = 0;
         L -= 5;
         if (ok)
            z->jfif = 1;
      } else if (m == 0xEE && L >= 12) { // Adobe APP14 segment
         static const unsigned char tag[6] = {'A','d','o','b','e','\0'};
         int ok = 1;
         int i;
         for (i=0; i < 6; ++i)
            if (stbi__get8(z->s) != tag[i])
               ok = 0;
         L -= 6;
         if (ok) {
            stbi__get8(z->s); // version
            stbi__get16be(z->s); // flags0
            stbi__get16be(z->s); // flags1
            z->app14_color_transform = stbi__get8(z->s); // color transform
            L -= 6;
         }
      }

      stbi__skip(z->s, L);
      return 1;
   }

   return stbi__err("unknown marker","Corrupt JPEG");
}

// after we see SOS
static int stbi__process_scan_header(stbi__jpeg *z)
{
   int i;
   int Ls = stbi__get16be(z->s);
   z->scan_n = stbi__get8(z->s);
   if (z->scan_n < 1 || z->scan_n > 4 || z->scan_n > (int) z->s->img_n) return stbi__err("bad SOS component count","Corrupt JPEG");
   if (Ls != 6+2*z->scan_n) return stbi__err("bad SOS len","Corrupt JPEG");
   for (i=0; i < z->scan_n; ++i) {
      int id = stbi__get8(z->s), which;
      int q = stbi__get8(z->s);
      for (which = 0; which < z->s->img_n; ++which)
         if (z->img_comp[which].id == id)
            break;
      if (which == z->s->img_n) return 0; // no match
      z->img_comp[which].hd = q >> 4;   if (z->img_comp[which].hd > 3) return stbi__err("bad DC huff","Corrupt JPEG");
      z->img_comp[which].ha = q & 15;   if (z->img_comp[which].ha > 3) return stbi__err("bad AC huff","Corrupt JPEG");
      z->order[i] = which;
   }

   {
      int aa;
      z->spec_start = stbi__get8(z->s);
      z->spec_end   = stbi__get8(z->s); // should be 63, but might be 0
      aa = stbi__get8(z->s);
      z->succ_high = (aa >> 4);
      z->succ_low  = (aa & 15);
      if (z->progressive) {
         if (z->spec_start > 63 || z->spec_end > 63  || z->spec_start > z->spec_end || z->succ_high > 13 || z->succ_low > 13)
            return stbi__err("bad SOS", "Corrupt JPEG");
      } else {
         if (z->spec_start != 0) return stbi__err("bad SOS","Corrupt JPEG");
         if (z->succ_high != 0 || z->succ_low != 0) return stbi__err("bad SOS","Corrupt JPEG");
         z->spec_end = 63;
      }
   }

   return 1;
}

static int stbi__free_jpeg_components(stbi__jpeg *z, int ncomp, int why)
{
   int i;
   for (i=0; i < ncomp; ++i) {
      if (z->img_comp[i].raw_data) {
         STBI_FREE(z->img_comp[i].raw_data);
         z->img_comp[i].raw_data = NULL;
         z->img_comp[i].data = NULL;
      }
      if (z->img_comp[i].raw_coeff) {
         STBI_FREE(z->img_comp[i].raw_coeff);
         z->img_comp[i].raw_coeff = 0;
         z->img_comp[i].coeff = 0;
      }
      if (z->img_comp[i].linebuf) {
         STBI_FREE(z->img_comp[i].linebuf);
         z->img_comp[i].linebuf = NULL;
      }
   }
   return why;
}

static int stbi__process_frame_header(stbi__jpeg *z, int scan)
{
   stbi__context *s = z->s;
   int Lf,p,i,q, h_max=1,v_max=1,c;
   Lf = stbi__get16be(s);         if (Lf < 11) return stbi__err("bad SOF len","Corrupt JPEG"); // JPEG
   p  = stbi__get8(s);            if (p != 8) return stbi__err("only 8-bit","JPEG format not supported: 8-bit only"); // JPEG baseline
   s->img_y = stbi__get16be(s);   if (s->img_y == 0) return stbi__err("no header height", "JPEG format not supported: delayed height"); // Legal, but we don't handle it--but neither does IJG
   s->img_x = stbi__get16be(s);   if (s->img_x == 0) return stbi__err("0 width","Corrupt JPEG"); // JPEG requires
   c = stbi__get8(s);
   if (c != 3 && c != 1 && c != 4) return stbi__err("bad component count","Corrupt JPEG");
   s->img_n = c;
   for (i=0; i < c; ++i) {
      z->img_comp[i].data = NULL;
      z->img_comp[i].linebuf = NULL;
   }

   if (Lf != 8+3*s->img_n) return stbi__err("bad SOF len","Corrupt JPEG");

   z->rgb = 0;
   for (i=0; i < s->img_n; ++i) {
      static const unsigned char rgb[3] = { 'R', 'G', 'B' };
      z->img_comp[i].id = stbi__get8(s);
      if (s->img_n == 3 && z->img_comp[i].id == rgb[i])
         ++z->rgb;
      q = stbi__get8(s);
      z->img_comp[i].h = (q >> 4);  if (!z->img_comp[i].h || z->img_comp[i].h > 4) return stbi__err("bad H","Corrupt JPEG");
      z->img_comp[i].v = q & 15;    if (!z->img_comp[i].v || z->img_comp[i].v > 4) return stbi__err("bad V","Corrupt JPEG");
      z->img_comp[i].tq = stbi__get8(s);  if (z->img_comp[i].tq > 3) return stbi__err("bad TQ","Corrupt JPEG");
   }

   if (scan != STBI__SCAN_load) return 1;

   if (!stbi__mad3sizes_valid(s->img_x, s->img_y, s->img_n, 0)) return stbi__err("too large", "Image too large to decode");

   for (i=0; i < s->img_n; ++i) {
      if (z->img_comp[i].h > h_max) h_max = z->img_comp[i].h;
      if (z->img_comp[i].v > v_max) v_max = z->img_comp[i].v;
   }

   // compute interleaved mcu info
   z->img_h_max = h_max;
   z->img_v_max = v_max;
   z->img_mcu_w = h_max * 8;
   z->img_mcu_h = v_max * 8;
   // these sizes can't be more than 17 bits
   z->img_mcu_x = (s->img_x + z->img_mcu_w-1) / z->img_mcu_w;
   z->img_mcu_y = (s->img_y + z->img_mcu_h-1) / z->img_mcu_h;

   for (i=0; i < s->img_n; ++i) {
      // number of effective pixels (e.g. for non-interleaved MCU)
      z->img_comp[i].x = (s->img_x * z->img_comp[i].h + h_max-1) / h_max;
      z->img_comp[i].y = (s->img_y * z->img_comp[i].v + v_max-1) / v_max;
      // to simplify generation, we'll allocate enough memory to decode
      // the bogus oversized data from using interleaved MCUs and their
      // big blocks (e.g. a 16x16 iMCU on an image of width 33); we won't
      // discard the extra data until colorspace conversion
      //
      // img_mcu_x, img_mcu_y: <=17 bits; comp[i].h and .v are <=4 (checked earlier)
      // so these muls can't overflow with 32-bit ints (which we require)
      z->img_comp[i].w2 = z->img_mcu_x * z->img_comp[i].h * 8;
      z->img_comp[i].h2 = z->img_mcu_y * z->img_comp[i].v * 8;
      z->img_comp[i].coeff = 0;
      z->img_comp[i].raw_coeff = 0;
      z->img_comp[i].linebuf = NULL;
      z->img_comp[i].raw_data = stbi__malloc_mad2(z->img_comp[i].w2, z->img_comp[i].h2, 15);
      if (z->img_comp[i].raw_data == NULL)
         return stbi__free_jpeg_components(z, i+1, stbi__err("outofmem", "Out of memory"));
      // align blocks for idct using mmx/sse
      z->img_comp[i].data = (stbi_uc*) (((size_t) z->img_comp[i].raw_data + 15) & ~15);
      if (z->progressive) {
         // w2, h2 are multiples of 8 (see above)
         z->img_comp[i].coeff_w = z->img_comp[i].w2 / 8;
         z->img_comp[i].coeff_h = z->img_comp[i].h2 / 8;
         z->img_comp[i].raw_coeff = stbi__malloc_mad3(z->img_comp[i].w2, z->img_comp[i].h2, sizeof(short), 15);
         if (z->img_comp[i].raw_coeff == NULL)
            return stbi__free_jpeg_components(z, i+1, stbi__err("outofmem", "Out of memory"));
         z->img_comp[i].coeff = (short*) (((size_t) z->img_comp[i].raw_coeff + 15) & ~15);
      }
   }

   return 1;
}

// use comparisons since in some cases we handle more than one case (e.g. SOF)
#define stbi__DNL(x)         ((x) == 0xdc)
#define stbi__SOI(x)         ((x) == 0xd8)
#define stbi__EOI(x)         ((x) == 0xd9)
#define stbi__SOF(x)         ((x) == 0xc0 || (x) == 0xc1 || (x) == 0xc2)
#define stbi__SOS(x)         ((x) == 0xda)

#define stbi__SOF_progressive(x)   ((x) == 0xc2)

static int stbi__decode_jpeg_header(stbi__jpeg *z, int scan)
{
   int m;
   z->jfif = 0;
   z->app14_color_transform = -1; // valid values are 0,1,2
   z->marker = STBI__MARKER_none; // initialize cached marker to empty
   m = stbi__get_marker(z);
   if (!stbi__SOI(m)) return stbi__err("no SOI","Corrupt JPEG");
   if (scan == STBI__SCAN_type) return 1;
   m = stbi__get_marker(z);
   while (!stbi__SOF(m)) {
      if (!stbi__process_marker(z,m)) return 0;
      m = stbi__get_marker(z);
      while (m == STBI__MARKER_none) {
         // some files have extra padding after their blocks, so ok, we'll scan
         if (stbi__at_eof(z->s)) return stbi__err("no SOF", "Corrupt JPEG");
         m = stbi__get_marker(z);
      }
   }
   z->progressive = stbi__SOF_progressive(m);
   if (!stbi__process_frame_header(z, scan)) return 0;
   return 1;
}

// decode image to YCbCr format
static int stbi__decode_jpeg_image(stbi__jpeg *j)
{
   int m;
   for (m = 0; m < 4; m++) {
      j->img_comp[m].raw_data = NULL;
      j->img_comp[m].raw_coeff = NULL;
   }
   j->restart_interval = 0;
   if (!stbi__decode_jpeg_header(j, STBI__SCAN_load)) return 0;
   m = stbi__get_marker(j);
   while (!stbi__EOI(m)) {
      if (stbi__SOS(m)) {
         if (!stbi__process_scan_header(j)) return 0;
         if (!stbi__parse_entropy_coded_data(j)) return 0;
         if (j->marker == STBI__MARKER_none ) {
            // handle 0s at the end of image data from IP Kamera 9060
            while (!stbi__at_eof(j->s)) {
               int x = stbi__get8(j->s);
               if (x == 255) {
                  j->marker = stbi__get8(j->s);
                  break;
               }
            }
            // if we reach eof without hitting a marker, stbi__get_marker() below will fail and we'll eventually return 0
         }
      } else if (stbi__DNL(m)) {
         int Ld = stbi__get16be(j->s);
         stbi__uint32 NL = stbi__get16be(j->s);
         if (Ld != 4) return stbi__err("bad DNL len", "Corrupt JPEG");
         if (NL != j->s->img_y) return stbi__err("bad DNL height", "Corrupt JPEG");
      } else {
         if (!stbi__process_marker(j, m)) return 0;
      }
      m = stbi__get_marker(j);
   }
   if (j->progressive)
      stbi__jpeg_finish(j);
   return 1;
}

// static jfif-centered resampling (across block boundaries)

typedef stbi_uc *(*resample_row_func)(stbi_uc *out, stbi_uc *in0, stbi_uc *in1,
                                    int w, int hs);

#define stbi__div4(x) ((stbi_uc) ((x) >> 2))

static stbi_uc *resample_row_1(stbi_uc *out, stbi_uc *in_near, stbi_uc *in_far, int w, int hs)
{
   STBI_NOTUSED(out);
   STBI_NOTUSED(in_far);
   STBI_NOTUSED(w);
   STBI_NOTUSED(hs);
   return in_near;
}

static stbi_uc* stbi__resample_row_v_2(stbi_uc *out, stbi_uc *in_near, stbi_uc *in_far, int w, int hs)
{
   // need to generate two samples vertically for every one in input
   int i;
   STBI_NOTUSED(hs);
   for (i=0; i < w; ++i)
      out[i] = stbi__div4(3*in_near[i] + in_far[i] + 2);
   return out;
}

static stbi_uc*  stbi__resample_row_h_2(stbi_uc *out, stbi_uc *in_near, stbi_uc *in_far, int w, int hs)
{
   // need to generate two samples horizontally for every one in input
   int i;
   stbi_uc *input = in_near;

   if (w == 1) {
      // if only one sample, can't do any interpolation
      out[0] = out[1] = input[0];
      return out;
   }

   out[0] = input[0];
   out[1] = stbi__div4(input[0]*3 + input[1] + 2);
   for (i=1; i < w-1; ++i) {
      int n = 3*input[i]+2;
      out[i*2+0] = stbi__div4(n+input[i-1]);
      out[i*2+1] = stbi__div4(n+input[i+1]);
   }
   out[i*2+0] = stbi__div4(input[w-2]*3 + input[w-1] + 2);
   out[i*2+1] = input[w-1];

   STBI_NOTUSED(in_far);
   STBI_NOTUSED(hs);

   return out;
}

#define stbi__div16(x) ((stbi_uc) ((x) >> 4))

static stbi_uc *stbi__resample_row_hv_2(stbi_uc *out, stbi_uc *in_near, stbi_uc *in_far, int w, int hs)
{
   // need to generate 2x2 samples for every one in input
   int i,t0,t1;
   if (w == 1) {
      out[0] = out[1] = stbi__div4(3*in_near[0] + in_far[0] + 2);
      return out;
   }

   t1 = 3*in_near[0] + in_far[0];
   out[0] = stbi__div4(t1+2);
   for (i=1; i < w; ++i) {
      t0 = t1;
      t1 = 3*in_near[i]+in_far[i];
      out[i*2-1] = stbi__div16(3*t0 + t1 + 8);
      out[i*2  ] = stbi__div16(3*t1 + t0 + 8);
   }
   out[w*2-1] = stbi__div4(t1+2);

   STBI_NOTUSED(hs);

   return out;
}

#if defined(STBI_SSE2) || defined(STBI_NEON)
static stbi_uc *stbi__resample_row_hv_2_simd(stbi_uc *out, stbi_uc *in_near, stbi_uc *in_far, int w, int hs)
{
   // need to generate 2x2 samples for every one in input
   int i=0,t0,t1;

   if (w == 1) {
      out[0] = out[1] = stbi__div4(3*in_near[0] + in_far[0] + 2);
      return out;
   }

   t1 = 3*in_near[0] + in_far[0];
   // process groups of 8 pixels for as long as we can.
   // note we can't handle the last pixel in a row in this loop
   // because we need to handle the filter boundary conditions.
   for (; i < ((w-1) & ~7); i += 8) {
#if defined(STBI_SSE2)
      // load and perform the vertical filtering pass
      // this uses 3*x + y = 4*x + (y - x)
      __m128i zero  = _mm_setzero_si128();
      __m128i farb  = _mm_loadl_epi64((__m128i *) (in_far + i));
      __m128i nearb = _mm_loadl_epi64((__m128i *) (in_near + i));
      __m128i farw  = _mm_unpacklo_epi8(farb, zero);
      __m128i nearw = _mm_unpacklo_epi8(nearb, zero);
      __m128i diff  = _mm_sub_epi16(farw, nearw);
      __m128i nears = _mm_slli_epi16(nearw, 2);
      __m128i curr  = _mm_add_epi16(nears, diff); // current row

      // horizontal filter works the same based on shifted vers of current
      // row. "prev" is current row shifted right by 1 pixel; we need to
      // insert the previous pixel value (from t1).
      // "next" is current row shifted left by 1 pixel, with first pixel
      // of next block of 8 pixels added in.
      __m128i prv0 = _mm_slli_si128(curr, 2);
      __m128i nxt0 = _mm_srli_si128(curr, 2);
      __m128i prev = _mm_insert_epi16(prv0, t1, 0);
      __m128i next = _mm_insert_epi16(nxt0, 3*in_near[i+8] + in_far[i+8], 7);

      // horizontal filter, polyphase implementation since it's convenient:
      // even pixels = 3*cur + prev = cur*4 + (prev - cur)
      // odd  pixels = 3*cur + next = cur*4 + (next - cur)
      // note the shared term.
      __m128i bias  = _mm_set1_epi16(8);
      __m128i curs = _mm_slli_epi16(curr, 2);
      __m128i prvd = _mm_sub_epi16(prev, curr);
      __m128i nxtd = _mm_sub_epi16(next, curr);
      __m128i curb = _mm_add_epi16(curs, bias);
      __m128i even = _mm_add_epi16(prvd, curb);
      __m128i odd  = _mm_add_epi16(nxtd, curb);

      // interleave even and odd pixels, then undo scaling.
      __m128i int0 = _mm_unpacklo_epi16(even, odd);
      __m128i int1 = _mm_unpackhi_epi16(even, odd);
      __m128i de0  = _mm_srli_epi16(int0, 4);
      __m128i de1  = _mm_srli_epi16(int1, 4);

      // pack and write output
      __m128i outv = _mm_packus_epi16(de0, de1);
      _mm_storeu_si128((__m128i *) (out + i*2), outv);
#elif defined(STBI_NEON)
      // load and perform the vertical filtering pass
      // this uses 3*x + y = 4*x + (y - x)
      uint8x8_t farb  = vld1_u8(in_far + i);
      uint8x8_t nearb = vld1_u8(in_near + i);
      int16x8_t diff  = vreinterpretq_s16_u16(vsubl_u8(farb, nearb));
      int16x8_t nears = vreinterpretq_s16_u16(vshll_n_u8(nearb, 2));
      int16x8_t curr  = vaddq_s16(nears, diff); // current row

      // horizontal filter works the same based on shifted vers of current
      // row. "prev" is current row shifted right by 1 pixel; we need to
      // insert the previous pixel value (from t1).
      // "next" is current row shifted left by 1 pixel, with first pixel
      // of next block of 8 pixels added in.
      int16x8_t prv0 = vextq_s16(curr, curr, 7);
      int16x8_t nxt0 = vextq_s16(curr, curr, 1);
      int16x8_t prev = vsetq_lane_s16(t1, prv0, 0);
      int16x8_t next = vsetq_lane_s16(3*in_near[i+8] + in_far[i+8], nxt0, 7);

      // horizontal filter, polyphase implementation since it's convenient:
      // even pixels = 3*cur + prev = cur*4 + (prev - cur)
      // odd  pixels = 3*cur + next = cur*4 + (next - cur)
      // note the shared term.
      int16x8_t curs = vshlq_n_s16(curr, 2);
      int16x8_t prvd = vsubq_s16(prev, curr);
      int16x8_t nxtd = vsubq_s16(next, curr);
      int16x8_t even = vaddq_s16(curs, prvd);
      int16x8_t odd  = vaddq_s16(curs, nxtd);

      // undo scaling and round, then store with even/odd phases interleaved
      uint8x8x2_t o;
      o.val[0] = vqrshrun_n_s16(even, 4);
      o.val[1] = vqrshrun_n_s16(odd,  4);
      vst2_u8(out + i*2, o);
#endif

      // "previous" value for next iter
      t1 = 3*in_near[i+7] + in_far[i+7];
   }

   t0 = t1;
   t1 = 3*in_near[i] + in_far[i];
   out[i*2] = stbi__div16(3*t1 + t0 + 8);

   for (++i; i < w; ++i) {
      t0 = t1;
      t1 = 3*in_near[i]+in_far[i];
      out[i*2-1] = stbi__div16(3*t0 + t1 + 8);
      out[i*2  ] = stbi__div16(3*t1 + t0 + 8);
   }
   out[w*2-1] = stbi__div4(t1+2);

   STBI_NOTUSED(hs);

   return out;
}
#endif

static stbi_uc *stbi__resample_row_generic(stbi_uc *out, stbi_uc *in_near, stbi_uc *in_far, int w, int hs)
{
   // resample with nearest-neighbor
   int i,j;
   STBI_NOTUSED(in_far);
   for (i=0; i < w; ++i)
      for (j=0; j < hs; ++j)
         out[i*hs+j] = in_near[i];
   return out;
}

// this is a reduced-precision calculation of YCbCr-to-RGB introduced
// to make sure the code produces the same results in both SIMD and scalar
#define stbi__float2fixed(x)  (((int) ((x) * 4096.0f + 0.5f)) << 8)
static void stbi__YCbCr_to_RGB_row(stbi_uc *out, const stbi_uc *y, const stbi_uc *pcb, const stbi_uc *pcr, int count, int step)
{
   int i;
   for (i=0; i < count; ++i) {
      int y_fixed = (y[i] << 20) + (1<<19); // rounding
      int r,g,b;
      int cr = pcr[i] - 128;
      int cb = pcb[i] - 128;
      r = y_fixed +  cr* stbi__float2fixed(1.40200f);
      g = y_fixed + (cr*-stbi__float2fixed(0.71414f)) + ((cb*-stbi__float2fixed(0.34414f)) & 0xffff0000);
      b = y_fixed                                     +   cb* stbi__float2fixed(1.77200f);
      r >>= 20;
      g >>= 20;
      b >>= 20;
      if ((unsigned) r > 255) { if (r < 0) r = 0; else r = 255; }
      if ((unsigned) g > 255) { if (g < 0) g = 0; else g = 255; }
      if ((unsigned) b > 255) { if (b < 0) b = 0; else b = 255; }
      out[0] = (stbi_uc)r;
      out[1] = (stbi_uc)g;
      out[2] = (stbi_uc)b;
      out[3] = 255;
      out += step;
   }
}

#if defined(STBI_SSE2) || defined(STBI_NEON)
static void stbi__YCbCr_to_RGB_simd(stbi_uc *out, stbi_uc const *y, stbi_uc const *pcb, stbi_uc const *pcr, int count, int step)
{
   int i = 0;

#ifdef STBI_SSE2
   // step == 3 is pretty ugly on the final interleave, and i'm not convinced
   // it's useful in practice (you wouldn't use it for textures, for example).
   // so just accelerate step == 4 case.
   if (step == 4) {
      // this is a fairly straightforward implementation and not super-optimized.
      __m128i signflip  = _mm_set1_epi8(-0x80);
      __m128i cr_const0 = _mm_set1_epi16(   (short) ( 1.40200f*4096.0f+0.5f));
      __m128i cr_const1 = _mm_set1_epi16( - (short) ( 0.71414f*4096.0f+0.5f));
      __m128i cb_const0 = _mm_set1_epi16( - (short) ( 0.34414f*4096.0f+0.5f));
      __m128i cb_const1 = _mm_set1_epi16(   (short) ( 1.77200f*4096.0f+0.5f));
      __m128i y_bias = _mm_set1_epi8((char) (unsigned char) 128);
      __m128i xw = _mm_set1_epi16(255); // alpha channel

      for (; i+7 < count; i += 8) {
         // load
         __m128i y_bytes = _mm_loadl_epi64((__m128i *) (y+i));
         __m128i cr_bytes = _mm_loadl_epi64((__m128i *) (pcr+i));
         __m128i cb_bytes = _mm_loadl_epi64((__m128i *) (pcb+i));
         __m128i cr_biased = _mm_xor_si128(cr_bytes, signflip); // -128
         __m128i cb_biased = _mm_xor_si128(cb_bytes, signflip); // -128

         // unpack to short (and left-shift cr, cb by 8)
         __m128i yw  = _mm_unpacklo_epi8(y_bias, y_bytes);
         __m128i crw = _mm_unpacklo_epi8(_mm_setzero_si128(), cr_biased);
         __m128i cbw = _mm_unpacklo_epi8(_mm_setzero_si128(), cb_biased);

         // color transform
         __m128i yws = _mm_srli_epi16(yw, 4);
         __m128i cr0 = _mm_mulhi_epi16(cr_const0, crw);
         __m128i cb0 = _mm_mulhi_epi16(cb_const0, cbw);
         __m128i cb1 = _mm_mulhi_epi16(cbw, cb_const1);
         __m128i cr1 = _mm_mulhi_epi16(crw, cr_const1);
         __m128i rws = _mm_add_epi16(cr0, yws);
         __m128i gwt = _mm_add_epi16(cb0, yws);
         __m128i bws = _mm_add_epi16(yws, cb1);
         __m128i gws = _mm_add_epi16(gwt, cr1);

         // descale
         __m128i rw = _mm_srai_epi16(rws, 4);
         __m128i bw = _mm_srai_epi16(bws, 4);
         __m128i gw = _mm_srai_epi16(gws, 4);

         // back to byte, set up for transpose
         __m128i brb = _mm_packus_epi16(rw, bw);
         __m128i gxb = _mm_packus_epi16(gw, xw);

         // transpose to interleave channels
         __m128i t0 = _mm_unpacklo_epi8(brb, gxb);
         __m128i t1 = _mm_unpackhi_epi8(brb, gxb);
         __m128i o0 = _mm_unpacklo_epi16(t0, t1);
         __m128i o1 = _mm_unpackhi_epi16(t0, t1);

         // store
         _mm_storeu_si128((__m128i *) (out + 0), o0);
         _mm_storeu_si128((__m128i *) (out + 16), o1);
         out += 32;
      }
   }
#endif

#ifdef STBI_NEON
   // in this version, step=3 support would be easy to add. but is there demand?
   if (step == 4) {
      // this is a fairly straightforward implementation and not super-optimized.
      uint8x8_t signflip = vdup_n_u8(0x80);
      int16x8_t cr_const0 = vdupq_n_s16(   (short) ( 1.40200f*4096.0f+0.5f));
      int16x8_t cr_const1 = vdupq_n_s16( - (short) ( 0.71414f*4096.0f+0.5f));
      int16x8_t cb_const0 = vdupq_n_s16( - (short) ( 0.34414f*4096.0f+0.5f));
      int16x8_t cb_const1 = vdupq_n_s16(   (short) ( 1.77200f*4096.0f+0.5f));

      for (; i+7 < count; i += 8) {
         // load
         uint8x8_t y_bytes  = vld1_u8(y + i);
         uint8x8_t cr_bytes = vld1_u8(pcr + i);
         uint8x8_t cb_bytes = vld1_u8(pcb + i);
         int8x8_t cr_biased = vreinterpret_s8_u8(vsub_u8(cr_bytes, signflip));
         int8x8_t cb_biased = vreinterpret_s8_u8(vsub_u8(cb_bytes, signflip));

         // expand to s16
         int16x8_t yws = vreinterpretq_s16_u16(vshll_n_u8(y_bytes, 4));
         int16x8_t crw = vshll_n_s8(cr_biased, 7);
         int16x8_t cbw = vshll_n_s8(cb_biased, 7);

         // color transform
         int16x8_t cr0 = vqdmulhq_s16(crw, cr_const0);
         int16x8_t cb0 = vqdmulhq_s16(cbw, cb_const0);
         int16x8_t cr1 = vqdmulhq_s16(crw, cr_const1);
         int16x8_t cb1 = vqdmulhq_s16(cbw, cb_const1);
         int16x8_t rws = vaddq_s16(yws, cr0);
         int16x8_t gws = vaddq_s16(vaddq_s16(yws, cb0), cr1);
         int16x8_t bws = vaddq_s16(yws, cb1);

         // undo scaling, round, convert to byte
         uint8x8x4_t o;
         o.val[0] = vqrshrun_n_s16(rws, 4);
         o.val[1] = vqrshrun_n_s16(gws, 4);
         o.val[2] = vqrshrun_n_s16(bws, 4);
         o.val[3] = vdup_n_u8(255);

         // store, interleaving r/g/b/a
         vst4_u8(out, o);
         out += 8*4;
      }
   }
#endif

   for (; i < count; ++i) {
      int y_fixed = (y[i] << 20) + (1<<19); // rounding
      int r,g,b;
      int cr = pcr[i] - 128;
      int cb = pcb[i] - 128;
      r = y_fixed + cr* stbi__float2fixed(1.40200f);
      g = y_fixed + cr*-stbi__float2fixed(0.71414f) + ((cb*-stbi__float2fixed(0.34414f)) & 0xffff0000);
      b = y_fixed                                   +   cb* stbi__float2fixed(1.77200f);
      r >>= 20;
      g >>= 20;
      b >>= 20;
      if ((unsigned) r > 255) { if (r < 0) r = 0; else r = 255; }
      if ((unsigned) g > 255) { if (g < 0) g = 0; else g = 255; }
      if ((unsigned) b > 255) { if (b < 0) b = 0; else b = 255; }
      out[0] = (stbi_uc)r;
      out[1] = (stbi_uc)g;
      out[2] = (stbi_uc)b;
      out[3] = 255;
      out += step;
   }
}
#endif

// set up the kernels
static void stbi__setup_jpeg(stbi__jpeg *j)
{
   j->idct_block_kernel = stbi__idct_block;
   j->YCbCr_to_RGB_kernel = stbi__YCbCr_to_RGB_row;
   j->resample_row_hv_2_kernel = stbi__resample_row_hv_2;

#ifdef STBI_SSE2
   if (stbi__sse2_available()) {
      j->idct_block_kernel = stbi__idct_simd;
      j->YCbCr_to_RGB_kernel = stbi__YCbCr_to_RGB_simd;
      j->resample_row_hv_2_kernel = stbi__resample_row_hv_2_simd;
   }
#endif

#ifdef STBI_NEON
   j->idct_block_kernel = stbi__idct_simd;
   j->YCbCr_to_RGB_kernel = stbi__YCbCr_to_RGB_simd;
   j->resample_row_hv_2_kernel = stbi__resample_row_hv_2_simd;
#endif
}

// clean up the temporary component buffers
static void stbi__cleanup_jpeg(stbi__jpeg *j)
{
   stbi__free_jpeg_components(j, j->s->img_n, 0);
}

typedef struct
{
   resample_row_func resample;
   stbi_uc *line0,*line1;
   int hs,vs;   // expansion factor in each axis
   int w_lores; // horizontal pixels pre-expansion
   int ystep;   // how far through vertical expansion we are
   int ypos;    // which pre-expansion row we're on
} stbi__resample;

// fast 0..255 * 0..255 => 0..255 rounded multiplication
static stbi_uc stbi__blinn_8x8(stbi_uc x, stbi_uc y)
{
   unsigned int t = x*y + 128;
   return (stbi_uc) ((t + (t >>8)) >> 8);
}

static stbi_uc *load_jpeg_image(stbi__jpeg *z, int *out_x, int *out_y, int *comp, int req_comp)
{
   int n, decode_n, is_rgb;
   z->s->img_n = 0; // make stbi__cleanup_jpeg safe

   // validate req_comp
   if (req_comp < 0 || req_comp > 4) return stbi__errpuc("bad req_comp", "Internal error");

   // load a jpeg image from whichever source, but leave in YCbCr format
   if (!stbi__decode_jpeg_image(z)) { stbi__cleanup_jpeg(z); return NULL; }

   // determine actual number of components to generate
   n = req_comp ? req_comp : z->s->img_n >= 3 ? 3 : 1;

   is_rgb = z->s->img_n == 3 && (z->rgb == 3 || (z->app14_color_transform == 0 && !z->jfif));

   if (z->s->img_n == 3 && n < 3 && !is_rgb)
      decode_n = 1;
   else
      decode_n = z->s->img_n;

   // resample and color-convert
   {
      int k;
      unsigned int i,j;
      stbi_uc *output;
      stbi_uc *coutput[4] = { NULL, NULL, NULL, NULL };

      stbi__resample res_comp[4];

      for (k=0; k < decode_n; ++k) {
         stbi__resample *r = &res_comp[k];

         // allocate line buffer big enough for upsampling off the edges
         // with upsample factor of 4
         z->img_comp[k].linebuf = (stbi_uc *) stbi__malloc(z->s->img_x + 3);
         if (!z->img_comp[k].linebuf) { stbi__cleanup_jpeg(z); return stbi__errpuc("outofmem", "Out of memory"); }

         r->hs      = z->img_h_max / z->img_comp[k].h;
         r->vs      = z->img_v_max / z->img_comp[k].v;
         r->ystep   = r->vs >> 1;
         r->w_lores = (z->s->img_x + r->hs-1) / r->hs;
         r->ypos    = 0;
         r->line0   = r->line1 = z->img_comp[k].data;

         if      (r->hs == 1 && r->vs == 1) r->resample = resample_row_1;
         else if (r->hs == 1 && r->vs == 2) r->resample = stbi__resample_row_v_2;
         else if (r->hs == 2 && r->vs == 1) r->resample = stbi__resample_row_h_2;
         else if (r->hs == 2 && r->vs == 2) r->resample = z->resample_row_hv_2_kernel;
         else                               r->resample = stbi__resample_row_generic;
      }

      // can't error after this so, this is safe
      output = (stbi_uc *) stbi__malloc_mad3(n, z->s->img_x, z->s->img_y, 1);
      if (!output) { stbi__cleanup_jpeg(z); return stbi__errpuc("outofmem", "Out of memory"); }

      // now go ahead and resample
      for (j=0; j < z->s->img_y; ++j) {
         stbi_uc *out = output + n * z->s->img_x * j;
         for (k=0; k < decode_n; ++k) {
            stbi__resample *r = &res_comp[k];
            int y_bot = r->ystep >= (r->vs >> 1);
            coutput[k] = r->resample(z->img_comp[k].linebuf,
                                     y_bot ? r->line1 : r->line0,
                                     y_bot ? r->line0 : r->line1,
                                     r->w_lores, r->hs);
            if (++r->ystep >= r->vs) {
               r->ystep = 0;
               r->line0 = r->line1;
               if (++r->ypos < z->img_comp[k].y)
                  r->line1 += z->img_comp[k].w2;
            }
         }
         if (n >= 3) {
            stbi_uc *y = coutput[0];
            if (z->s->img_n == 3) {
               if (is_rgb) {
                  for (i=0; i < z->s->img_x; ++i) {
                     out[0] = y[i];
                     out[1] = coutput[1][i];
                     out[2] = coutput[2][i];
                     out[3] = 255;
                     out += n;
                  }
               } else {
                  z->YCbCr_to_RGB_kernel(out, y, coutput[1], coutput[2], z->s->img_x, n);
               }
            } else if (z->s->img_n == 4) {
               if (z->app14_color_transform == 0) { // CMYK
                  for (i=0; i < z->s->img_x; ++i) {
                     stbi_uc m = coutput[3][i];
                     out[0] = stbi__blinn_8x8(coutput[0][i], m);
                     out[1] = stbi__blinn_8x8(coutput[1][i], m);
                     out[2] = stbi__blinn_8x8(coutput[2][i], m);
                     out[3] = 255;
                     out += n;
                  }
               } else if (z->app14_color_transform == 2) { // YCCK
                  z->YCbCr_to_RGB_kernel(out, y, coutput[1], coutput[2], z->s->img_x, n);
                  for (i=0; i < z->s->img_x; ++i) {
                     stbi_uc m = coutput[3][i];
                     out[0] = stbi__blinn_8x8(255 - out[0], m);
                     out[1] = stbi__blinn_8x8(255 - out[1], m);
                     out[2] = stbi__blinn_8x8(255 - out[2], m);
                     out += n;
                  }
               } else { // YCbCr + alpha?  Ignore the fourth channel for now
                  z->YCbCr_to_RGB_kernel(out, y, coutput[1], coutput[2], z->s->img_x, n);
               }
            } else
               for (i=0; i < z->s->img_x; ++i) {
                  out[0] = out[1] = out[2] = y[i];
                  out[3] = 255; // not used if n==3
                  out += n;
               }
         } else {
            if (is_rgb) {
               if (n == 1)
                  for (i=0; i < z->s->img_x; ++i)
                     *out++ = stbi__compute_y(coutput[0][i], coutput[1][i], coutput[2][i]);
               else {
                  for (i=0; i < z->s->img_x; ++i, out += 2) {
                     out[0] = stbi__compute_y(coutput[0][i], coutput[1][i], coutput[2][i]);
                     out[1] = 255;
                  }
               }
            } else if (z->s->img_n == 4 && z->app14_color_transform == 0) {
               for (i=0; i < z->s->img_x; ++i) {
                  stbi_uc m = coutput[3][i];
                  stbi_uc r = stbi__blinn_8x8(coutput[0][i], m);
                  stbi_uc g = stbi__blinn_8x8(coutput[1][i], m);
                  stbi_uc b = stbi__blinn_8x8(coutput[2][i], m);
                  out[0] = stbi__compute_y(r, g, b);
                  out[1] = 255;
                  out += n;
               }
            } else if (z->s->img_n == 4 && z->app14_color_transform == 2) {
               for (i=0; i < z->s->img_x; ++i) {
                  out[0] = stbi__blinn_8x8(255 - coutput[0][i], coutput[3][i]);
                  out[1] = 255;
                  out += n;
               }
            } else {
               stbi_uc *y = coutput[0];
               if (n == 1)
                  for (i=0; i < z->s->img_x; ++i) out[i] = y[i];
               else
                  for (i=0; i < z->s->img_x; ++i) { *out++ = y[i]; *out++ = 255; }
            }
         }
      }
      stbi__cleanup_jpeg(z);
      *out_x = z->s->img_x;
      *out_y = z->s->img_y;
      if (comp) *comp = z->s->img_n >= 3 ? 3 : 1; // report original components, not output
      return output;
   }
}

static void *stbi__jpeg_load(stbi__context *s, int *x, int *y, int *comp, int req_comp, stbi__result_info *ri)
{
   unsigned char* result;
   stbi__jpeg* j = (stbi__jpeg*) stbi__malloc(sizeof(stbi__jpeg));
   STBI_NOTUSED(ri);
   j->s = s;
   stbi__setup_jpeg(j);
   result = load_jpeg_image(j, x,y,comp,req_comp);
   STBI_FREE(j);
   return result;
}

static int stbi__jpeg_test(stbi__context *s)
{
   int r;
   stbi__jpeg* j = (stbi__jpeg*)stbi__malloc(sizeof(stbi__jpeg));
   j->s = s;
   stbi__setup_jpeg(j);
   r = stbi__decode_jpeg_header(j, STBI__SCAN_type);
   stbi__rewind(s);
   STBI_FREE(j);
   return r;
}

static int stbi__jpeg_info_raw(stbi__jpeg *j, int *x, int *y, int *comp)
{
   if (!stbi__decode_jpeg_header(j, STBI__SCAN_header)) {
      stbi__rewind( j->s );
      return 0;
   }
   if (x) *x = j->s->img_x;
   if (y) *y = j->s->img_y;
   if (comp) *comp = j->s->img_n >= 3 ? 3 : 1;
   return 1;
}

static int stbi__jpeg_info(stbi__context *s, int *x, int *y, int *comp)
{
   int result;
   stbi__jpeg* j = (stbi__jpeg*) (stbi__malloc(sizeof(stbi__jpeg)));
   j->s = s;
   result = stbi__jpeg_info_raw(j, x, y, comp);
   STBI_FREE(j);
   return result;
}
#endif

// public domain zlib decode    v0.2  Sean Barrett 2006-11-18
//    simple implementation
//      - all input must be provided in an upfront buffer
//      - all output is written to a single output buffer (can malloc/realloc)
//    performance
//      - fast huffman

#ifndef STBI_NO_ZLIB

// fast-way is faster to check than jpeg huffman, but slow way is slower
#define STBI__ZFAST_BITS  9 // accelerate all cases in default tables
#define STBI__ZFAST_MASK  ((1 << STBI__ZFAST_BITS) - 1)

// zlib-style huffman encoding
// (jpegs packs from left, zlib from right, so can't share code)
typedef struct
{
   stbi__uint16 fast[1 << STBI__ZFAST_BITS];
   stbi__uint16 firstcode[16];
   int maxcode[17];
   stbi__uint16 firstsymbol[16];
   stbi_uc  size[288];
   stbi__uint16 value[288];
} stbi__zhuffman;

stbi_inline static int stbi__bitreverse16(int n)
{
  n = ((n & 0xAAAA) >>  1) | ((n & 0x5555) << 1);
  n = ((n & 0xCCCC) >>  2) | ((n & 0x3333) << 2);
  n = ((n & 0xF0F0) >>  4) | ((n & 0x0F0F) << 4);
  n = ((n & 0xFF00) >>  8) | ((n & 0x00FF) << 8);
  return n;
}

stbi_inline static int stbi__bit_reverse(int v, int bits)
{
   STBI_ASSERT(bits <= 16);
   // to bit reverse n bits, reverse 16 and shift
   // e.g. 11 bits, bit reverse and shift away 5
   return stbi__bitreverse16(v) >> (16-bits);
}

static int stbi__zbuild_huffman(stbi__zhuffman *z, const stbi_uc *sizelist, int num)
{
   int i,k=0;
   int code, next_code[16], sizes[17];

   // DEFLATE spec for generating codes
   memset(sizes, 0, sizeof(sizes));
   memset(z->fast, 0, sizeof(z->fast));
   for (i=0; i < num; ++i)
      ++sizes[sizelist[i]];
   sizes[0] = 0;
   for (i=1; i < 16; ++i)
      if (sizes[i] > (1 << i))
         return stbi__err("bad sizes", "Corrupt PNG");
   code = 0;
   for (i=1; i < 16; ++i) {
      next_code[i] = code;
      z->firstcode[i] = (stbi__uint16) code;
      z->firstsymbol[i] = (stbi__uint16) k;
      code = (code + sizes[i]);
      if (sizes[i])
         if (code-1 >= (1 << i)) return stbi__err("bad codelengths","Corrupt PNG");
      z->maxcode[i] = code << (16-i); // preshift for inner loop
      code <<= 1;
      k += sizes[i];
   }
   z->maxcode[16] = 0x10000; // sentinel
   for (i=0; i < num; ++i) {
      int s = sizelist[i];
      if (s) {
         int c = next_code[s] - z->firstcode[s] + z->firstsymbol[s];
         stbi__uint16 fastv = (stbi__uint16) ((s << 9) | i);
         z->size [c] = (stbi_uc     ) s;
         z->value[c] = (stbi__uint16) i;
         if (s <= STBI__ZFAST_BITS) {
            int j = stbi__bit_reverse(next_code[s],s);
            while (j < (1 << STBI__ZFAST_BITS)) {
               z->fast[j] = fastv;
               j += (1 << s);
            }
         }
         ++next_code[s];
      }
   }
   return 1;
}

// zlib-from-memory implementation for PNG reading
//    because PNG allows splitting the zlib stream arbitrarily,
//    and it's annoying structurally to have PNG call ZLIB call PNG,
//    we require PNG read all the IDATs and combine them into a single
//    memory buffer

typedef struct
{
   stbi_uc *zbuffer, *zbuffer_end;
   int num_bits;
   stbi__uint32 code_buffer;

   char *zout;
   char *zout_start;
   char *zout_end;
   int   z_expandable;

   stbi__zhuffman z_length, z_distance;
} stbi__zbuf;

stbi_inline static stbi_uc stbi__zget8(stbi__zbuf *z)
{
   if (z->zbuffer >= z->zbuffer_end) return 0;
   return *z->zbuffer++;
}

static void stbi__fill_bits(stbi__zbuf *z)
{
   do {
      STBI_ASSERT(z->code_buffer < (1U << z->num_bits));
      z->code_buffer |= (unsigned int) stbi__zget8(z) << z->num_bits;
      z->num_bits += 8;
   } while (z->num_bits <= 24);
}

stbi_inline static unsigned int stbi__zreceive(stbi__zbuf *z, int n)
{
   unsigned int k;
   if (z->num_bits < n) stbi__fill_bits(z);
   k = z->code_buffer & ((1 << n) - 1);
   z->code_buffer >>= n;
   z->num_bits -= n;
   return k;
}

static int stbi__zhuffman_decode_slowpath(stbi__zbuf *a, stbi__zhuffman *z)
{
   int b,s,k;
   // not resolved by fast table, so compute it the slow way
   // use jpeg approach, which requires MSbits at top
   k = stbi__bit_reverse(a->code_buffer, 16);
   for (s=STBI__ZFAST_BITS+1; ; ++s)
      if (k < z->maxcode[s])
         break;
   if (s == 16) return -1; // invalid code!
   // code size is s, so:
   b = (k >> (16-s)) - z->firstcode[s] + z->firstsymbol[s];
   STBI_ASSERT(z->size[b] == s);
   a->code_buffer >>= s;
   a->num_bits -= s;
   return z->value[b];
}

stbi_inline static int stbi__zhuffman_decode(stbi__zbuf *a, stbi__zhuffman *z)
{
   int b,s;
   if (a->num_bits < 16) stbi__fill_bits(a);
   b = z->fast[a->code_buffer & STBI__ZFAST_MASK];
   if (b) {
      s = b >> 9;
      a->code_buffer >>= s;
      a->num_bits -= s;
      return b & 511;
   }
   return stbi__zhuffman_decode_slowpath(a, z);
}

static int stbi__zexpand(stbi__zbuf *z, char *zout, int n)  // need to make room for n bytes
{
   char *q;
   int cur, limit, old_limit;
   z->zout = zout;
   if (!z->z_expandable) return stbi__err("output buffer limit","Corrupt PNG");
   cur   = (int) (z->zout     - z->zout_start);
   limit = old_limit = (int) (z->zout_end - z->zout_start);
   while (cur + n > limit)
      limit *= 2;
   q = (char *) STBI_REALLOC_SIZED(z->zout_start, old_limit, limit);
   STBI_NOTUSED(old_limit);
   if (q == NULL) return stbi__err("outofmem", "Out of memory");
   z->zout_start = q;
   z->zout       = q + cur;
   z->zout_end   = q + limit;
   return 1;
}

static const int stbi__zlength_base[31] = {
   3,4,5,6,7,8,9,10,11,13,
   15,17,19,23,27,31,35,43,51,59,
   67,83,99,115,131,163,195,227,258,0,0 };

static const int stbi__zlength_extra[31]=
{ 0,0,0,0,0,0,0,0,1,1,1,1,2,2,2,2,3,3,3,3,4,4,4,4,5,5,5,5,0,0,0 };

static const int stbi__zdist_base[32] = { 1,2,3,4,5,7,9,13,17,25,33,49,65,97,129,193,
257,385,513,769,1025,1537,2049,3073,4097,6145,8193,12289,16385,24577,0,0};

static const int stbi__zdist_extra[32] =
{ 0,0,0,0,1,1,2,2,3,3,4,4,5,5,6,6,7,7,8,8,9,9,10,10,11,11,12,12,13,13};

static int stbi__parse_huffman_block(stbi__zbuf *a)
{
   char *zout = a->zout;
   for(;;) {
      int z = stbi__zhuffman_decode(a, &a->z_length);
      if (z < 256) {
         if (z < 0) return stbi__err("bad huffman code","Corrupt PNG"); // error in huffman codes
         if (zout >= a->zout_end) {
            if (!stbi__zexpand(a, zout, 1)) return 0;
            zout = a->zout;
         }
         *zout++ = (char) z;
      } else {
         stbi_uc *p;
         int len,dist;
         if (z == 256) {
            a->zout = zout;
            return 1;
         }
         z -= 257;
         len = stbi__zlength_base[z];
         if (stbi__zlength_extra[z]) len += stbi__zreceive(a, stbi__zlength_extra[z]);
         z = stbi__zhuffman_decode(a, &a->z_distance);
         if (z < 0) return stbi__err("bad huffman code","Corrupt PNG");
         dist = stbi__zdist_base[z];
         if (stbi__zdist_extra[z]) dist += stbi__zreceive(a, stbi__zdist_extra[z]);
         if (zout - a->zout_start < dist) return stbi__err("bad dist","Corrupt PNG");
         if (zout + len > a->zout_end) {
            if (!stbi__zexpand(a, zout, len)) return 0;
            zout = a->zout;
         }
         p = (stbi_uc *) (zout - dist);
         if (dist == 1) { // run of one byte; common in images.
            stbi_uc v = *p;
            if (len) { do *zout++ = v; while (--len); }
         } else {
            if (len) { do *zout++ = *p++; while (--len); }
         }
      }
   }
}

static int stbi__compute_huffman_codes(stbi__zbuf *a)
{
   static const stbi_uc length_dezigzag[19] = { 16,17,18,0,8,7,9,6,10,5,11,4,12,3,13,2,14,1,15 };
   stbi__zhuffman z_codelength;
   stbi_uc lencodes[286+32+137];//padding for maximum single op
   stbi_uc codelength_sizes[19];
   int i,n;

   int hlit  = stbi__zreceive(a,5) + 257;
   int hdist = stbi__zreceive(a,5) + 1;
   int hclen = stbi__zreceive(a,4) + 4;
   int ntot  = hlit + hdist;

   memset(codelength_sizes, 0, sizeof(codelength_sizes));
   for (i=0; i < hclen; ++i) {
      int s = stbi__zreceive(a,3);
      codelength_sizes[length_dezigzag[i]] = (stbi_uc) s;
   }
   if (!stbi__zbuild_huffman(&z_codelength, codelength_sizes, 19)) return 0;

   n = 0;
   while (n < ntot) {
      int c = stbi__zhuffman_decode(a, &z_codelength);
      if (c < 0 || c >= 19) return stbi__err("bad codelengths", "Corrupt PNG");
      if (c < 16)
         lencodes[n++] = (stbi_uc) c;
      else {
         stbi_uc fill = 0;
         if (c == 16) {
            c = stbi__zreceive(a,2)+3;
            if (n == 0) return stbi__err("bad codelengths", "Corrupt PNG");
            fill = lencodes[n-1];
         } else if (c == 17)
            c = stbi__zreceive(a,3)+3;
         else {
            STBI_ASSERT(c == 18);
            c = stbi__zreceive(a,7)+11;
         }
         if (ntot - n < c) return stbi__err("bad codelengths", "Corrupt PNG");
         memset(lencodes+n, fill, c);
         n += c;
      }
   }
   if (n != ntot) return stbi__err("bad codelengths","Corrupt PNG");
   if (!stbi__zbuild_huffman(&a->z_length, lencodes, hlit)) return 0;
   if (!stbi__zbuild_huffman(&a->z_distance, lencodes+hlit, hdist)) return 0;
   return 1;
}

static int stbi__parse_uncompressed_block(stbi__zbuf *a)
{
   stbi_uc header[4];
   int len,nlen,k;
   if (a->num_bits & 7)
      stbi__zreceive(a, a->num_bits & 7); // discard
   // drain the bit-packed data into header
   k = 0;
   while (a->num_bits > 0) {
      header[k++] = (stbi_uc) (a->code_buffer & 255); // suppress MSVC run-time check
      a->code_buffer >>= 8;
      a->num_bits -= 8;
   }
   STBI_ASSERT(a->num_bits == 0);
   // now fill header the normal way
   while (k < 4)
      header[k++] = stbi__zget8(a);
   len  = header[1] * 256 + header[0];
   nlen = header[3] * 256 + header[2];
   if (nlen != (len ^ 0xffff)) return stbi__err("zlib corrupt","Corrupt PNG");
   if (a->zbuffer + len > a->zbuffer_end) return stbi__err("read past buffer","Corrupt PNG");
   if (a->zout + len > a->zout_end)
      if (!stbi__zexpand(a, a->zout, len)) return 0;
   memcpy(a->zout, a->zbuffer, len);
   a->zbuffer += len;
   a->zout += len;
   return 1;
}

static int stbi__parse_zlib_header(stbi__zbuf *a)
{
   int cmf   = stbi__zget8(a);
   int cm    = cmf & 15;
   /* int cinfo = cmf >> 4; */
   int flg   = stbi__zget8(a);
   if ((cmf*256+flg) % 31 != 0) return stbi__err("bad zlib header","Corrupt PNG"); // zlib spec
   if (flg & 32) return stbi__err("no preset dict","Corrupt PNG"); // preset dictionary not allowed in png
   if (cm != 8) return stbi__err("bad compression","Corrupt PNG"); // DEFLATE required for png
   // window = 1 << (8 + cinfo)... but who cares, we fully buffer output
   return 1;
}

static const stbi_uc stbi__zdefault_length[288] =
{
   8,8,8,8,8,8,8,8,8,8,8,8,8,8,8,8, 8,8,8,8,8,8,8,8,8,8,8,8,8,8,8,8,
   8,8,8,8,8,8,8,8,8,8,8,8,8,8,8,8, 8,8,8,8,8,8,8,8,8,8,8,8,8,8,8,8,
   8,8,8,8,8,8,8,8,8,8,8,8,8,8,8,8, 8,8,8,8,8,8,8,8,8,8,8,8,8,8,8,8,
   8,8,8,8,8,8,8,8,8,8,8,8,8,8,8,8, 8,8,8,8,8,8,8,8,8,8,8,8,8,8,8,8,
   8,8,8,8,8,8,8,8,8,8,8,8,8,8,8,8, 9,9,9,9,9,9,9,9,9,9,9,9,9,9,9,9,
   9,9,9,9,9,9,9,9,9,9,9,9,9,9,9,9, 9,9,9,9,9,9,9,9,9,9,9,9,9,9,9,9,
   9,9,9,9,9,9,9,9,9,9,9,9,9,9,9,9, 9,9,9,9,9,9,9,9,9,9,9,9,9,9,9,9,
   9,9,9,9,9,9,9,9,9,9,9,9,9,9,9,9, 9,9,9,9,9,9,9,9,9,9,9,9,9,9,9,9,
   7,7,7,7,7,7,7,7,7,7,7,7,7,7,7,7, 7,7,7,7,7,7,7,7,8,8,8,8,8,8,8,8
};
static const stbi_uc stbi__zdefault_distance[32] =
{
   5,5,5,5,5,5,5,5,5,5,5,5,5,5,5,5,5,5,5,5,5,5,5,5,5,5,5,5,5,5,5,5
};
/*
Init algorithm:
{
   int i;   // use <= to match clearly with spec
   for (i=0; i <= 143; ++i)     stbi__zdefault_length[i]   = 8;
   for (   ; i <= 255; ++i)     stbi__zdefault_length[i]   = 9;
   for (   ; i <= 279; ++i)     stbi__zdefault_length[i]   = 7;
   for (   ; i <= 287; ++i)     stbi__zdefault_length[i]   = 8;

   for (i=0; i <=  31; ++i)     stbi__zdefault_distance[i] = 5;
}
*/

static int stbi__parse_zlib(stbi__zbuf *a, int parse_header)
{
   int final, type;
   if (parse_header)
      if (!stbi__parse_zlib_header(a)) return 0;
   a->num_bits = 0;
   a->code_buffer = 0;
   do {
      final = stbi__zreceive(a,1);
      type = stbi__zreceive(a,2);
      if (type == 0) {
         if (!stbi__parse_uncompressed_block(a)) return 0;
      } else if (type == 3) {
         return 0;
      } else {
         if (type == 1) {
            // use fixed code lengths
            if (!stbi__zbuild_huffman(&a->z_length  , stbi__zdefault_length  , 288)) return 0;
            if (!stbi__zbuild_huffman(&a->z_distance, stbi__zdefault_distance,  32)) return 0;
         } else {
            if (!stbi__compute_huffman_codes(a)) return 0;
         }
         if (!stbi__parse_huffman_block(a)) return 0;
      }
   } while (!final);
   return 1;
}

static int stbi__do_zlib(stbi__zbuf *a, char *obuf, int olen, int exp, int parse_header)
{
   a->zout_start = obuf;
   a->zout       = obuf;
   a->zout_end   = obuf + olen;
   a->z_expandable = exp;

   return stbi__parse_zlib(a, parse_header);
}

STBIDEF char *stbi_zlib_decode_malloc_guesssize(const char *buffer, int len, int initial_size, int *outlen)
{
   stbi__zbuf a;
   char *p = (char *) stbi__malloc(initial_size);
   if (p == NULL) return NULL;
   a.zbuffer = (stbi_uc *) buffer;
   a.zbuffer_end = (stbi_uc *) buffer + len;
   if (stbi__do_zlib(&a, p, initial_size, 1, 1)) {
      if (outlen) *outlen = (int) (a.zout - a.zout_start);
      return a.zout_start;
   } else {
      STBI_FREE(a.zout_start);
      return NULL;
   }
}

STBIDEF char *stbi_zlib_decode_malloc(char const *buffer, int len, int *outlen)
{
   return stbi_zlib_decode_malloc_guesssize(buffer, len, 16384, outlen);
}

STBIDEF char *stbi_zlib_decode_malloc_guesssize_headerflag(const char *buffer, int len, int initial_size, int *outlen, int parse_header)
{
   stbi__zbuf a;
   char *p = (char *) stbi__malloc(initial_size);
   if (p == NULL) return NULL;
   a.zbuffer = (stbi_uc *) buffer;
   a.zbuffer_end = (stbi_uc *) buffer + len;
   if (stbi__do_zlib(&a, p, initial_size, 1, parse_header)) {
      if (outlen) *outlen = (int) (a.zout - a.zout_start);
      return a.zout_start;
   } else {
      STBI_FREE(a.zout_start);
      return NULL;
   }
}

STBIDEF int stbi_zlib_decode_buffer(char *obuffer, int olen, char const *ibuffer, int ilen)
{
   stbi__zbuf a;
   a.zbuffer = (stbi_uc *) ibuffer;
   a.zbuffer_end = (stbi_uc *) ibuffer + ilen;
   if (stbi__do_zlib(&a, obuffer, olen, 0, 1))
      return (int) (a.zout - a.zout_start);
   else
      return -1;
}

STBIDEF char *stbi_zlib_decode_noheader_malloc(char const *buffer, int len, int *outlen)
{
   stbi__zbuf a;
   char *p = (char *) stbi__malloc(16384);
   if (p == NULL) return NULL;
   a.zbuffer = (stbi_uc *) buffer;
   a.zbuffer_end = (stbi_uc *) buffer+len;
   if (stbi__do_zlib(&a, p, 16384, 1, 0)) {
      if (outlen) *outlen = (int) (a.zout - a.zout_start);
      return a.zout_start;
   } else {
      STBI_FREE(a.zout_start);
      return NULL;
   }
}

STBIDEF int stbi_zlib_decode_noheader_buffer(char *obuffer, int olen, const char *ibuffer, int ilen)
{
   stbi__zbuf a;
   a.zbuffer = (stbi_uc *) ibuffer;
   a.zbuffer_end = (stbi_uc *) ibuffer + ilen;
   if (stbi__do_zlib(&a, obuffer, olen, 0, 0))
      return (int) (a.zout - a.zout_start);
   else
      return -1;
}
#endif

// public domain "baseline" PNG decoder   v0.10  Sean Barrett 2006-11-18
//    simple implementation
//      - only 8-bit samples
//      - no CRC checking
//      - allocates lots of intermediate memory
//        - avoids problem of streaming data between subsystems
//        - avoids explicit window management
//    performance
//      - uses stb_zlib, a PD zlib implementation with fast huffman decoding

#ifndef STBI_NO_PNG
typedef struct
{
   stbi__uint32 length;
   stbi__uint32 type;
} stbi__pngchunk;

static stbi__pngchunk stbi__get_chunk_header(stbi__context *s)
{
   stbi__pngchunk c;
   c.length = stbi__get32be(s);
   c.type   = stbi__get32be(s);
   return c;
}

static int stbi__check_png_header(stbi__context *s)
{
   static const stbi_uc png_sig[8] = { 137,80,78,71,13,10,26,10 };
   int i;
   for (i=0; i < 8; ++i)
      if (stbi__get8(s) != png_sig[i]) return stbi__err("bad png sig","Not a PNG");
   return 1;
}

typedef struct
{
   stbi__context *s;
   stbi_uc *idata, *expanded, *out;
   int depth;
} stbi__png;


enum {
   STBI__F_none=0,
   STBI__F_sub=1,
   STBI__F_up=2,
   STBI__F_avg=3,
   STBI__F_paeth=4,
   // synthetic filters used for first scanline to avoid needing a dummy row of 0s
   STBI__F_avg_first,
   STBI__F_paeth_first
};

static stbi_uc first_row_filter[5] =
{
   STBI__F_none,
   STBI__F_sub,
   STBI__F_none,
   STBI__F_avg_first,
   STBI__F_paeth_first
};

static int stbi__paeth(int a, int b, int c)
{
   int p = a + b - c;
   int pa = abs(p-a);
   int pb = abs(p-b);
   int pc = abs(p-c);
   if (pa <= pb && pa <= pc) return a;
   if (pb <= pc) return b;
   return c;
}

static const stbi_uc stbi__depth_scale_table[9] = { 0, 0xff, 0x55, 0, 0x11, 0,0,0, 0x01 };

// create the png data from post-deflated data
static int stbi__create_png_image_raw(stbi__png *a, stbi_uc *raw, stbi__uint32 raw_len, int out_n, stbi__uint32 x, stbi__uint32 y, int depth, int color)
{
   int bytes = (depth == 16? 2 : 1);
   stbi__context *s = a->s;
   stbi__uint32 i,j,stride = x*out_n*bytes;
   stbi__uint32 img_len, img_width_bytes;
   int k;
   int img_n = s->img_n; // copy it into a local for later

   int output_bytes = out_n*bytes;
   int filter_bytes = img_n*bytes;
   int width = x;

   STBI_ASSERT(out_n == s->img_n || out_n == s->img_n+1);
   a->out = (stbi_uc *) stbi__malloc_mad3(x, y, output_bytes, 0); // extra bytes to write off the end into
   if (!a->out) return stbi__err("outofmem", "Out of memory");

   if (!stbi__mad3sizes_valid(img_n, x, depth, 7)) return stbi__err("too large", "Corrupt PNG");
   img_width_bytes = (((img_n * x * depth) + 7) >> 3);
   img_len = (img_width_bytes + 1) * y;

   // we used to check for exact match between raw_len and img_len on non-interlaced PNGs,
   // but issue #276 reported a PNG in the wild that had extra data at the end (all zeros),
   // so just check for raw_len < img_len always.
   if (raw_len < img_len) return stbi__err("not enough pixels","Corrupt PNG");

   for (j=0; j < y; ++j) {
      stbi_uc *cur = a->out + stride*j;
      stbi_uc *prior;
      int filter = *raw++;

      if (filter > 4)
         return stbi__err("invalid filter","Corrupt PNG");

      if (depth < 8) {
         STBI_ASSERT(img_width_bytes <= x);
         cur += x*out_n - img_width_bytes; // store output to the rightmost img_len bytes, so we can decode in place
         filter_bytes = 1;
         width = img_width_bytes;
      }
      prior = cur - stride; // bugfix: need to compute this after 'cur +=' computation above

      // if first row, use special filter that doesn't sample previous row
      if (j == 0) filter = first_row_filter[filter];

      // handle first byte explicitly
      for (k=0; k < filter_bytes; ++k) {
         switch (filter) {
            case STBI__F_none       : cur[k] = raw[k]; break;
            case STBI__F_sub        : cur[k] = raw[k]; break;
            case STBI__F_up         : cur[k] = STBI__BYTECAST(raw[k] + prior[k]); break;
            case STBI__F_avg        : cur[k] = STBI__BYTECAST(raw[k] + (prior[k]>>1)); break;
            case STBI__F_paeth      : cur[k] = STBI__BYTECAST(raw[k] + stbi__paeth(0,prior[k],0)); break;
            case STBI__F_avg_first  : cur[k] = raw[k]; break;
            case STBI__F_paeth_first: cur[k] = raw[k]; break;
         }
      }

      if (depth == 8) {
         if (img_n != out_n)
            cur[img_n] = 255; // first pixel
         raw += img_n;
         cur += out_n;
         prior += out_n;
      } else if (depth == 16) {
         if (img_n != out_n) {
            cur[filter_bytes]   = 255; // first pixel top byte
            cur[filter_bytes+1] = 255; // first pixel bottom byte
         }
         raw += filter_bytes;
         cur += output_bytes;
         prior += output_bytes;
      } else {
         raw += 1;
         cur += 1;
         prior += 1;
      }

      // this is a little gross, so that we don't switch per-pixel or per-component
      if (depth < 8 || img_n == out_n) {
         int nk = (width - 1)*filter_bytes;
         #define STBI__CASE(f) \
             case f:     \
                for (k=0; k < nk; ++k)
         switch (filter) {
            // "none" filter turns into a memcpy here; make that explicit.
            case STBI__F_none:         memcpy(cur, raw, nk); break;
            STBI__CASE(STBI__F_sub)          { cur[k] = STBI__BYTECAST(raw[k] + cur[k-filter_bytes]); } break;
            STBI__CASE(STBI__F_up)           { cur[k] = STBI__BYTECAST(raw[k] + prior[k]); } break;
            STBI__CASE(STBI__F_avg)          { cur[k] = STBI__BYTECAST(raw[k] + ((prior[k] + cur[k-filter_bytes])>>1)); } break;
            STBI__CASE(STBI__F_paeth)        { cur[k] = STBI__BYTECAST(raw[k] + stbi__paeth(cur[k-filter_bytes],prior[k],prior[k-filter_bytes])); } break;
            STBI__CASE(STBI__F_avg_first)    { cur[k] = STBI__BYTECAST(raw[k] + (cur[k-filter_bytes] >> 1)); } break;
            STBI__CASE(STBI__F_paeth_first)  { cur[k] = STBI__BYTECAST(raw[k] + stbi__paeth(cur[k-filter_bytes],0,0)); } break;
         }
         #undef STBI__CASE
         raw += nk;
      } else {
         STBI_ASSERT(img_n+1 == out_n);
         #define STBI__CASE(f) \
             case f:     \
                for (i=x-1; i >= 1; --i, cur[filter_bytes]=255,raw+=filter_bytes,cur+=output_bytes,prior+=output_bytes) \
                   for (k=0; k < filter_bytes; ++k)
         switch (filter) {
            STBI__CASE(STBI__F_none)         { cur[k] = raw[k]; } break;
            STBI__CASE(STBI__F_sub)          { cur[k] = STBI__BYTECAST(raw[k] + cur[k- output_bytes]); } break;
            STBI__CASE(STBI__F_up)           { cur[k] = STBI__BYTECAST(raw[k] + prior[k]); } break;
            STBI__CASE(STBI__F_avg)          { cur[k] = STBI__BYTECAST(raw[k] + ((prior[k] + cur[k- output_bytes])>>1)); } break;
            STBI__CASE(STBI__F_paeth)        { cur[k] = STBI__BYTECAST(raw[k] + stbi__paeth(cur[k- output_bytes],prior[k],prior[k- output_bytes])); } break;
            STBI__CASE(STBI__F_avg_first)    { cur[k] = STBI__BYTECAST(raw[k] + (cur[k- output_bytes] >> 1)); } break;
            STBI__CASE(STBI__F_paeth_first)  { cur[k] = STBI__BYTECAST(raw[k] + stbi__paeth(cur[k- output_bytes],0,0)); } break;
         }
         #undef STBI__CASE

         // the loop above sets the high byte of the pixels' alpha, but for
         // 16 bit png files we also need the low byte set. we'll do that here.
         if (depth == 16) {
            cur = a->out + stride*j; // start at the beginning of the row again
            for (i=0; i < x; ++i,cur+=output_bytes) {
               cur[filter_bytes+1] = 255;
            }
         }
      }
   }

   // we make a separate pass to expand bits to pixels; for performance,
   // this could run two scanlines behind the above code, so it won't
   // intefere with filtering but will still be in the cache.
   if (depth < 8) {
      for (j=0; j < y; ++j) {
         stbi_uc *cur = a->out + stride*j;
         stbi_uc *in  = a->out + stride*j + x*out_n - img_width_bytes;
         // unpack 1/2/4-bit into a 8-bit buffer. allows us to keep the common 8-bit path optimal at minimal cost for 1/2/4-bit
         // png guarante byte alignment, if width is not multiple of 8/4/2 we'll decode dummy trailing data that will be skipped in the later loop
         stbi_uc scale = (color == 0) ? stbi__depth_scale_table[depth] : 1; // scale grayscale values to 0..255 range

         // note that the final byte might overshoot and write more data than desired.
         // we can allocate enough data that this never writes out of memory, but it
         // could also overwrite the next scanline. can it overwrite non-empty data
         // on the next scanline? yes, consider 1-pixel-wide scanlines with 1-bit-per-pixel.
         // so we need to explicitly clamp the final ones

         if (depth == 4) {
            for (k=x*img_n; k >= 2; k-=2, ++in) {
               *cur++ = scale * ((*in >> 4)       );
               *cur++ = scale * ((*in     ) & 0x0f);
            }
            if (k > 0) *cur++ = scale * ((*in >> 4)       );
         } else if (depth == 2) {
            for (k=x*img_n; k >= 4; k-=4, ++in) {
               *cur++ = scale * ((*in >> 6)       );
               *cur++ = scale * ((*in >> 4) & 0x03);
               *cur++ = scale * ((*in >> 2) & 0x03);
               *cur++ = scale * ((*in     ) & 0x03);
            }
            if (k > 0) *cur++ = scale * ((*in >> 6)       );
            if (k > 1) *cur++ = scale * ((*in >> 4) & 0x03);
            if (k > 2) *cur++ = scale * ((*in >> 2) & 0x03);
         } else if (depth == 1) {
            for (k=x*img_n; k >= 8; k-=8, ++in) {
               *cur++ = scale * ((*in >> 7)       );
               *cur++ = scale * ((*in >> 6) & 0x01);
               *cur++ = scale * ((*in >> 5) & 0x01);
               *cur++ = scale * ((*in >> 4) & 0x01);
               *cur++ = scale * ((*in >> 3) & 0x01);
               *cur++ = scale * ((*in >> 2) & 0x01);
               *cur++ = scale * ((*in >> 1) & 0x01);
               *cur++ = scale * ((*in     ) & 0x01);
            }
            if (k > 0) *cur++ = scale * ((*in >> 7)       );
            if (k > 1) *cur++ = scale * ((*in >> 6) & 0x01);
            if (k > 2) *cur++ = scale * ((*in >> 5) & 0x01);
            if (k > 3) *cur++ = scale * ((*in >> 4) & 0x01);
            if (k > 4) *cur++ = scale * ((*in >> 3) & 0x01);
            if (k > 5) *cur++ = scale * ((*in >> 2) & 0x01);
            if (k > 6) *cur++ = scale * ((*in >> 1) & 0x01);
         }
         if (img_n != out_n) {
            int q;
            // insert alpha = 255
            cur = a->out + stride*j;
            if (img_n == 1) {
               for (q=x-1; q >= 0; --q) {
                  cur[q*2+1] = 255;
                  cur[q*2+0] = cur[q];
               }
            } else {
               STBI_ASSERT(img_n == 3);
               for (q=x-1; q >= 0; --q) {
                  cur[q*4+3] = 255;
                  cur[q*4+2] = cur[q*3+2];
                  cur[q*4+1] = cur[q*3+1];
                  cur[q*4+0] = cur[q*3+0];
               }
            }
         }
      }
   } else if (depth == 16) {
      // force the image data from big-endian to platform-native.
      // this is done in a separate pass due to the decoding relying
      // on the data being untouched, but could probably be done
      // per-line during decode if care is taken.
      stbi_uc *cur = a->out;
      stbi__uint16 *cur16 = (stbi__uint16*)cur;

      for(i=0; i < x*y*out_n; ++i,cur16++,cur+=2) {
         *cur16 = (cur[0] << 8) | cur[1];
      }
   }

   return 1;
}

static int stbi__create_png_image(stbi__png *a, stbi_uc *image_data, stbi__uint32 image_data_len, int out_n, int depth, int color, int interlaced)
{
   int bytes = (depth == 16 ? 2 : 1);
   int out_bytes = out_n * bytes;
   stbi_uc *final;
   int p;
   if (!interlaced)
      return stbi__create_png_image_raw(a, image_data, image_data_len, out_n, a->s->img_x, a->s->img_y, depth, color);

   // de-interlacing
   final = (stbi_uc *) stbi__malloc_mad3(a->s->img_x, a->s->img_y, out_bytes, 0);
   for (p=0; p < 7; ++p) {
      int xorig[] = { 0,4,0,2,0,1,0 };
      int yorig[] = { 0,0,4,0,2,0,1 };
      int xspc[]  = { 8,8,4,4,2,2,1 };
      int yspc[]  = { 8,8,8,4,4,2,2 };
      int i,j,x,y;
      // pass1_x[4] = 0, pass1_x[5] = 1, pass1_x[12] = 1
      x = (a->s->img_x - xorig[p] + xspc[p]-1) / xspc[p];
      y = (a->s->img_y - yorig[p] + yspc[p]-1) / yspc[p];
      if (x && y) {
         stbi__uint32 img_len = ((((a->s->img_n * x * depth) + 7) >> 3) + 1) * y;
         if (!stbi__create_png_image_raw(a, image_data, image_data_len, out_n, x, y, depth, color)) {
            STBI_FREE(final);
            return 0;
         }
         for (j=0; j < y; ++j) {
            for (i=0; i < x; ++i) {
               int out_y = j*yspc[p]+yorig[p];
               int out_x = i*xspc[p]+xorig[p];
               memcpy(final + out_y*a->s->img_x*out_bytes + out_x*out_bytes,
                      a->out + (j*x+i)*out_bytes, out_bytes);
            }
         }
         STBI_FREE(a->out);
         image_data += img_len;
         image_data_len -= img_len;
      }
   }
   a->out = final;

   return 1;
}

static int stbi__compute_transparency(stbi__png *z, stbi_uc tc[3], int out_n)
{
   stbi__context *s = z->s;
   stbi__uint32 i, pixel_count = s->img_x * s->img_y;
   stbi_uc *p = z->out;

   // compute color-based transparency, assuming we've
   // already got 255 as the alpha value in the output
   STBI_ASSERT(out_n == 2 || out_n == 4);

   if (out_n == 2) {
      for (i=0; i < pixel_count; ++i) {
         p[1] = (p[0] == tc[0] ? 0 : 255);
         p += 2;
      }
   } else {
      for (i=0; i < pixel_count; ++i) {
         if (p[0] == tc[0] && p[1] == tc[1] && p[2] == tc[2])
            p[3] = 0;
         p += 4;
      }
   }
   return 1;
}

static int stbi__compute_transparency16(stbi__png *z, stbi__uint16 tc[3], int out_n)
{
   stbi__context *s = z->s;
   stbi__uint32 i, pixel_count = s->img_x * s->img_y;
   stbi__uint16 *p = (stbi__uint16*) z->out;

   // compute color-based transparency, assuming we've
   // already got 65535 as the alpha value in the output
   STBI_ASSERT(out_n == 2 || out_n == 4);

   if (out_n == 2) {
      for (i = 0; i < pixel_count; ++i) {
         p[1] = (p[0] == tc[0] ? 0 : 65535);
         p += 2;
      }
   } else {
      for (i = 0; i < pixel_count; ++i) {
         if (p[0] == tc[0] && p[1] == tc[1] && p[2] == tc[2])
            p[3] = 0;
         p += 4;
      }
   }
   return 1;
}

static int stbi__expand_png_palette(stbi__png *a, stbi_uc *palette, int len, int pal_img_n)
{
   stbi__uint32 i, pixel_count = a->s->img_x * a->s->img_y;
   stbi_uc *p, *temp_out, *orig = a->out;

   p = (stbi_uc *) stbi__malloc_mad2(pixel_count, pal_img_n, 0);
   if (p == NULL) return stbi__err("outofmem", "Out of memory");

   // between here and free(out) below, exitting would leak
   temp_out = p;

   if (pal_img_n == 3) {
      for (i=0; i < pixel_count; ++i) {
         int n = orig[i]*4;
         p[0] = palette[n  ];
         p[1] = palette[n+1];
         p[2] = palette[n+2];
         p += 3;
      }
   } else {
      for (i=0; i < pixel_count; ++i) {
         int n = orig[i]*4;
         p[0] = palette[n  ];
         p[1] = palette[n+1];
         p[2] = palette[n+2];
         p[3] = palette[n+3];
         p += 4;
      }
   }
   STBI_FREE(a->out);
   a->out = temp_out;

   STBI_NOTUSED(len);

   return 1;
}

static int stbi__unpremultiply_on_load = 0;
static int stbi__de_iphone_flag = 0;

STBIDEF void stbi_set_unpremultiply_on_load(int flag_true_if_should_unpremultiply)
{
   stbi__unpremultiply_on_load = flag_true_if_should_unpremultiply;
}

STBIDEF void stbi_convert_iphone_png_to_rgb(int flag_true_if_should_convert)
{
   stbi__de_iphone_flag = flag_true_if_should_convert;
}

static void stbi__de_iphone(stbi__png *z)
{
   stbi__context *s = z->s;
   stbi__uint32 i, pixel_count = s->img_x * s->img_y;
   stbi_uc *p = z->out;

   if (s->img_out_n == 3) {  // convert bgr to rgb
      for (i=0; i < pixel_count; ++i) {
         stbi_uc t = p[0];
         p[0] = p[2];
         p[2] = t;
         p += 3;
      }
   } else {
      STBI_ASSERT(s->img_out_n == 4);
      if (stbi__unpremultiply_on_load) {
         // convert bgr to rgb and unpremultiply
         for (i=0; i < pixel_count; ++i) {
            stbi_uc a = p[3];
            stbi_uc t = p[0];
            if (a) {
               stbi_uc half = a / 2;
               p[0] = (p[2] * 255 + half) / a;
               p[1] = (p[1] * 255 + half) / a;
               p[2] = ( t   * 255 + half) / a;
            } else {
               p[0] = p[2];
               p[2] = t;
            }
            p += 4;
         }
      } else {
         // convert bgr to rgb
         for (i=0; i < pixel_count; ++i) {
            stbi_uc t = p[0];
            p[0] = p[2];
            p[2] = t;
            p += 4;
         }
      }
   }
}

#define STBI__PNG_TYPE(a,b,c,d)  (((unsigned) (a) << 24) + ((unsigned) (b) << 16) + ((unsigned) (c) << 8) + (unsigned) (d))

static int stbi__parse_png_file(stbi__png *z, int scan, int req_comp)
{
   stbi_uc palette[1024], pal_img_n=0;
   stbi_uc has_trans=0, tc[3]={0};
   stbi__uint16 tc16[3];
   stbi__uint32 ioff=0, idata_limit=0, i, pal_len=0;
   int first=1,k,interlace=0, color=0, is_iphone=0;
   stbi__context *s = z->s;

   z->expanded = NULL;
   z->idata = NULL;
   z->out = NULL;

   if (!stbi__check_png_header(s)) return 0;

   if (scan == STBI__SCAN_type) return 1;

   for (;;) {
      stbi__pngchunk c = stbi__get_chunk_header(s);
      switch (c.type) {
         case STBI__PNG_TYPE('C','g','B','I'):
            is_iphone = 1;
            stbi__skip(s, c.length);
            break;
         case STBI__PNG_TYPE('I','H','D','R'): {
            int comp,filter;
            if (!first) return stbi__err("multiple IHDR","Corrupt PNG");
            first = 0;
            if (c.length != 13) return stbi__err("bad IHDR len","Corrupt PNG");
            s->img_x = stbi__get32be(s); if (s->img_x > (1 << 24)) return stbi__err("too large","Very large image (corrupt?)");
            s->img_y = stbi__get32be(s); if (s->img_y > (1 << 24)) return stbi__err("too large","Very large image (corrupt?)");
            z->depth = stbi__get8(s);  if (z->depth != 1 && z->depth != 2 && z->depth != 4 && z->depth != 8 && z->depth != 16)  return stbi__err("1/2/4/8/16-bit only","PNG not supported: 1/2/4/8/16-bit only");
            color = stbi__get8(s);  if (color > 6)         return stbi__err("bad ctype","Corrupt PNG");
            if (color == 3 && z->depth == 16)                  return stbi__err("bad ctype","Corrupt PNG");
            if (color == 3) pal_img_n = 3; else if (color & 1) return stbi__err("bad ctype","Corrupt PNG");
            comp  = stbi__get8(s);  if (comp) return stbi__err("bad comp method","Corrupt PNG");
            filter= stbi__get8(s);  if (filter) return stbi__err("bad filter method","Corrupt PNG");
            interlace = stbi__get8(s); if (interlace>1) return stbi__err("bad interlace method","Corrupt PNG");
            if (!s->img_x || !s->img_y) return stbi__err("0-pixel image","Corrupt PNG");
            if (!pal_img_n) {
               s->img_n = (color & 2 ? 3 : 1) + (color & 4 ? 1 : 0);
               if ((1 << 30) / s->img_x / s->img_n < s->img_y) return stbi__err("too large", "Image too large to decode");
               if (scan == STBI__SCAN_header) return 1;
            } else {
               // if paletted, then pal_n is our final components, and
               // img_n is # components to decompress/filter.
               s->img_n = 1;
               if ((1 << 30) / s->img_x / 4 < s->img_y) return stbi__err("too large","Corrupt PNG");
               // if SCAN_header, have to scan to see if we have a tRNS
            }
            break;
         }

         case STBI__PNG_TYPE('P','L','T','E'):  {
            if (first) return stbi__err("first not IHDR", "Corrupt PNG");
            if (c.length > 256*3) return stbi__err("invalid PLTE","Corrupt PNG");
            pal_len = c.length / 3;
            if (pal_len * 3 != c.length) return stbi__err("invalid PLTE","Corrupt PNG");
            for (i=0; i < pal_len; ++i) {
               palette[i*4+0] = stbi__get8(s);
               palette[i*4+1] = stbi__get8(s);
               palette[i*4+2] = stbi__get8(s);
               palette[i*4+3] = 255;
            }
            break;
         }

         case STBI__PNG_TYPE('t','R','N','S'): {
            if (first) return stbi__err("first not IHDR", "Corrupt PNG");
            if (z->idata) return stbi__err("tRNS after IDAT","Corrupt PNG");
            if (pal_img_n) {
               if (scan == STBI__SCAN_header) { s->img_n = 4; return 1; }
               if (pal_len == 0) return stbi__err("tRNS before PLTE","Corrupt PNG");
               if (c.length > pal_len) return stbi__err("bad tRNS len","Corrupt PNG");
               pal_img_n = 4;
               for (i=0; i < c.length; ++i)
                  palette[i*4+3] = stbi__get8(s);
            } else {
               if (!(s->img_n & 1)) return stbi__err("tRNS with alpha","Corrupt PNG");
               if (c.length != (stbi__uint32) s->img_n*2) return stbi__err("bad tRNS len","Corrupt PNG");
               has_trans = 1;
               if (z->depth == 16) {
                  for (k = 0; k < s->img_n; ++k) tc16[k] = (stbi__uint16)stbi__get16be(s); // copy the values as-is
               } else {
                  for (k = 0; k < s->img_n; ++k) tc[k] = (stbi_uc)(stbi__get16be(s) & 255) * stbi__depth_scale_table[z->depth]; // non 8-bit images will be larger
               }
            }
            break;
         }

         case STBI__PNG_TYPE('I','D','A','T'): {
            if (first) return stbi__err("first not IHDR", "Corrupt PNG");
            if (pal_img_n && !pal_len) return stbi__err("no PLTE","Corrupt PNG");
            if (scan == STBI__SCAN_header) { s->img_n = pal_img_n; return 1; }
            if ((int)(ioff + c.length) < (int)ioff) return 0;
            if (ioff + c.length > idata_limit) {
               stbi__uint32 idata_limit_old = idata_limit;
               stbi_uc *p;
               if (idata_limit == 0) idata_limit = c.length > 4096 ? c.length : 4096;
               while (ioff + c.length > idata_limit)
                  idata_limit *= 2;
               STBI_NOTUSED(idata_limit_old);
               p = (stbi_uc *) STBI_REALLOC_SIZED(z->idata, idata_limit_old, idata_limit); if (p == NULL) return stbi__err("outofmem", "Out of memory");
               z->idata = p;
            }
            if (!stbi__getn(s, z->idata+ioff,c.length)) return stbi__err("outofdata","Corrupt PNG");
            ioff += c.length;
            break;
         }

         case STBI__PNG_TYPE('I','E','N','D'): {
            stbi__uint32 raw_len, bpl;
            if (first) return stbi__err("first not IHDR", "Corrupt PNG");
            if (scan != STBI__SCAN_load) return 1;
            if (z->idata == NULL) return stbi__err("no IDAT","Corrupt PNG");
            // initial guess for decoded data size to avoid unnecessary reallocs
            bpl = (s->img_x * z->depth + 7) / 8; // bytes per line, per component
            raw_len = bpl * s->img_y * s->img_n /* pixels */ + s->img_y /* filter mode per row */;
            z->expanded = (stbi_uc *) stbi_zlib_decode_malloc_guesssize_headerflag((char *) z->idata, ioff, raw_len, (int *) &raw_len, !is_iphone);
            if (z->expanded == NULL) return 0; // zlib should set error
            STBI_FREE(z->idata); z->idata = NULL;
            if ((req_comp == s->img_n+1 && req_comp != 3 && !pal_img_n) || has_trans)
               s->img_out_n = s->img_n+1;
            else
               s->img_out_n = s->img_n;
            if (!stbi__create_png_image(z, z->expanded, raw_len, s->img_out_n, z->depth, color, interlace)) return 0;
            if (has_trans) {
               if (z->depth == 16) {
                  if (!stbi__compute_transparency16(z, tc16, s->img_out_n)) return 0;
               } else {
                  if (!stbi__compute_transparency(z, tc, s->img_out_n)) return 0;
               }
            }
            if (is_iphone && stbi__de_iphone_flag && s->img_out_n > 2)
               stbi__de_iphone(z);
            if (pal_img_n) {
               // pal_img_n == 3 or 4
               s->img_n = pal_img_n; // record the actual colors we had
               s->img_out_n = pal_img_n;
               if (req_comp >= 3) s->img_out_n = req_comp;
               if (!stbi__expand_png_palette(z, palette, pal_len, s->img_out_n))
                  return 0;
            } else if (has_trans) {
               // non-paletted image with tRNS -> source image has (constant) alpha
               ++s->img_n;
            }
            STBI_FREE(z->expanded); z->expanded = NULL;
            // end of PNG chunk, read and skip CRC
            stbi__get32be(s);
            return 1;
         }

         default:
            // if critical, fail
            if (first) return stbi__err("first not IHDR", "Corrupt PNG");
            if ((c.type & (1 << 29)) == 0) {
               #ifndef STBI_NO_FAILURE_STRINGS
               // not threadsafe
               static char invalid_chunk[] = "XXXX PNG chunk not known";
               invalid_chunk[0] = STBI__BYTECAST(c.type >> 24);
               invalid_chunk[1] = STBI__BYTECAST(c.type >> 16);
               invalid_chunk[2] = STBI__BYTECAST(c.type >>  8);
               invalid_chunk[3] = STBI__BYTECAST(c.type >>  0);
               #endif
               return stbi__err(invalid_chunk, "PNG not supported: unknown PNG chunk type");
            }
            stbi__skip(s, c.length);
            break;
      }
      // end of PNG chunk, read and skip CRC
      stbi__get32be(s);
   }
}

static void *stbi__do_png(stbi__png *p, int *x, int *y, int *n, int req_comp, stbi__result_info *ri)
{
   void *result=NULL;
   if (req_comp < 0 || req_comp > 4) return stbi__errpuc("bad req_comp", "Internal error");
   if (stbi__parse_png_file(p, STBI__SCAN_load, req_comp)) {
      if (p->depth < 8)
         ri->bits_per_channel = 8;
      else
         ri->bits_per_channel = p->depth;
      result = p->out;
      p->out = NULL;
      if (req_comp && req_comp != p->s->img_out_n) {
         if (ri->bits_per_channel == 8)
            result = stbi__convert_format((unsigned char *) result, p->s->img_out_n, req_comp, p->s->img_x, p->s->img_y);
         else
            result = stbi__convert_format16((stbi__uint16 *) result, p->s->img_out_n, req_comp, p->s->img_x, p->s->img_y);
         p->s->img_out_n = req_comp;
         if (result == NULL) return result;
      }
      *x = p->s->img_x;
      *y = p->s->img_y;
      if (n) *n = p->s->img_n;
   }
   STBI_FREE(p->out);      p->out      = NULL;
   STBI_FREE(p->expanded); p->expanded = NULL;
   STBI_FREE(p->idata);    p->idata    = NULL;

   return result;
}

static void *stbi__png_load(stbi__context *s, int *x, int *y, int *comp, int req_comp, stbi__result_info *ri)
{
   stbi__png p;
   p.s = s;
   return stbi__do_png(&p, x,y,comp,req_comp, ri);
}

static int stbi__png_test(stbi__context *s)
{
   int r;
   r = stbi__check_png_header(s);
   stbi__rewind(s);
   return r;
}

static int stbi__png_info_raw(stbi__png *p, int *x, int *y, int *comp)
{
   if (!stbi__parse_png_file(p, STBI__SCAN_header, 0)) {
      stbi__rewind( p->s );
      return 0;
   }
   if (x) *x = p->s->img_x;
   if (y) *y = p->s->img_y;
   if (comp) *comp = p->s->img_n;
   return 1;
}

static int stbi__png_info(stbi__context *s, int *x, int *y, int *comp)
{
   stbi__png p;
   p.s = s;
   return stbi__png_info_raw(&p, x, y, comp);
}

static int stbi__png_is16(stbi__context *s)
{
   stbi__png p;
   p.s = s;
   if (!stbi__png_info_raw(&p, NULL, NULL, NULL))
	   return 0;
   if (p.depth != 16) {
      stbi__rewind(p.s);
      return 0;
   }
   return 1;
}
#endif

// Microsoft/Windows BMP image

#ifndef STBI_NO_BMP
static int stbi__bmp_test_raw(stbi__context *s)
{
   int r;
   int sz;
   if (stbi__get8(s) != 'B') return 0;
   if (stbi__get8(s) != 'M') return 0;
   stbi__get32le(s); // discard filesize
   stbi__get16le(s); // discard reserved
   stbi__get16le(s); // discard reserved
   stbi__get32le(s); // discard data offset
   sz = stbi__get32le(s);
   r = (sz == 12 || sz == 40 || sz == 56 || sz == 108 || sz == 124);
   return r;
}

static int stbi__bmp_test(stbi__context *s)
{
   int r = stbi__bmp_test_raw(s);
   stbi__rewind(s);
   return r;
}


// returns 0..31 for the highest set bit
static int stbi__high_bit(unsigned int z)
{
   int n=0;
   if (z == 0) return -1;
   if (z >= 0x10000) { n += 16; z >>= 16; }
   if (z >= 0x00100) { n +=  8; z >>=  8; }
   if (z >= 0x00010) { n +=  4; z >>=  4; }
   if (z >= 0x00004) { n +=  2; z >>=  2; }
   if (z >= 0x00002) { n +=  1;/* >>=  1;*/ }
   return n;
}

static int stbi__bitcount(unsigned int a)
{
   a = (a & 0x55555555) + ((a >>  1) & 0x55555555); // max 2
   a = (a & 0x33333333) + ((a >>  2) & 0x33333333); // max 4
   a = (a + (a >> 4)) & 0x0f0f0f0f; // max 8 per 4, now 8 bits
   a = (a + (a >> 8)); // max 16 per 8 bits
   a = (a + (a >> 16)); // max 32 per 8 bits
   return a & 0xff;
}

// extract an arbitrarily-aligned N-bit value (N=bits)
// from v, and then make it 8-bits long and fractionally
// extend it to full full range.
static int stbi__shiftsigned(unsigned int v, int shift, int bits)
{
   static unsigned int mul_table[9] = {
      0,
      0xff/*0b11111111*/, 0x55/*0b01010101*/, 0x49/*0b01001001*/, 0x11/*0b00010001*/,
      0x21/*0b00100001*/, 0x41/*0b01000001*/, 0x81/*0b10000001*/, 0x01/*0b00000001*/,
   };
   static unsigned int shift_table[9] = {
      0, 0,0,1,0,2,4,6,0,
   };
   if (shift < 0)
      v <<= -shift;
   else
      v >>= shift;
   STBI_ASSERT(v < 256);
   v >>= (8-bits);
   STBI_ASSERT(bits >= 0 && bits <= 8);
   return (int) ((unsigned) v * mul_table[bits]) >> shift_table[bits];
}

typedef struct
{
   int bpp, offset, hsz;
   unsigned int mr,mg,mb,ma, all_a;
   int extra_read;
} stbi__bmp_data;

static void *stbi__bmp_parse_header(stbi__context *s, stbi__bmp_data *info)
{
   int hsz;
   if (stbi__get8(s) != 'B' || stbi__get8(s) != 'M') return stbi__errpuc("not BMP", "Corrupt BMP");
   stbi__get32le(s); // discard filesize
   stbi__get16le(s); // discard reserved
   stbi__get16le(s); // discard reserved
   info->offset = stbi__get32le(s);
   info->hsz = hsz = stbi__get32le(s);
   info->mr = info->mg = info->mb = info->ma = 0;
   info->extra_read = 14;

   if (hsz != 12 && hsz != 40 && hsz != 56 && hsz != 108 && hsz != 124) return stbi__errpuc("unknown BMP", "BMP type not supported: unknown");
   if (hsz == 12) {
      s->img_x = stbi__get16le(s);
      s->img_y = stbi__get16le(s);
   } else {
      s->img_x = stbi__get32le(s);
      s->img_y = stbi__get32le(s);
   }
   if (stbi__get16le(s) != 1) return stbi__errpuc("bad BMP", "bad BMP");
   info->bpp = stbi__get16le(s);
   if (hsz != 12) {
      int compress = stbi__get32le(s);
      if (compress == 1 || compress == 2) return stbi__errpuc("BMP RLE", "BMP type not supported: RLE");
      stbi__get32le(s); // discard sizeof
      stbi__get32le(s); // discard hres
      stbi__get32le(s); // discard vres
      stbi__get32le(s); // discard colorsused
      stbi__get32le(s); // discard max important
      if (hsz == 40 || hsz == 56) {
         if (hsz == 56) {
            stbi__get32le(s);
            stbi__get32le(s);
            stbi__get32le(s);
            stbi__get32le(s);
         }
         if (info->bpp == 16 || info->bpp == 32) {
            if (compress == 0) {
               if (info->bpp == 32) {
                  info->mr = 0xffu << 16;
                  info->mg = 0xffu <<  8;
                  info->mb = 0xffu <<  0;
                  info->ma = 0xffu << 24;
                  info->all_a = 0; // if all_a is 0 at end, then we loaded alpha channel but it was all 0
               } else {
                  info->mr = 31u << 10;
                  info->mg = 31u <<  5;
                  info->mb = 31u <<  0;
               }
            } else if (compress == 3) {
               info->mr = stbi__get32le(s);
               info->mg = stbi__get32le(s);
               info->mb = stbi__get32le(s);
               info->extra_read += 12;
               // not documented, but generated by photoshop and handled by mspaint
               if (info->mr == info->mg && info->mg == info->mb) {
                  // ?!?!?
                  return stbi__errpuc("bad BMP", "bad BMP");
               }
            } else
               return stbi__errpuc("bad BMP", "bad BMP");
         }
      } else {
         int i;
         if (hsz != 108 && hsz != 124)
            return stbi__errpuc("bad BMP", "bad BMP");
         info->mr = stbi__get32le(s);
         info->mg = stbi__get32le(s);
         info->mb = stbi__get32le(s);
         info->ma = stbi__get32le(s);
         stbi__get32le(s); // discard color space
         for (i=0; i < 12; ++i)
            stbi__get32le(s); // discard color space parameters
         if (hsz == 124) {
            stbi__get32le(s); // discard rendering intent
            stbi__get32le(s); // discard offset of profile data
            stbi__get32le(s); // discard size of profile data
            stbi__get32le(s); // discard reserved
         }
      }
   }
   return (void *) 1;
}


static void *stbi__bmp_load(stbi__context *s, int *x, int *y, int *comp, int req_comp, stbi__result_info *ri)
{
   stbi_uc *out;
   unsigned int mr=0,mg=0,mb=0,ma=0, all_a;
   stbi_uc pal[256][4];
   int psize=0,i,j,width;
   int flip_vertically, pad, target;
   stbi__bmp_data info;
   STBI_NOTUSED(ri);

   info.all_a = 255;
   if (stbi__bmp_parse_header(s, &info) == NULL)
      return NULL; // error code already set

   flip_vertically = ((int) s->img_y) > 0;
   s->img_y = abs((int) s->img_y);

   mr = info.mr;
   mg = info.mg;
   mb = info.mb;
   ma = info.ma;
   all_a = info.all_a;

   if (info.hsz == 12) {
      if (info.bpp < 24)
         psize = (info.offset - info.extra_read - 24) / 3;
   } else {
      if (info.bpp < 16)
         psize = (info.offset - info.extra_read - info.hsz) >> 2;
   }
   if (psize == 0) {
      STBI_ASSERT(info.offset == (s->img_buffer - s->buffer_start));
   }

   if (info.bpp == 24 && ma == 0xff000000)
      s->img_n = 3;
   else
      s->img_n = ma ? 4 : 3;
   if (req_comp && req_comp >= 3) // we can directly decode 3 or 4
      target = req_comp;
   else
      target = s->img_n; // if they want monochrome, we'll post-convert

   // sanity-check size
   if (!stbi__mad3sizes_valid(target, s->img_x, s->img_y, 0))
      return stbi__errpuc("too large", "Corrupt BMP");

   out = (stbi_uc *) stbi__malloc_mad3(target, s->img_x, s->img_y, 0);
   if (!out) return stbi__errpuc("outofmem", "Out of memory");
   if (info.bpp < 16) {
      int z=0;
      if (psize == 0 || psize > 256) { STBI_FREE(out); return stbi__errpuc("invalid", "Corrupt BMP"); }
      for (i=0; i < psize; ++i) {
         pal[i][2] = stbi__get8(s);
         pal[i][1] = stbi__get8(s);
         pal[i][0] = stbi__get8(s);
         if (info.hsz != 12) stbi__get8(s);
         pal[i][3] = 255;
      }
      stbi__skip(s, info.offset - info.extra_read - info.hsz - psize * (info.hsz == 12 ? 3 : 4));
      if (info.bpp == 1) width = (s->img_x + 7) >> 3;
      else if (info.bpp == 4) width = (s->img_x + 1) >> 1;
      else if (info.bpp == 8) width = s->img_x;
      else { STBI_FREE(out); return stbi__errpuc("bad bpp", "Corrupt BMP"); }
      pad = (-width)&3;
      if (info.bpp == 1) {
         for (j=0; j < (int) s->img_y; ++j) {
            int bit_offset = 7, v = stbi__get8(s);
            for (i=0; i < (int) s->img_x; ++i) {
               int color = (v>>bit_offset)&0x1;
               out[z++] = pal[color][0];
               out[z++] = pal[color][1];
               out[z++] = pal[color][2];
               if (target == 4) out[z++] = 255;
               if (i+1 == (int) s->img_x) break;
               if((--bit_offset) < 0) {
                  bit_offset = 7;
                  v = stbi__get8(s);
               }
            }
            stbi__skip(s, pad);
         }
      } else {
         for (j=0; j < (int) s->img_y; ++j) {
            for (i=0; i < (int) s->img_x; i += 2) {
               int v=stbi__get8(s),v2=0;
               if (info.bpp == 4) {
                  v2 = v & 15;
                  v >>= 4;
               }
               out[z++] = pal[v][0];
               out[z++] = pal[v][1];
               out[z++] = pal[v][2];
               if (target == 4) out[z++] = 255;
               if (i+1 == (int) s->img_x) break;
               v = (info.bpp == 8) ? stbi__get8(s) : v2;
               out[z++] = pal[v][0];
               out[z++] = pal[v][1];
               out[z++] = pal[v][2];
               if (target == 4) out[z++] = 255;
            }
            stbi__skip(s, pad);
         }
      }
   } else {
      int rshift=0,gshift=0,bshift=0,ashift=0,rcount=0,gcount=0,bcount=0,acount=0;
      int z = 0;
      int easy=0;
      stbi__skip(s, info.offset - info.extra_read - info.hsz);
      if (info.bpp == 24) width = 3 * s->img_x;
      else if (info.bpp == 16) width = 2*s->img_x;
      else /* bpp = 32 and pad = 0 */ width=0;
      pad = (-width) & 3;
      if (info.bpp == 24) {
         easy = 1;
      } else if (info.bpp == 32) {
         if (mb == 0xff && mg == 0xff00 && mr == 0x00ff0000 && ma == 0xff000000)
            easy = 2;
      }
      if (!easy) {
         if (!mr || !mg || !mb) { STBI_FREE(out); return stbi__errpuc("bad masks", "Corrupt BMP"); }
         // right shift amt to put high bit in position #7
         rshift = stbi__high_bit(mr)-7; rcount = stbi__bitcount(mr);
         gshift = stbi__high_bit(mg)-7; gcount = stbi__bitcount(mg);
         bshift = stbi__high_bit(mb)-7; bcount = stbi__bitcount(mb);
         ashift = stbi__high_bit(ma)-7; acount = stbi__bitcount(ma);
      }
      for (j=0; j < (int) s->img_y; ++j) {
         if (easy) {
            for (i=0; i < (int) s->img_x; ++i) {
               unsigned char a;
               out[z+2] = stbi__get8(s);
               out[z+1] = stbi__get8(s);
               out[z+0] = stbi__get8(s);
               z += 3;
               a = (easy == 2 ? stbi__get8(s) : 255);
               all_a |= a;
               if (target == 4) out[z++] = a;
            }
         } else {
            int bpp = info.bpp;
            for (i=0; i < (int) s->img_x; ++i) {
               stbi__uint32 v = (bpp == 16 ? (stbi__uint32) stbi__get16le(s) : stbi__get32le(s));
               unsigned int a;
               out[z++] = STBI__BYTECAST(stbi__shiftsigned(v & mr, rshift, rcount));
               out[z++] = STBI__BYTECAST(stbi__shiftsigned(v & mg, gshift, gcount));
               out[z++] = STBI__BYTECAST(stbi__shiftsigned(v & mb, bshift, bcount));
               a = (ma ? stbi__shiftsigned(v & ma, ashift, acount) : 255);
               all_a |= a;
               if (target == 4) out[z++] = STBI__BYTECAST(a);
            }
         }
         stbi__skip(s, pad);
      }
   }

   // if alpha channel is all 0s, replace with all 255s
   if (target == 4 && all_a == 0)
      for (i=4*s->img_x*s->img_y-1; i >= 0; i -= 4)
         out[i] = 255;

   if (flip_vertically) {
      stbi_uc t;
      for (j=0; j < (int) s->img_y>>1; ++j) {
         stbi_uc *p1 = out +      j     *s->img_x*target;
         stbi_uc *p2 = out + (s->img_y-1-j)*s->img_x*target;
         for (i=0; i < (int) s->img_x*target; ++i) {
            t = p1[i]; p1[i] = p2[i]; p2[i] = t;
         }
      }
   }

   if (req_comp && req_comp != target) {
      out = stbi__convert_format(out, target, req_comp, s->img_x, s->img_y);
      if (out == NULL) return out; // stbi__convert_format frees input on failure
   }

   *x = s->img_x;
   *y = s->img_y;
   if (comp) *comp = s->img_n;
   return out;
}
#endif

// Targa Truevision - TGA
// by Jonathan Dummer
#ifndef STBI_NO_TGA
// returns STBI_rgb or whatever, 0 on error
static int stbi__tga_get_comp(int bits_per_pixel, int is_grey, int* is_rgb16)
{
   // only RGB or RGBA (incl. 16bit) or grey allowed
   if (is_rgb16) *is_rgb16 = 0;
   switch(bits_per_pixel) {
      case 8:  return STBI_grey;
      case 16: if(is_grey) return STBI_grey_alpha;
               // fallthrough
      case 15: if(is_rgb16) *is_rgb16 = 1;
               return STBI_rgb;
      case 24: // fallthrough
      case 32: return bits_per_pixel/8;
      default: return 0;
   }
}

static int stbi__tga_info(stbi__context *s, int *x, int *y, int *comp)
{
    int tga_w, tga_h, tga_comp, tga_image_type, tga_bits_per_pixel, tga_colormap_bpp;
    int sz, tga_colormap_type;
    stbi__get8(s);                   // discard Offset
    tga_colormap_type = stbi__get8(s); // colormap type
    if( tga_colormap_type > 1 ) {
        stbi__rewind(s);
        return 0;      // only RGB or indexed allowed
    }
    tga_image_type = stbi__get8(s); // image type
    if ( tga_colormap_type == 1 ) { // colormapped (paletted) image
        if (tga_image_type != 1 && tga_image_type != 9) {
            stbi__rewind(s);
            return 0;
        }
        stbi__skip(s,4);       // skip index of first colormap entry and number of entries
        sz = stbi__get8(s);    //   check bits per palette color entry
        if ( (sz != 8) && (sz != 15) && (sz != 16) && (sz != 24) && (sz != 32) ) {
            stbi__rewind(s);
            return 0;
        }
        stbi__skip(s,4);       // skip image x and y origin
        tga_colormap_bpp = sz;
    } else { // "normal" image w/o colormap - only RGB or grey allowed, +/- RLE
        if ( (tga_image_type != 2) && (tga_image_type != 3) && (tga_image_type != 10) && (tga_image_type != 11) ) {
            stbi__rewind(s);
            return 0; // only RGB or grey allowed, +/- RLE
        }
        stbi__skip(s,9); // skip colormap specification and image x/y origin
        tga_colormap_bpp = 0;
    }
    tga_w = stbi__get16le(s);
    if( tga_w < 1 ) {
        stbi__rewind(s);
        return 0;   // test width
    }
    tga_h = stbi__get16le(s);
    if( tga_h < 1 ) {
        stbi__rewind(s);
        return 0;   // test height
    }
    tga_bits_per_pixel = stbi__get8(s); // bits per pixel
    stbi__get8(s); // ignore alpha bits
    if (tga_colormap_bpp != 0) {
        if((tga_bits_per_pixel != 8) && (tga_bits_per_pixel != 16)) {
            // when using a colormap, tga_bits_per_pixel is the size of the indexes
            // I don't think anything but 8 or 16bit indexes makes sense
            stbi__rewind(s);
            return 0;
        }
        tga_comp = stbi__tga_get_comp(tga_colormap_bpp, 0, NULL);
    } else {
        tga_comp = stbi__tga_get_comp(tga_bits_per_pixel, (tga_image_type == 3) || (tga_image_type == 11), NULL);
    }
    if(!tga_comp) {
      stbi__rewind(s);
      return 0;
    }
    if (x) *x = tga_w;
    if (y) *y = tga_h;
    if (comp) *comp = tga_comp;
    return 1;                   // seems to have passed everything
}

static int stbi__tga_test(stbi__context *s)
{
   int res = 0;
   int sz, tga_color_type;
   stbi__get8(s);      //   discard Offset
   tga_color_type = stbi__get8(s);   //   color type
   if ( tga_color_type > 1 ) goto errorEnd;   //   only RGB or indexed allowed
   sz = stbi__get8(s);   //   image type
   if ( tga_color_type == 1 ) { // colormapped (paletted) image
      if (sz != 1 && sz != 9) goto errorEnd; // colortype 1 demands image type 1 or 9
      stbi__skip(s,4);       // skip index of first colormap entry and number of entries
      sz = stbi__get8(s);    //   check bits per palette color entry
      if ( (sz != 8) && (sz != 15) && (sz != 16) && (sz != 24) && (sz != 32) ) goto errorEnd;
      stbi__skip(s,4);       // skip image x and y origin
   } else { // "normal" image w/o colormap
      if ( (sz != 2) && (sz != 3) && (sz != 10) && (sz != 11) ) goto errorEnd; // only RGB or grey allowed, +/- RLE
      stbi__skip(s,9); // skip colormap specification and image x/y origin
   }
   if ( stbi__get16le(s) < 1 ) goto errorEnd;      //   test width
   if ( stbi__get16le(s) < 1 ) goto errorEnd;      //   test height
   sz = stbi__get8(s);   //   bits per pixel
   if ( (tga_color_type == 1) && (sz != 8) && (sz != 16) ) goto errorEnd; // for colormapped images, bpp is size of an index
   if ( (sz != 8) && (sz != 15) && (sz != 16) && (sz != 24) && (sz != 32) ) goto errorEnd;

   res = 1; // if we got this far, everything's good and we can return 1 instead of 0

errorEnd:
   stbi__rewind(s);
   return res;
}

// read 16bit value and convert to 24bit RGB
static void stbi__tga_read_rgb16(stbi__context *s, stbi_uc* out)
{
   stbi__uint16 px = (stbi__uint16)stbi__get16le(s);
   stbi__uint16 fiveBitMask = 31;
   // we have 3 channels with 5bits each
   int r = (px >> 10) & fiveBitMask;
   int g = (px >> 5) & fiveBitMask;
   int b = px & fiveBitMask;
   // Note that this saves the data in RGB(A) order, so it doesn't need to be swapped later
   out[0] = (stbi_uc)((r * 255)/31);
   out[1] = (stbi_uc)((g * 255)/31);
   out[2] = (stbi_uc)((b * 255)/31);

   // some people claim that the most significant bit might be used for alpha
   // (possibly if an alpha-bit is set in the "image descriptor byte")
   // but that only made 16bit test images completely translucent..
   // so let's treat all 15 and 16bit TGAs as RGB with no alpha.
}

static void *stbi__tga_load(stbi__context *s, int *x, int *y, int *comp, int req_comp, stbi__result_info *ri)
{
   //   read in the TGA header stuff
   int tga_offset = stbi__get8(s);
   int tga_indexed = stbi__get8(s);
   int tga_image_type = stbi__get8(s);
   int tga_is_RLE = 0;
   int tga_palette_start = stbi__get16le(s);
   int tga_palette_len = stbi__get16le(s);
   int tga_palette_bits = stbi__get8(s);
   int tga_x_origin = stbi__get16le(s);
   int tga_y_origin = stbi__get16le(s);
   int tga_width = stbi__get16le(s);
   int tga_height = stbi__get16le(s);
   int tga_bits_per_pixel = stbi__get8(s);
   int tga_comp, tga_rgb16=0;
   int tga_inverted = stbi__get8(s);
   // int tga_alpha_bits = tga_inverted & 15; // the 4 lowest bits - unused (useless?)
   //   image data
   unsigned char *tga_data;
   unsigned char *tga_palette = NULL;
   int i, j;
   unsigned char raw_data[4] = {0};
   int RLE_count = 0;
   int RLE_repeating = 0;
   int read_next_pixel = 1;
   STBI_NOTUSED(ri);
   STBI_NOTUSED(tga_x_origin); // @TODO
   STBI_NOTUSED(tga_y_origin); // @TODO

   //   do a tiny bit of precessing
   if ( tga_image_type >= 8 )
   {
      tga_image_type -= 8;
      tga_is_RLE = 1;
   }
   tga_inverted = 1 - ((tga_inverted >> 5) & 1);

   //   If I'm paletted, then I'll use the number of bits from the palette
   if ( tga_indexed ) tga_comp = stbi__tga_get_comp(tga_palette_bits, 0, &tga_rgb16);
   else tga_comp = stbi__tga_get_comp(tga_bits_per_pixel, (tga_image_type == 3), &tga_rgb16);

   if(!tga_comp) // shouldn't really happen, stbi__tga_test() should have ensured basic consistency
      return stbi__errpuc("bad format", "Can't find out TGA pixelformat");

   //   tga info
   *x = tga_width;
   *y = tga_height;
   if (comp) *comp = tga_comp;

   if (!stbi__mad3sizes_valid(tga_width, tga_height, tga_comp, 0))
      return stbi__errpuc("too large", "Corrupt TGA");

   tga_data = (unsigned char*)stbi__malloc_mad3(tga_width, tga_height, tga_comp, 0);
   if (!tga_data) return stbi__errpuc("outofmem", "Out of memory");

   // skip to the data's starting position (offset usually = 0)
   stbi__skip(s, tga_offset );

   if ( !tga_indexed && !tga_is_RLE && !tga_rgb16 ) {
      for (i=0; i < tga_height; ++i) {
         int row = tga_inverted ? tga_height -i - 1 : i;
         stbi_uc *tga_row = tga_data + row*tga_width*tga_comp;
         stbi__getn(s, tga_row, tga_width * tga_comp);
      }
   } else  {
      //   do I need to load a palette?
      if ( tga_indexed)
      {
         //   any data to skip? (offset usually = 0)
         stbi__skip(s, tga_palette_start );
         //   load the palette
         tga_palette = (unsigned char*)stbi__malloc_mad2(tga_palette_len, tga_comp, 0);
         if (!tga_palette) {
            STBI_FREE(tga_data);
            return stbi__errpuc("outofmem", "Out of memory");
         }
         if (tga_rgb16) {
            stbi_uc *pal_entry = tga_palette;
            STBI_ASSERT(tga_comp == STBI_rgb);
            for (i=0; i < tga_palette_len; ++i) {
               stbi__tga_read_rgb16(s, pal_entry);
               pal_entry += tga_comp;
            }
         } else if (!stbi__getn(s, tga_palette, tga_palette_len * tga_comp)) {
               STBI_FREE(tga_data);
               STBI_FREE(tga_palette);
               return stbi__errpuc("bad palette", "Corrupt TGA");
         }
      }
      //   load the data
      for (i=0; i < tga_width * tga_height; ++i)
      {
         //   if I'm in RLE mode, do I need to get a RLE stbi__pngchunk?
         if ( tga_is_RLE )
         {
            if ( RLE_count == 0 )
            {
               //   yep, get the next byte as a RLE command
               int RLE_cmd = stbi__get8(s);
               RLE_count = 1 + (RLE_cmd & 127);
               RLE_repeating = RLE_cmd >> 7;
               read_next_pixel = 1;
            } else if ( !RLE_repeating )
            {
               read_next_pixel = 1;
            }
         } else
         {
            read_next_pixel = 1;
         }
         //   OK, if I need to read a pixel, do it now
         if ( read_next_pixel )
         {
            //   load however much data we did have
            if ( tga_indexed )
            {
               // read in index, then perform the lookup
               int pal_idx = (tga_bits_per_pixel == 8) ? stbi__get8(s) : stbi__get16le(s);
               if ( pal_idx >= tga_palette_len ) {
                  // invalid index
                  pal_idx = 0;
               }
               pal_idx *= tga_comp;
               for (j = 0; j < tga_comp; ++j) {
                  raw_data[j] = tga_palette[pal_idx+j];
               }
            } else if(tga_rgb16) {
               STBI_ASSERT(tga_comp == STBI_rgb);
               stbi__tga_read_rgb16(s, raw_data);
            } else {
               //   read in the data raw
               for (j = 0; j < tga_comp; ++j) {
                  raw_data[j] = stbi__get8(s);
               }
            }
            //   clear the reading flag for the next pixel
            read_next_pixel = 0;
         } // end of reading a pixel

         // copy data
         for (j = 0; j < tga_comp; ++j)
           tga_data[i*tga_comp+j] = raw_data[j];

         //   in case we're in RLE mode, keep counting down
         --RLE_count;
      }
      //   do I need to invert the image?
      if ( tga_inverted )
      {
         for (j = 0; j*2 < tga_height; ++j)
         {
            int index1 = j * tga_width * tga_comp;
            int index2 = (tga_height - 1 - j) * tga_width * tga_comp;
            for (i = tga_width * tga_comp; i > 0; --i)
            {
               unsigned char temp = tga_data[index1];
               tga_data[index1] = tga_data[index2];
               tga_data[index2] = temp;
               ++index1;
               ++index2;
            }
         }
      }
      //   clear my palette, if I had one
      if ( tga_palette != NULL )
      {
         STBI_FREE( tga_palette );
      }
   }

   // swap RGB - if the source data was RGB16, it already is in the right order
   if (tga_comp >= 3 && !tga_rgb16)
   {
      unsigned char* tga_pixel = tga_data;
      for (i=0; i < tga_width * tga_height; ++i)
      {
         unsigned char temp = tga_pixel[0];
         tga_pixel[0] = tga_pixel[2];
         tga_pixel[2] = temp;
         tga_pixel += tga_comp;
      }
   }

   // convert to target component count
   if (req_comp && req_comp != tga_comp)
      tga_data = stbi__convert_format(tga_data, tga_comp, req_comp, tga_width, tga_height);

   //   the things I do to get rid of an error message, and yet keep
   //   Microsoft's C compilers happy... [8^(
   tga_palette_start = tga_palette_len = tga_palette_bits =
         tga_x_origin = tga_y_origin = 0;
   STBI_NOTUSED(tga_palette_start);
   //   OK, done
   return tga_data;
}
#endif

// *************************************************************************************************
// Photoshop PSD loader -- PD by Thatcher Ulrich, integration by Nicolas Schulz, tweaked by STB

#ifndef STBI_NO_PSD
static int stbi__psd_test(stbi__context *s)
{
   int r = (stbi__get32be(s) == 0x38425053);
   stbi__rewind(s);
   return r;
}

static int stbi__psd_decode_rle(stbi__context *s, stbi_uc *p, int pixelCount)
{
   int count, nleft, len;

   count = 0;
   while ((nleft = pixelCount - count) > 0) {
      len = stbi__get8(s);
      if (len == 128) {
         // No-op.
      } else if (len < 128) {
         // Copy next len+1 bytes literally.
         len++;
         if (len > nleft) return 0; // corrupt data
         count += len;
         while (len) {
            *p = stbi__get8(s);
            p += 4;
            len--;
         }
      } else if (len > 128) {
         stbi_uc   val;
         // Next -len+1 bytes in the dest are replicated from next source byte.
         // (Interpret len as a negative 8-bit int.)
         len = 257 - len;
         if (len > nleft) return 0; // corrupt data
         val = stbi__get8(s);
         count += len;
         while (len) {
            *p = val;
            p += 4;
            len--;
         }
      }
   }

   return 1;
}

static void *stbi__psd_load(stbi__context *s, int *x, int *y, int *comp, int req_comp, stbi__result_info *ri, int bpc)
{
   int pixelCount;
   int channelCount, compression;
   int channel, i;
   int bitdepth;
   int w,h;
   stbi_uc *out;
   STBI_NOTUSED(ri);

   // Check identifier
   if (stbi__get32be(s) != 0x38425053)   // "8BPS"
      return stbi__errpuc("not PSD", "Corrupt PSD image");

   // Check file type version.
   if (stbi__get16be(s) != 1)
      return stbi__errpuc("wrong version", "Unsupported version of PSD image");

   // Skip 6 reserved bytes.
   stbi__skip(s, 6 );

   // Read the number of channels (R, G, B, A, etc).
   channelCount = stbi__get16be(s);
   if (channelCount < 0 || channelCount > 16)
      return stbi__errpuc("wrong channel count", "Unsupported number of channels in PSD image");

   // Read the rows and columns of the image.
   h = stbi__get32be(s);
   w = stbi__get32be(s);

   // Make sure the depth is 8 bits.
   bitdepth = stbi__get16be(s);
   if (bitdepth != 8 && bitdepth != 16)
      return stbi__errpuc("unsupported bit depth", "PSD bit depth is not 8 or 16 bit");

   // Make sure the color mode is RGB.
   // Valid options are:
   //   0: Bitmap
   //   1: Grayscale
   //   2: Indexed color
   //   3: RGB color
   //   4: CMYK color
   //   7: Multichannel
   //   8: Duotone
   //   9: Lab color
   if (stbi__get16be(s) != 3)
      return stbi__errpuc("wrong color format", "PSD is not in RGB color format");

   // Skip the Mode Data.  (It's the palette for indexed color; other info for other modes.)
   stbi__skip(s,stbi__get32be(s) );

   // Skip the image resources.  (resolution, pen tool paths, etc)
   stbi__skip(s, stbi__get32be(s) );

   // Skip the reserved data.
   stbi__skip(s, stbi__get32be(s) );

   // Find out if the data is compressed.
   // Known values:
   //   0: no compression
   //   1: RLE compressed
   compression = stbi__get16be(s);
   if (compression > 1)
      return stbi__errpuc("bad compression", "PSD has an unknown compression format");

   // Check size
   if (!stbi__mad3sizes_valid(4, w, h, 0))
      return stbi__errpuc("too large", "Corrupt PSD");

   // Create the destination image.

   if (!compression && bitdepth == 16 && bpc == 16) {
      out = (stbi_uc *) stbi__malloc_mad3(8, w, h, 0);
      ri->bits_per_channel = 16;
   } else
      out = (stbi_uc *) stbi__malloc(4 * w*h);

   if (!out) return stbi__errpuc("outofmem", "Out of memory");
   pixelCount = w*h;

   // Initialize the data to zero.
   //memset( out, 0, pixelCount * 4 );

   // Finally, the image data.
   if (compression) {
      // RLE as used by .PSD and .TIFF
      // Loop until you get the number of unpacked bytes you are expecting:
      //     Read the next source byte into n.
      //     If n is between 0 and 127 inclusive, copy the next n+1 bytes literally.
      //     Else if n is between -127 and -1 inclusive, copy the next byte -n+1 times.
      //     Else if n is 128, noop.
      // Endloop

      // The RLE-compressed data is preceded by a 2-byte data count for each row in the data,
      // which we're going to just skip.
      stbi__skip(s, h * channelCount * 2 );

      // Read the RLE data by channel.
      for (channel = 0; channel < 4; channel++) {
         stbi_uc *p;

         p = out+channel;
         if (channel >= channelCount) {
            // Fill this channel with default data.
            for (i = 0; i < pixelCount; i++, p += 4)
               *p = (channel == 3 ? 255 : 0);
         } else {
            // Read the RLE data.
            if (!stbi__psd_decode_rle(s, p, pixelCount)) {
               STBI_FREE(out);
               return stbi__errpuc("corrupt", "bad RLE data");
            }
         }
      }

   } else {
      // We're at the raw image data.  It's each channel in order (Red, Green, Blue, Alpha, ...)
      // where each channel consists of an 8-bit (or 16-bit) value for each pixel in the image.

      // Read the data by channel.
      for (channel = 0; channel < 4; channel++) {
         if (channel >= channelCount) {
            // Fill this channel with default data.
            if (bitdepth == 16 && bpc == 16) {
               stbi__uint16 *q = ((stbi__uint16 *) out) + channel;
               stbi__uint16 val = channel == 3 ? 65535 : 0;
               for (i = 0; i < pixelCount; i++, q += 4)
                  *q = val;
            } else {
               stbi_uc *p = out+channel;
               stbi_uc val = channel == 3 ? 255 : 0;
               for (i = 0; i < pixelCount; i++, p += 4)
                  *p = val;
            }
         } else {
            if (ri->bits_per_channel == 16) {    // output bpc
               stbi__uint16 *q = ((stbi__uint16 *) out) + channel;
               for (i = 0; i < pixelCount; i++, q += 4)
                  *q = (stbi__uint16) stbi__get16be(s);
            } else {
               stbi_uc *p = out+channel;
               if (bitdepth == 16) {  // input bpc
                  for (i = 0; i < pixelCount; i++, p += 4)
                     *p = (stbi_uc) (stbi__get16be(s) >> 8);
               } else {
                  for (i = 0; i < pixelCount; i++, p += 4)
                     *p = stbi__get8(s);
               }
            }
         }
      }
   }

   // remove weird white matte from PSD
   if (channelCount >= 4) {
      if (ri->bits_per_channel == 16) {
         for (i=0; i < w*h; ++i) {
            stbi__uint16 *pixel = (stbi__uint16 *) out + 4*i;
            if (pixel[3] != 0 && pixel[3] != 65535) {
               float a = pixel[3] / 65535.0f;
               float ra = 1.0f / a;
               float inv_a = 65535.0f * (1 - ra);
               pixel[0] = (stbi__uint16) (pixel[0]*ra + inv_a);
               pixel[1] = (stbi__uint16) (pixel[1]*ra + inv_a);
               pixel[2] = (stbi__uint16) (pixel[2]*ra + inv_a);
            }
         }
      } else {
         for (i=0; i < w*h; ++i) {
            unsigned char *pixel = out + 4*i;
            if (pixel[3] != 0 && pixel[3] != 255) {
               float a = pixel[3] / 255.0f;
               float ra = 1.0f / a;
               float inv_a = 255.0f * (1 - ra);
               pixel[0] = (unsigned char) (pixel[0]*ra + inv_a);
               pixel[1] = (unsigned char) (pixel[1]*ra + inv_a);
               pixel[2] = (unsigned char) (pixel[2]*ra + inv_a);
            }
         }
      }
   }

   // convert to desired output format
   if (req_comp && req_comp != 4) {
      if (ri->bits_per_channel == 16)
         out = (stbi_uc *) stbi__convert_format16((stbi__uint16 *) out, 4, req_comp, w, h);
      else
         out = stbi__convert_format(out, 4, req_comp, w, h);
      if (out == NULL) return out; // stbi__convert_format frees input on failure
   }

   if (comp) *comp = 4;
   *y = h;
   *x = w;

   return out;
}
#endif

// *************************************************************************************************
// Softimage PIC loader
// by Tom Seddon
//
// See http://softimage.wiki.softimage.com/index.php/INFO:_PIC_file_format
// See http://ozviz.wasp.uwa.edu.au/~pbourke/dataformats/softimagepic/

#ifndef STBI_NO_PIC
static int stbi__pic_is4(stbi__context *s,const char *str)
{
   int i;
   for (i=0; i<4; ++i)
      if (stbi__get8(s) != (stbi_uc)str[i])
         return 0;

   return 1;
}

static int stbi__pic_test_core(stbi__context *s)
{
   int i;

   if (!stbi__pic_is4(s,"\x53\x80\xF6\x34"))
      return 0;

   for(i=0;i<84;++i)
      stbi__get8(s);

   if (!stbi__pic_is4(s,"PICT"))
      return 0;

   return 1;
}

typedef struct
{
   stbi_uc size,type,channel;
} stbi__pic_packet;

static stbi_uc *stbi__readval(stbi__context *s, int channel, stbi_uc *dest)
{
   int mask=0x80, i;

   for (i=0; i<4; ++i, mask>>=1) {
      if (channel & mask) {
         if (stbi__at_eof(s)) return stbi__errpuc("bad file","PIC file too short");
         dest[i]=stbi__get8(s);
      }
   }

   return dest;
}

static void stbi__copyval(int channel,stbi_uc *dest,const stbi_uc *src)
{
   int mask=0x80,i;

   for (i=0;i<4; ++i, mask>>=1)
      if (channel&mask)
         dest[i]=src[i];
}

static stbi_uc *stbi__pic_load_core(stbi__context *s,int width,int height,int *comp, stbi_uc *result)
{
   int act_comp=0,num_packets=0,y,chained;
   stbi__pic_packet packets[10];

   // this will (should...) cater for even some bizarre stuff like having data
    // for the same channel in multiple packets.
   do {
      stbi__pic_packet *packet;

      if (num_packets==sizeof(packets)/sizeof(packets[0]))
         return stbi__errpuc("bad format","too many packets");

      packet = &packets[num_packets++];

      chained = stbi__get8(s);
      packet->size    = stbi__get8(s);
      packet->type    = stbi__get8(s);
      packet->channel = stbi__get8(s);

      act_comp |= packet->channel;

      if (stbi__at_eof(s))          return stbi__errpuc("bad file","file too short (reading packets)");
      if (packet->size != 8)  return stbi__errpuc("bad format","packet isn't 8bpp");
   } while (chained);

   *comp = (act_comp & 0x10 ? 4 : 3); // has alpha channel?

   for(y=0; y<height; ++y) {
      int packet_idx;

      for(packet_idx=0; packet_idx < num_packets; ++packet_idx) {
         stbi__pic_packet *packet = &packets[packet_idx];
         stbi_uc *dest = result+y*width*4;

         switch (packet->type) {
            default:
               return stbi__errpuc("bad format","packet has bad compression type");

            case 0: {//uncompressed
               int x;

               for(x=0;x<width;++x, dest+=4)
                  if (!stbi__readval(s,packet->channel,dest))
                     return 0;
               break;
            }

            case 1://Pure RLE
               {
                  int left=width, i;

                  while (left>0) {
                     stbi_uc count,value[4];

                     count=stbi__get8(s);
                     if (stbi__at_eof(s))   return stbi__errpuc("bad file","file too short (pure read count)");

                     if (count > left)
                        count = (stbi_uc) left;

                     if (!stbi__readval(s,packet->channel,value))  return 0;

                     for(i=0; i<count; ++i,dest+=4)
                        stbi__copyval(packet->channel,dest,value);
                     left -= count;
                  }
               }
               break;

            case 2: {//Mixed RLE
               int left=width;
               while (left>0) {
                  int count = stbi__get8(s), i;
                  if (stbi__at_eof(s))  return stbi__errpuc("bad file","file too short (mixed read count)");

                  if (count >= 128) { // Repeated
                     stbi_uc value[4];

                     if (count==128)
                        count = stbi__get16be(s);
                     else
                        count -= 127;
                     if (count > left)
                        return stbi__errpuc("bad file","scanline overrun");

                     if (!stbi__readval(s,packet->channel,value))
                        return 0;

                     for(i=0;i<count;++i, dest += 4)
                        stbi__copyval(packet->channel,dest,value);
                  } else { // Raw
                     ++count;
                     if (count>left) return stbi__errpuc("bad file","scanline overrun");

                     for(i=0;i<count;++i, dest+=4)
                        if (!stbi__readval(s,packet->channel,dest))
                           return 0;
                  }
                  left-=count;
               }
               break;
            }
         }
      }
   }

   return result;
}

static void *stbi__pic_load(stbi__context *s,int *px,int *py,int *comp,int req_comp, stbi__result_info *ri)
{
   stbi_uc *result;
   int i, x,y, internal_comp;
   STBI_NOTUSED(ri);

   if (!comp) comp = &internal_comp;

   for (i=0; i<92; ++i)
      stbi__get8(s);

   x = stbi__get16be(s);
   y = stbi__get16be(s);
   if (stbi__at_eof(s))  return stbi__errpuc("bad file","file too short (pic header)");
   if (!stbi__mad3sizes_valid(x, y, 4, 0)) return stbi__errpuc("too large", "PIC image too large to decode");

   stbi__get32be(s); //skip `ratio'
   stbi__get16be(s); //skip `fields'
   stbi__get16be(s); //skip `pad'

   // intermediate buffer is RGBA
   result = (stbi_uc *) stbi__malloc_mad3(x, y, 4, 0);
   memset(result, 0xff, x*y*4);

   if (!stbi__pic_load_core(s,x,y,comp, result)) {
      STBI_FREE(result);
      result=0;
   }
   *px = x;
   *py = y;
   if (req_comp == 0) req_comp = *comp;
   result=stbi__convert_format(result,4,req_comp,x,y);

   return result;
}

static int stbi__pic_test(stbi__context *s)
{
   int r = stbi__pic_test_core(s);
   stbi__rewind(s);
   return r;
}
#endif

// *************************************************************************************************
// GIF loader -- public domain by Jean-Marc Lienher -- simplified/shrunk by stb

#ifndef STBI_NO_GIF
typedef struct
{
   stbi__int16 prefix;
   stbi_uc first;
   stbi_uc suffix;
} stbi__gif_lzw;

typedef struct
{
   int w,h;
   stbi_uc *out;                 // output buffer (always 4 components)
   stbi_uc *background;          // The current "background" as far as a gif is concerned
   stbi_uc *history; 
   int flags, bgindex, ratio, transparent, eflags;
   stbi_uc  pal[256][4];
   stbi_uc lpal[256][4];
   stbi__gif_lzw codes[8192];
   stbi_uc *color_table;
   int parse, step;
   int lflags;
   int start_x, start_y;
   int max_x, max_y;
   int cur_x, cur_y;
   int line_size;
   int delay;
} stbi__gif;

static int stbi__gif_test_raw(stbi__context *s)
{
   int sz;
   if (stbi__get8(s) != 'G' || stbi__get8(s) != 'I' || stbi__get8(s) != 'F' || stbi__get8(s) != '8') return 0;
   sz = stbi__get8(s);
   if (sz != '9' && sz != '7') return 0;
   if (stbi__get8(s) != 'a') return 0;
   return 1;
}

static int stbi__gif_test(stbi__context *s)
{
   int r = stbi__gif_test_raw(s);
   stbi__rewind(s);
   return r;
}

static void stbi__gif_parse_colortable(stbi__context *s, stbi_uc pal[256][4], int num_entries, int transp)
{
   int i;
   for (i=0; i < num_entries; ++i) {
      pal[i][2] = stbi__get8(s);
      pal[i][1] = stbi__get8(s);
      pal[i][0] = stbi__get8(s);
      pal[i][3] = transp == i ? 0 : 255;
   }
}

static int stbi__gif_header(stbi__context *s, stbi__gif *g, int *comp, int is_info)
{
   stbi_uc version;
   if (stbi__get8(s) != 'G' || stbi__get8(s) != 'I' || stbi__get8(s) != 'F' || stbi__get8(s) != '8')
      return stbi__err("not GIF", "Corrupt GIF");

   version = stbi__get8(s);
   if (version != '7' && version != '9')    return stbi__err("not GIF", "Corrupt GIF");
   if (stbi__get8(s) != 'a')                return stbi__err("not GIF", "Corrupt GIF");

   stbi__g_failure_reason = "";
   g->w = stbi__get16le(s);
   g->h = stbi__get16le(s);
   g->flags = stbi__get8(s);
   g->bgindex = stbi__get8(s);
   g->ratio = stbi__get8(s);
   g->transparent = -1;

   if (comp != 0) *comp = 4;  // can't actually tell whether it's 3 or 4 until we parse the comments

   if (is_info) return 1;

   if (g->flags & 0x80)
      stbi__gif_parse_colortable(s,g->pal, 2 << (g->flags & 7), -1);

   return 1;
}

static int stbi__gif_info_raw(stbi__context *s, int *x, int *y, int *comp)
{
   stbi__gif* g = (stbi__gif*) stbi__malloc(sizeof(stbi__gif));
   if (!stbi__gif_header(s, g, comp, 1)) {
      STBI_FREE(g);
      stbi__rewind( s );
      return 0;
   }
   if (x) *x = g->w;
   if (y) *y = g->h;
   STBI_FREE(g);
   return 1;
}

static void stbi__out_gif_code(stbi__gif *g, stbi__uint16 code)
{
   stbi_uc *p, *c;
   int idx; 

   // recurse to decode the prefixes, since the linked-list is backwards,
   // and working backwards through an interleaved image would be nasty
   if (g->codes[code].prefix >= 0)
      stbi__out_gif_code(g, g->codes[code].prefix);

   if (g->cur_y >= g->max_y) return;

   idx = g->cur_x + g->cur_y; 
   p = &g->out[idx];
   g->history[idx / 4] = 1;  

   c = &g->color_table[g->codes[code].suffix * 4];
   if (c[3] > 128) { // don't render transparent pixels; 
      p[0] = c[2];
      p[1] = c[1];
      p[2] = c[0];
      p[3] = c[3];
   }
   g->cur_x += 4;

   if (g->cur_x >= g->max_x) {
      g->cur_x = g->start_x;
      g->cur_y += g->step;

      while (g->cur_y >= g->max_y && g->parse > 0) {
         g->step = (1 << g->parse) * g->line_size;
         g->cur_y = g->start_y + (g->step >> 1);
         --g->parse;
      }
   }
}

static stbi_uc *stbi__process_gif_raster(stbi__context *s, stbi__gif *g)
{
   stbi_uc lzw_cs;
   stbi__int32 len, init_code;
   stbi__uint32 first;
   stbi__int32 codesize, codemask, avail, oldcode, bits, valid_bits, clear;
   stbi__gif_lzw *p;

   lzw_cs = stbi__get8(s);
   if (lzw_cs > 12) return NULL;
   clear = 1 << lzw_cs;
   first = 1;
   codesize = lzw_cs + 1;
   codemask = (1 << codesize) - 1;
   bits = 0;
   valid_bits = 0;
   for (init_code = 0; init_code < clear; init_code++) {
      g->codes[init_code].prefix = -1;
      g->codes[init_code].first = (stbi_uc) init_code;
      g->codes[init_code].suffix = (stbi_uc) init_code;
   }

   // support no starting clear code
   avail = clear+2;
   oldcode = -1;

   len = 0;
   for(;;) {
      if (valid_bits < codesize) {
         if (len == 0) {
            len = stbi__get8(s); // start new block
            if (len == 0)
               return g->out;
         }
         --len;
         bits |= (stbi__int32) stbi__get8(s) << valid_bits;
         valid_bits += 8;
      } else {
         stbi__int32 code = bits & codemask;
         bits >>= codesize;
         valid_bits -= codesize;
         // @OPTIMIZE: is there some way we can accelerate the non-clear path?
         if (code == clear) {  // clear code
            codesize = lzw_cs + 1;
            codemask = (1 << codesize) - 1;
            avail = clear + 2;
            oldcode = -1;
            first = 0;
         } else if (code == clear + 1) { // end of stream code
            stbi__skip(s, len);
            while ((len = stbi__get8(s)) > 0)
               stbi__skip(s,len);
            return g->out;
         } else if (code <= avail) {
            if (first) {
               return stbi__errpuc("no clear code", "Corrupt GIF");
            }

            if (oldcode >= 0) {
               p = &g->codes[avail++];
               if (avail > 8192) {
                  return stbi__errpuc("too many codes", "Corrupt GIF");
               }

               p->prefix = (stbi__int16) oldcode;
               p->first = g->codes[oldcode].first;
               p->suffix = (code == avail) ? p->first : g->codes[code].first;
            } else if (code == avail)
               return stbi__errpuc("illegal code in raster", "Corrupt GIF");

            stbi__out_gif_code(g, (stbi__uint16) code);

            if ((avail & codemask) == 0 && avail <= 0x0FFF) {
               codesize++;
               codemask = (1 << codesize) - 1;
            }

            oldcode = code;
         } else {
            return stbi__errpuc("illegal code in raster", "Corrupt GIF");
         }
      }
   }
}

// this function is designed to support animated gifs, although stb_image doesn't support it
// two back is the image from two frames ago, used for a very specific disposal format
static stbi_uc *stbi__gif_load_next(stbi__context *s, stbi__gif *g, int *comp, int req_comp, stbi_uc *two_back)
{
   int dispose; 
   int first_frame; 
   int pi; 
   int pcount; 
   STBI_NOTUSED(req_comp);

   // on first frame, any non-written pixels get the background colour (non-transparent)
   first_frame = 0; 
   if (g->out == 0) {
      if (!stbi__gif_header(s, g, comp,0)) return 0; // stbi__g_failure_reason set by stbi__gif_header
      if (!stbi__mad3sizes_valid(4, g->w, g->h, 0))
         return stbi__errpuc("too large", "GIF image is too large");
      pcount = g->w * g->h;
      g->out = (stbi_uc *) stbi__malloc(4 * pcount);
      g->background = (stbi_uc *) stbi__malloc(4 * pcount);
      g->history = (stbi_uc *) stbi__malloc(pcount);
      if (!g->out || !g->background || !g->history)
         return stbi__errpuc("outofmem", "Out of memory");

      // image is treated as "transparent" at the start - ie, nothing overwrites the current background; 
      // background colour is only used for pixels that are not rendered first frame, after that "background"
      // color refers to the color that was there the previous frame. 
      memset(g->out, 0x00, 4 * pcount);
      memset(g->background, 0x00, 4 * pcount); // state of the background (starts transparent)
      memset(g->history, 0x00, pcount);        // pixels that were affected previous frame
      first_frame = 1; 
   } else {
      // second frame - how do we dispoase of the previous one?
      dispose = (g->eflags & 0x1C) >> 2; 
      pcount = g->w * g->h; 

      if ((dispose == 3) && (two_back == 0)) {
         dispose = 2; // if I don't have an image to revert back to, default to the old background
      }

      if (dispose == 3) { // use previous graphic
         for (pi = 0; pi < pcount; ++pi) {
            if (g->history[pi]) {
               memcpy( &g->out[pi * 4], &two_back[pi * 4], 4 ); 
            }
         }
      } else if (dispose == 2) { 
         // restore what was changed last frame to background before that frame; 
         for (pi = 0; pi < pcount; ++pi) {
            if (g->history[pi]) {
               memcpy( &g->out[pi * 4], &g->background[pi * 4], 4 ); 
            }
         }
      } else {
         // This is a non-disposal case eithe way, so just 
         // leave the pixels as is, and they will become the new background
         // 1: do not dispose
         // 0:  not specified.
      }

      // background is what out is after the undoing of the previou frame; 
      memcpy( g->background, g->out, 4 * g->w * g->h ); 
   }

   // clear my history; 
   memset( g->history, 0x00, g->w * g->h );        // pixels that were affected previous frame

   for (;;) {
      int tag = stbi__get8(s); 
      switch (tag) {
         case 0x2C: /* Image Descriptor */
         {
            stbi__int32 x, y, w, h;
            stbi_uc *o;

            x = stbi__get16le(s);
            y = stbi__get16le(s);
            w = stbi__get16le(s);
            h = stbi__get16le(s);
            if (((x + w) > (g->w)) || ((y + h) > (g->h)))
               return stbi__errpuc("bad Image Descriptor", "Corrupt GIF");

            g->line_size = g->w * 4;
            g->start_x = x * 4;
            g->start_y = y * g->line_size;
            g->max_x   = g->start_x + w * 4;
            g->max_y   = g->start_y + h * g->line_size;
            g->cur_x   = g->start_x;
            g->cur_y   = g->start_y;

            // if the width of the specified rectangle is 0, that means
            // we may not see *any* pixels or the image is malformed;
            // to make sure this is caught, move the current y down to
            // max_y (which is what out_gif_code checks).
            if (w == 0)
               g->cur_y = g->max_y;

            g->lflags = stbi__get8(s);

            if (g->lflags & 0x40) {
               g->step = 8 * g->line_size; // first interlaced spacing
               g->parse = 3;
            } else {
               g->step = g->line_size;
               g->parse = 0;
            }

            if (g->lflags & 0x80) {
               stbi__gif_parse_colortable(s,g->lpal, 2 << (g->lflags & 7), g->eflags & 0x01 ? g->transparent : -1);
               g->color_table = (stbi_uc *) g->lpal;
            } else if (g->flags & 0x80) {
               g->color_table = (stbi_uc *) g->pal;
            } else
               return stbi__errpuc("missing color table", "Corrupt GIF");            
            
            o = stbi__process_gif_raster(s, g);
            if (!o) return NULL;

            // if this was the first frame, 
            pcount = g->w * g->h; 
            if (first_frame && (g->bgindex > 0)) {
               // if first frame, any pixel not drawn to gets the background color
               for (pi = 0; pi < pcount; ++pi) {
                  if (g->history[pi] == 0) {
                     g->pal[g->bgindex][3] = 255; // just in case it was made transparent, undo that; It will be reset next frame if need be; 
                     memcpy( &g->out[pi * 4], &g->pal[g->bgindex], 4 ); 
                  }
               }
            }

            return o;
         }

         case 0x21: // Comment Extension.
         {
            int len;
            int ext = stbi__get8(s); 
            if (ext == 0xF9) { // Graphic Control Extension.
               len = stbi__get8(s);
               if (len == 4) {
                  g->eflags = stbi__get8(s);
                  g->delay = 10 * stbi__get16le(s); // delay - 1/100th of a second, saving as 1/1000ths.

                  // unset old transparent
                  if (g->transparent >= 0) {
                     g->pal[g->transparent][3] = 255; 
                  } 
                  if (g->eflags & 0x01) {
                     g->transparent = stbi__get8(s);
                     if (g->transparent >= 0) {
                        g->pal[g->transparent][3] = 0; 
                     }
                  } else {
                     // don't need transparent
                     stbi__skip(s, 1); 
                     g->transparent = -1; 
                  }
               } else {
                  stbi__skip(s, len);
                  break;
               }
            } 
            while ((len = stbi__get8(s)) != 0) {
               stbi__skip(s, len);
            }
            break;
         }

         case 0x3B: // gif stream termination code
            return (stbi_uc *) s; // using '1' causes warning on some compilers

         default:
            return stbi__errpuc("unknown code", "Corrupt GIF");
      }
   }
}

static void *stbi__load_gif_main(stbi__context *s, int **delays, int *x, int *y, int *z, int *comp, int req_comp)
{
   if (stbi__gif_test(s)) {
      int layers = 0; 
      stbi_uc *u = 0;
      stbi_uc *out = 0;
      stbi_uc *two_back = 0; 
      stbi__gif g;
      int stride; 
      memset(&g, 0, sizeof(g));
      if (delays) {
         *delays = 0; 
      }

      do {
         u = stbi__gif_load_next(s, &g, comp, req_comp, two_back);
         if (u == (stbi_uc *) s) u = 0;  // end of animated gif marker

         if (u) {
            *x = g.w;
            *y = g.h;
            ++layers; 
            stride = g.w * g.h * 4; 
         
            if (out) {
               void *tmp = (stbi_uc*) STBI_REALLOC( out, layers * stride );
               if (NULL == tmp) {
                  STBI_FREE(g.out);
                  STBI_FREE(g.history);
                  STBI_FREE(g.background);
                  return stbi__errpuc("outofmem", "Out of memory");
               }
               else
                  out = (stbi_uc*) tmp;
               if (delays) {
                  *delays = (int*) STBI_REALLOC( *delays, sizeof(int) * layers ); 
               }
            } else {
               out = (stbi_uc*)stbi__malloc( layers * stride ); 
               if (delays) {
                  *delays = (int*) stbi__malloc( layers * sizeof(int) ); 
               }
            }
            memcpy( out + ((layers - 1) * stride), u, stride ); 
            if (layers >= 2) {
               two_back = out - 2 * stride; 
            }

            if (delays) {
               (*delays)[layers - 1U] = g.delay; 
            }
         }
      } while (u != 0); 

      // free temp buffer; 
      STBI_FREE(g.out); 
      STBI_FREE(g.history); 
      STBI_FREE(g.background); 

      // do the final conversion after loading everything; 
      if (req_comp && req_comp != 4)
         out = stbi__convert_format(out, 4, req_comp, layers * g.w, g.h);

      *z = layers; 
      return out;
   } else {
      return stbi__errpuc("not GIF", "Image was not as a gif type."); 
   }
}

static void *stbi__gif_load(stbi__context *s, int *x, int *y, int *comp, int req_comp, stbi__result_info *ri)
{
   stbi_uc *u = 0;
   stbi__gif g;
   memset(&g, 0, sizeof(g));
   STBI_NOTUSED(ri);

   u = stbi__gif_load_next(s, &g, comp, req_comp, 0);
   if (u == (stbi_uc *) s) u = 0;  // end of animated gif marker
   if (u) {
      *x = g.w;
      *y = g.h;

      // moved conversion to after successful load so that the same
      // can be done for multiple frames. 
      if (req_comp && req_comp != 4)
         u = stbi__convert_format(u, 4, req_comp, g.w, g.h);
   } else if (g.out) {
      // if there was an error and we allocated an image buffer, free it!
      STBI_FREE(g.out);
   }

   // free buffers needed for multiple frame loading; 
   STBI_FREE(g.history);
   STBI_FREE(g.background); 

   return u;
}

static int stbi__gif_info(stbi__context *s, int *x, int *y, int *comp)
{
   return stbi__gif_info_raw(s,x,y,comp);
}
#endif

// *************************************************************************************************
// Radiance RGBE HDR loader
// originally by Nicolas Schulz
#ifndef STBI_NO_HDR
static int stbi__hdr_test_core(stbi__context *s, const char *signature)
{
   int i;
   for (i=0; signature[i]; ++i)
      if (stbi__get8(s) != signature[i])
          return 0;
   stbi__rewind(s);
   return 1;
}

static int stbi__hdr_test(stbi__context* s)
{
   int r = stbi__hdr_test_core(s, "#?RADIANCE\n");
   stbi__rewind(s);
   if(!r) {
       r = stbi__hdr_test_core(s, "#?RGBE\n");
       stbi__rewind(s);
   }
   return r;
}

#define STBI__HDR_BUFLEN  1024
static char *stbi__hdr_gettoken(stbi__context *z, char *buffer)
{
   int len=0;
   char c = '\0';

   c = (char) stbi__get8(z);

   while (!stbi__at_eof(z) && c != '\n') {
      buffer[len++] = c;
      if (len == STBI__HDR_BUFLEN-1) {
         // flush to end of line
         while (!stbi__at_eof(z) && stbi__get8(z) != '\n')
            ;
         break;
      }
      c = (char) stbi__get8(z);
   }

   buffer[len] = 0;
   return buffer;
}

static void stbi__hdr_convert(float *output, stbi_uc *input, int req_comp)
{
   if ( input[3] != 0 ) {
      float f1;
      // Exponent
      f1 = (float) ldexp(1.0f, input[3] - (int)(128 + 8));
      if (req_comp <= 2)
         output[0] = (input[0] + input[1] + input[2]) * f1 / 3;
      else {
         output[0] = input[0] * f1;
         output[1] = input[1] * f1;
         output[2] = input[2] * f1;
      }
      if (req_comp == 2) output[1] = 1;
      if (req_comp == 4) output[3] = 1;
   } else {
      switch (req_comp) {
         case 4: output[3] = 1; /* fallthrough */
         case 3: output[0] = output[1] = output[2] = 0;
                 break;
         case 2: output[1] = 1; /* fallthrough */
         case 1: output[0] = 0;
                 break;
      }
   }
}

static float *stbi__hdr_load(stbi__context *s, int *x, int *y, int *comp, int req_comp, stbi__result_info *ri)
{
   char buffer[STBI__HDR_BUFLEN];
   char *token;
   int valid = 0;
   int width, height;
   stbi_uc *scanline;
   float *hdr_data;
   int len;
   unsigned char count, value;
   int i, j, k, c1,c2, z;
   const char *headerToken;
   STBI_NOTUSED(ri);

   // Check identifier
   headerToken = stbi__hdr_gettoken(s,buffer);
   if (strcmp(headerToken, "#?RADIANCE") != 0 && strcmp(headerToken, "#?RGBE") != 0)
      return stbi__errpf("not HDR", "Corrupt HDR image");

   // Parse header
   for(;;) {
      token = stbi__hdr_gettoken(s,buffer);
      if (token[0] == 0) break;
      if (strcmp(token, "FORMAT=32-bit_rle_rgbe") == 0) valid = 1;
   }

   if (!valid)    return stbi__errpf("unsupported format", "Unsupported HDR format");

   // Parse width and height
   // can't use sscanf() if we're not using stdio!
   token = stbi__hdr_gettoken(s,buffer);
   if (strncmp(token, "-Y ", 3))  return stbi__errpf("unsupported data layout", "Unsupported HDR format");
   token += 3;
   height = (int) strtol(token, &token, 10);
   while (*token == ' ') ++token;
   if (strncmp(token, "+X ", 3))  return stbi__errpf("unsupported data layout", "Unsupported HDR format");
   token += 3;
   width = (int) strtol(token, NULL, 10);

   *x = width;
   *y = height;

   if (comp) *comp = 3;
   if (req_comp == 0) req_comp = 3;

   if (!stbi__mad4sizes_valid(width, height, req_comp, sizeof(float), 0))
      return stbi__errpf("too large", "HDR image is too large");

   // Read data
   hdr_data = (float *) stbi__malloc_mad4(width, height, req_comp, sizeof(float), 0);
   if (!hdr_data)
      return stbi__errpf("outofmem", "Out of memory");

   // Load image data
   // image data is stored as some number of sca
   if ( width < 8 || width >= 32768) {
      // Read flat data
      for (j=0; j < height; ++j) {
         for (i=0; i < width; ++i) {
            stbi_uc rgbe[4];
           main_decode_loop:
            stbi__getn(s, rgbe, 4);
            stbi__hdr_convert(hdr_data + j * width * req_comp + i * req_comp, rgbe, req_comp);
         }
      }
   } else {
      // Read RLE-encoded data
      scanline = NULL;

      for (j = 0; j < height; ++j) {
         c1 = stbi__get8(s);
         c2 = stbi__get8(s);
         len = stbi__get8(s);
         if (c1 != 2 || c2 != 2 || (len & 0x80)) {
            // not run-length encoded, so we have to actually use THIS data as a decoded
            // pixel (note this can't be a valid pixel--one of RGB must be >= 128)
            stbi_uc rgbe[4];
            rgbe[0] = (stbi_uc) c1;
            rgbe[1] = (stbi_uc) c2;
            rgbe[2] = (stbi_uc) len;
            rgbe[3] = (stbi_uc) stbi__get8(s);
            stbi__hdr_convert(hdr_data, rgbe, req_comp);
            i = 1;
            j = 0;
            STBI_FREE(scanline);
            goto main_decode_loop; // yes, this makes no sense
         }
         len <<= 8;
         len |= stbi__get8(s);
         if (len != width) { STBI_FREE(hdr_data); STBI_FREE(scanline); return stbi__errpf("invalid decoded scanline length", "corrupt HDR"); }
         if (scanline == NULL) {
            scanline = (stbi_uc *) stbi__malloc_mad2(width, 4, 0);
            if (!scanline) {
               STBI_FREE(hdr_data);
               return stbi__errpf("outofmem", "Out of memory");
            }
         }

         for (k = 0; k < 4; ++k) {
            int nleft;
            i = 0;
            while ((nleft = width - i) > 0) {
               count = stbi__get8(s);
               if (count > 128) {
                  // Run
                  value = stbi__get8(s);
                  count -= 128;
                  if (count > nleft) { STBI_FREE(hdr_data); STBI_FREE(scanline); return stbi__errpf("corrupt", "bad RLE data in HDR"); }
                  for (z = 0; z < count; ++z)
                     scanline[i++ * 4 + k] = value;
               } else {
                  // Dump
                  if (count > nleft) { STBI_FREE(hdr_data); STBI_FREE(scanline); return stbi__errpf("corrupt", "bad RLE data in HDR"); }
                  for (z = 0; z < count; ++z)
                     scanline[i++ * 4 + k] = stbi__get8(s);
               }
            }
         }
         for (i=0; i < width; ++i)
            stbi__hdr_convert(hdr_data+(j*width + i)*req_comp, scanline + i*4, req_comp);
      }
      if (scanline)
         STBI_FREE(scanline);
   }

   return hdr_data;
}

static int stbi__hdr_info(stbi__context *s, int *x, int *y, int *comp)
{
   char buffer[STBI__HDR_BUFLEN];
   char *token;
   int valid = 0;
   int dummy;

   if (!x) x = &dummy;
   if (!y) y = &dummy;
   if (!comp) comp = &dummy;

   if (stbi__hdr_test(s) == 0) {
       stbi__rewind( s );
       return 0;
   }

   for(;;) {
      token = stbi__hdr_gettoken(s,buffer);
      if (token[0] == 0) break;
      if (strcmp(token, "FORMAT=32-bit_rle_rgbe") == 0) valid = 1;
   }

   if (!valid) {
       stbi__rewind( s );
       return 0;
   }
   token = stbi__hdr_gettoken(s,buffer);
   if (strncmp(token, "-Y ", 3)) {
       stbi__rewind( s );
       return 0;
   }
   token += 3;
   *y = (int) strtol(token, &token, 10);
   while (*token == ' ') ++token;
   if (strncmp(token, "+X ", 3)) {
       stbi__rewind( s );
       return 0;
   }
   token += 3;
   *x = (int) strtol(token, NULL, 10);
   *comp = 3;
   return 1;
}
#endif // STBI_NO_HDR

#ifndef STBI_NO_BMP
static int stbi__bmp_info(stbi__context *s, int *x, int *y, int *comp)
{
   void *p;
   stbi__bmp_data info;

   info.all_a = 255;
   p = stbi__bmp_parse_header(s, &info);
   stbi__rewind( s );
   if (p == NULL)
      return 0;
   if (x) *x = s->img_x;
   if (y) *y = s->img_y;
   if (comp) {
      if (info.bpp == 24 && info.ma == 0xff000000)
         *comp = 3;
      else
         *comp = info.ma ? 4 : 3;
   }
   return 1;
}
#endif

#ifndef STBI_NO_PSD
static int stbi__psd_info(stbi__context *s, int *x, int *y, int *comp)
{
   int channelCount, dummy, depth;
   if (!x) x = &dummy;
   if (!y) y = &dummy;
   if (!comp) comp = &dummy;
   if (stbi__get32be(s) != 0x38425053) {
       stbi__rewind( s );
       return 0;
   }
   if (stbi__get16be(s) != 1) {
       stbi__rewind( s );
       return 0;
   }
   stbi__skip(s, 6);
   channelCount = stbi__get16be(s);
   if (channelCount < 0 || channelCount > 16) {
       stbi__rewind( s );
       return 0;
   }
   *y = stbi__get32be(s);
   *x = stbi__get32be(s);
   depth = stbi__get16be(s);
   if (depth != 8 && depth != 16) {
       stbi__rewind( s );
       return 0;
   }
   if (stbi__get16be(s) != 3) {
       stbi__rewind( s );
       return 0;
   }
   *comp = 4;
   return 1;
}

static int stbi__psd_is16(stbi__context *s)
{
   int channelCount, depth;
   if (stbi__get32be(s) != 0x38425053) {
       stbi__rewind( s );
       return 0;
   }
   if (stbi__get16be(s) != 1) {
       stbi__rewind( s );
       return 0;
   }
   stbi__skip(s, 6);
   channelCount = stbi__get16be(s);
   if (channelCount < 0 || channelCount > 16) {
       stbi__rewind( s );
       return 0;
   }
   (void) stbi__get32be(s);
   (void) stbi__get32be(s);
   depth = stbi__get16be(s);
   if (depth != 16) {
       stbi__rewind( s );
       return 0;
   }
   return 1;
}
#endif

#ifndef STBI_NO_PIC
static int stbi__pic_info(stbi__context *s, int *x, int *y, int *comp)
{
   int act_comp=0,num_packets=0,chained,dummy;
   stbi__pic_packet packets[10];

   if (!x) x = &dummy;
   if (!y) y = &dummy;
   if (!comp) comp = &dummy;

   if (!stbi__pic_is4(s,"\x53\x80\xF6\x34")) {
      stbi__rewind(s);
      return 0;
   }

   stbi__skip(s, 88);

   *x = stbi__get16be(s);
   *y = stbi__get16be(s);
   if (stbi__at_eof(s)) {
      stbi__rewind( s);
      return 0;
   }
   if ( (*x) != 0 && (1 << 28) / (*x) < (*y)) {
      stbi__rewind( s );
      return 0;
   }

   stbi__skip(s, 8);

   do {
      stbi__pic_packet *packet;

      if (num_packets==sizeof(packets)/sizeof(packets[0]))
         return 0;

      packet = &packets[num_packets++];
      chained = stbi__get8(s);
      packet->size    = stbi__get8(s);
      packet->type    = stbi__get8(s);
      packet->channel = stbi__get8(s);
      act_comp |= packet->channel;

      if (stbi__at_eof(s)) {
          stbi__rewind( s );
          return 0;
      }
      if (packet->size != 8) {
          stbi__rewind( s );
          return 0;
      }
   } while (chained);

   *comp = (act_comp & 0x10 ? 4 : 3);

   return 1;
}
#endif

// *************************************************************************************************
// Portable Gray Map and Portable Pixel Map loader
// by Ken Miller
//
// PGM: http://netpbm.sourceforge.net/doc/pgm.html
// PPM: http://netpbm.sourceforge.net/doc/ppm.html
//
// Known limitations:
//    Does not support comments in the header section
//    Does not support ASCII image data (formats P2 and P3)
//    Does not support 16-bit-per-channel

#ifndef STBI_NO_PNM

static int      stbi__pnm_test(stbi__context *s)
{
   char p, t;
   p = (char) stbi__get8(s);
   t = (char) stbi__get8(s);
   if (p != 'P' || (t != '5' && t != '6')) {
       stbi__rewind( s );
       return 0;
   }
   return 1;
}

static void *stbi__pnm_load(stbi__context *s, int *x, int *y, int *comp, int req_comp, stbi__result_info *ri)
{
   stbi_uc *out;
   STBI_NOTUSED(ri);

   if (!stbi__pnm_info(s, (int *)&s->img_x, (int *)&s->img_y, (int *)&s->img_n))
      return 0;

   *x = s->img_x;
   *y = s->img_y;
   if (comp) *comp = s->img_n;

   if (!stbi__mad3sizes_valid(s->img_n, s->img_x, s->img_y, 0))
      return stbi__errpuc("too large", "PNM too large");

   out = (stbi_uc *) stbi__malloc_mad3(s->img_n, s->img_x, s->img_y, 0);
   if (!out) return stbi__errpuc("outofmem", "Out of memory");
   stbi__getn(s, out, s->img_n * s->img_x * s->img_y);

   if (req_comp && req_comp != s->img_n) {
      out = stbi__convert_format(out, s->img_n, req_comp, s->img_x, s->img_y);
      if (out == NULL) return out; // stbi__convert_format frees input on failure
   }
   return out;
}

static int      stbi__pnm_isspace(char c)
{
   return c == ' ' || c == '\t' || c == '\n' || c == '\v' || c == '\f' || c == '\r';
}

static void     stbi__pnm_skip_whitespace(stbi__context *s, char *c)
{
   for (;;) {
      while (!stbi__at_eof(s) && stbi__pnm_isspace(*c))
         *c = (char) stbi__get8(s);

      if (stbi__at_eof(s) || *c != '#')
         break;

      while (!stbi__at_eof(s) && *c != '\n' && *c != '\r' )
         *c = (char) stbi__get8(s);
   }
}

static int      stbi__pnm_isdigit(char c)
{
   return c >= '0' && c <= '9';
}

static int      stbi__pnm_getinteger(stbi__context *s, char *c)
{
   int value = 0;

   while (!stbi__at_eof(s) && stbi__pnm_isdigit(*c)) {
      value = value*10 + (*c - '0');
      *c = (char) stbi__get8(s);
   }

   return value;
}

static int      stbi__pnm_info(stbi__context *s, int *x, int *y, int *comp)
{
   int maxv, dummy;
   char c, p, t;

   if (!x) x = &dummy;
   if (!y) y = &dummy;
   if (!comp) comp = &dummy;

   stbi__rewind(s);

   // Get identifier
   p = (char) stbi__get8(s);
   t = (char) stbi__get8(s);
   if (p != 'P' || (t != '5' && t != '6')) {
       stbi__rewind(s);
       return 0;
   }

   *comp = (t == '6') ? 3 : 1;  // '5' is 1-component .pgm; '6' is 3-component .ppm

   c = (char) stbi__get8(s);
   stbi__pnm_skip_whitespace(s, &c);

   *x = stbi__pnm_getinteger(s, &c); // read width
   stbi__pnm_skip_whitespace(s, &c);

   *y = stbi__pnm_getinteger(s, &c); // read height
   stbi__pnm_skip_whitespace(s, &c);

   maxv = stbi__pnm_getinteger(s, &c);  // read max value

   if (maxv > 255)
      return stbi__err("max value > 255", "PPM image not 8-bit");
   else
      return 1;
}
#endif

static int stbi__info_main(stbi__context *s, int *x, int *y, int *comp)
{
   #ifndef STBI_NO_JPEG
   if (stbi__jpeg_info(s, x, y, comp)) return 1;
   #endif

   #ifndef STBI_NO_PNG
   if (stbi__png_info(s, x, y, comp))  return 1;
   #endif

   #ifndef STBI_NO_GIF
   if (stbi__gif_info(s, x, y, comp))  return 1;
   #endif

   #ifndef STBI_NO_BMP
   if (stbi__bmp_info(s, x, y, comp))  return 1;
   #endif

   #ifndef STBI_NO_PSD
   if (stbi__psd_info(s, x, y, comp))  return 1;
   #endif

   #ifndef STBI_NO_PIC
   if (stbi__pic_info(s, x, y, comp))  return 1;
   #endif

   #ifndef STBI_NO_PNM
   if (stbi__pnm_info(s, x, y, comp))  return 1;
   #endif

   #ifndef STBI_NO_HDR
   if (stbi__hdr_info(s, x, y, comp))  return 1;
   #endif

   // test tga last because it's a crappy test!
   #ifndef STBI_NO_TGA
   if (stbi__tga_info(s, x, y, comp))
       return 1;
   #endif
   return stbi__err("unknown image type", "Image not of any known type, or corrupt");
}

static int stbi__is_16_main(stbi__context *s)
{
   #ifndef STBI_NO_PNG
   if (stbi__png_is16(s))  return 1;
   #endif

   #ifndef STBI_NO_PSD
   if (stbi__psd_is16(s))  return 1;
   #endif

   return 0;
}

#ifndef STBI_NO_STDIO
STBIDEF int stbi_info(char const *filename, int *x, int *y, int *comp)
{
    FILE *f = stbi__fopen(filename, "rb");
    int result;
    if (!f) return stbi__err("can't fopen", "Unable to open file");
    result = stbi_info_from_file(f, x, y, comp);
    fclose(f);
    return result;
}

STBIDEF int stbi_info_from_file(FILE *f, int *x, int *y, int *comp)
{
   int r;
   stbi__context s;
   long pos = ftell(f);
   stbi__start_file(&s, f);
   r = stbi__info_main(&s,x,y,comp);
   fseek(f,pos,SEEK_SET);
   return r;
}

STBIDEF int stbi_is_16_bit(char const *filename)
{
    FILE *f = stbi__fopen(filename, "rb");
    int result;
    if (!f) return stbi__err("can't fopen", "Unable to open file");
    result = stbi_is_16_bit_from_file(f);
    fclose(f);
    return result;
}

STBIDEF int stbi_is_16_bit_from_file(FILE *f)
{
   int r;
   stbi__context s;
   long pos = ftell(f);
   stbi__start_file(&s, f);
   r = stbi__is_16_main(&s);
   fseek(f,pos,SEEK_SET);
   return r;
}
#endif // !STBI_NO_STDIO

STBIDEF int stbi_info_from_memory(stbi_uc const *buffer, int len, int *x, int *y, int *comp)
{
   stbi__context s;
   stbi__start_mem(&s,buffer,len);
   return stbi__info_main(&s,x,y,comp);
}

STBIDEF int stbi_info_from_callbacks(stbi_io_callbacks const *c, void *user, int *x, int *y, int *comp)
{
   stbi__context s;
   stbi__start_callbacks(&s, (stbi_io_callbacks *) c, user);
   return stbi__info_main(&s,x,y,comp);
}

STBIDEF int stbi_is_16_bit_from_memory(stbi_uc const *buffer, int len)
{
   stbi__context s;
   stbi__start_mem(&s,buffer,len);
   return stbi__is_16_main(&s);
}

STBIDEF int stbi_is_16_bit_from_callbacks(stbi_io_callbacks const *c, void *user)
{
   stbi__context s;
   stbi__start_callbacks(&s, (stbi_io_callbacks *) c, user);
   return stbi__is_16_main(&s);
}

#endif // STB_IMAGE_IMPLEMENTATION

/*
   revision history:
      2.20  (2019-02-07) support utf8 filenames in Windows; fix warnings and platform ifdefs 
      2.19  (2018-02-11) fix warning
      2.18  (2018-01-30) fix warnings
      2.17  (2018-01-29) change sbti__shiftsigned to avoid clang -O2 bug
                         1-bit BMP
                         *_is_16_bit api
                         avoid warnings
      2.16  (2017-07-23) all functions have 16-bit variants;
                         STBI_NO_STDIO works again;
                         compilation fixes;
                         fix rounding in unpremultiply;
                         optimize vertical flip;
                         disable raw_len validation;
                         documentation fixes
      2.15  (2017-03-18) fix png-1,2,4 bug; now all Imagenet JPGs decode;
                         warning fixes; disable run-time SSE detection on gcc;
                         uniform handling of optional "return" values;
                         thread-safe initialization of zlib tables
      2.14  (2017-03-03) remove deprecated STBI_JPEG_OLD; fixes for Imagenet JPGs
      2.13  (2016-11-29) add 16-bit API, only supported for PNG right now
      2.12  (2016-04-02) fix typo in 2.11 PSD fix that caused crashes
      2.11  (2016-04-02) allocate large structures on the stack
                         remove white matting for transparent PSD
                         fix reported channel count for PNG & BMP
                         re-enable SSE2 in non-gcc 64-bit
                         support RGB-formatted JPEG
                         read 16-bit PNGs (only as 8-bit)
      2.10  (2016-01-22) avoid warning introduced in 2.09 by STBI_REALLOC_SIZED
      2.09  (2016-01-16) allow comments in PNM files
                         16-bit-per-pixel TGA (not bit-per-component)
                         info() for TGA could break due to .hdr handling
                         info() for BMP to shares code instead of sloppy parse
                         can use STBI_REALLOC_SIZED if allocator doesn't support realloc
                         code cleanup
      2.08  (2015-09-13) fix to 2.07 cleanup, reading RGB PSD as RGBA
      2.07  (2015-09-13) fix compiler warnings
                         partial animated GIF support
                         limited 16-bpc PSD support
                         #ifdef unused functions
                         bug with < 92 byte PIC,PNM,HDR,TGA
      2.06  (2015-04-19) fix bug where PSD returns wrong '*comp' value
      2.05  (2015-04-19) fix bug in progressive JPEG handling, fix warning
      2.04  (2015-04-15) try to re-enable SIMD on MinGW 64-bit
      2.03  (2015-04-12) extra corruption checking (mmozeiko)
                         stbi_set_flip_vertically_on_load (nguillemot)
                         fix NEON support; fix mingw support
      2.02  (2015-01-19) fix incorrect assert, fix warning
      2.01  (2015-01-17) fix various warnings; suppress SIMD on gcc 32-bit without -msse2
      2.00b (2014-12-25) fix STBI_MALLOC in progressive JPEG
      2.00  (2014-12-25) optimize JPG, including x86 SSE2 & NEON SIMD (ryg)
                         progressive JPEG (stb)
                         PGM/PPM support (Ken Miller)
                         STBI_MALLOC,STBI_REALLOC,STBI_FREE
                         GIF bugfix -- seemingly never worked
                         STBI_NO_*, STBI_ONLY_*
      1.48  (2014-12-14) fix incorrectly-named assert()
      1.47  (2014-12-14) 1/2/4-bit PNG support, both direct and paletted (Omar Cornut & stb)
                         optimize PNG (ryg)
                         fix bug in interlaced PNG with user-specified channel count (stb)
      1.46  (2014-08-26)
              fix broken tRNS chunk (colorkey-style transparency) in non-paletted PNG
      1.45  (2014-08-16)
              fix MSVC-ARM internal compiler error by wrapping malloc
      1.44  (2014-08-07)
              various warning fixes from Ronny Chevalier
      1.43  (2014-07-15)
              fix MSVC-only compiler problem in code changed in 1.42
      1.42  (2014-07-09)
              don't define _CRT_SECURE_NO_WARNINGS (affects user code)
              fixes to stbi__cleanup_jpeg path
              added STBI_ASSERT to avoid requiring assert.h
      1.41  (2014-06-25)
              fix search&replace from 1.36 that messed up comments/error messages
      1.40  (2014-06-22)
              fix gcc struct-initialization warning
      1.39  (2014-06-15)
              fix to TGA optimization when req_comp != number of components in TGA;
              fix to GIF loading because BMP wasn't rewinding (whoops, no GIFs in my test suite)
              add support for BMP version 5 (more ignored fields)
      1.38  (2014-06-06)
              suppress MSVC warnings on integer casts truncating values
              fix accidental rename of 'skip' field of I/O
      1.37  (2014-06-04)
              remove duplicate typedef
      1.36  (2014-06-03)
              convert to header file single-file library
              if de-iphone isn't set, load iphone images color-swapped instead of returning NULL
      1.35  (2014-05-27)
              various warnings
              fix broken STBI_SIMD path
              fix bug where stbi_load_from_file no longer left file pointer in correct place
              fix broken non-easy path for 32-bit BMP (possibly never used)
              TGA optimization by Arseny Kapoulkine
      1.34  (unknown)
              use STBI_NOTUSED in stbi__resample_row_generic(), fix one more leak in tga failure case
      1.33  (2011-07-14)
              make stbi_is_hdr work in STBI_NO_HDR (as specified), minor compiler-friendly improvements
      1.32  (2011-07-13)
              support for "info" function for all supported filetypes (SpartanJ)
      1.31  (2011-06-20)
              a few more leak fixes, bug in PNG handling (SpartanJ)
      1.30  (2011-06-11)
              added ability to load files via callbacks to accomidate custom input streams (Ben Wenger)
              removed deprecated format-specific test/load functions
              removed support for installable file formats (stbi_loader) -- would have been broken for IO callbacks anyway
              error cases in bmp and tga give messages and don't leak (Raymond Barbiero, grisha)
              fix inefficiency in decoding 32-bit BMP (David Woo)
      1.29  (2010-08-16)
              various warning fixes from Aurelien Pocheville
      1.28  (2010-08-01)
              fix bug in GIF palette transparency (SpartanJ)
      1.27  (2010-08-01)
              cast-to-stbi_uc to fix warnings
      1.26  (2010-07-24)
              fix bug in file buffering for PNG reported by SpartanJ
      1.25  (2010-07-17)
              refix trans_data warning (Won Chun)
      1.24  (2010-07-12)
              perf improvements reading from files on platforms with lock-heavy fgetc()
              minor perf improvements for jpeg
              deprecated type-specific functions so we'll get feedback if they're needed
              attempt to fix trans_data warning (Won Chun)
      1.23    fixed bug in iPhone support
      1.22  (2010-07-10)
              removed image *writing* support
              stbi_info support from Jetro Lauha
              GIF support from Jean-Marc Lienher
              iPhone PNG-extensions from James Brown
              warning-fixes from Nicolas Schulz and Janez Zemva (i.stbi__err. Janez (U+017D)emva)
      1.21    fix use of 'stbi_uc' in header (reported by jon blow)
      1.20    added support for Softimage PIC, by Tom Seddon
      1.19    bug in interlaced PNG corruption check (found by ryg)
      1.18  (2008-08-02)
              fix a threading bug (local mutable static)
      1.17    support interlaced PNG
      1.16    major bugfix - stbi__convert_format converted one too many pixels
      1.15    initialize some fields for thread safety
      1.14    fix threadsafe conversion bug
              header-file-only version (#define STBI_HEADER_FILE_ONLY before including)
      1.13    threadsafe
      1.12    const qualifiers in the API
      1.11    Support installable IDCT, colorspace conversion routines
      1.10    Fixes for 64-bit (don't use "unsigned long")
              optimized upsampling by Fabian "ryg" Giesen
      1.09    Fix format-conversion for PSD code (bad global variables!)
      1.08    Thatcher Ulrich's PSD code integrated by Nicolas Schulz
      1.07    attempt to fix C++ warning/errors again
      1.06    attempt to fix C++ warning/errors again
      1.05    fix TGA loading to return correct *comp and use good luminance calc
      1.04    default float alpha is 1, not 255; use 'void *' for stbi_image_free
      1.03    bugfixes to STBI_NO_STDIO, STBI_NO_HDR
      1.02    support for (subset of) HDR files, float interface for preferred access to them
      1.01    fix bug: possible bug in handling right-side up bmps... not sure
              fix bug: the stbi__bmp_load() and stbi__tga_load() functions didn't work at all
      1.00    interface to zlib that skips zlib header
      0.99    correct handling of alpha in palette
      0.98    TGA loader by lonesock; dynamically add loaders (untested)
      0.97    jpeg errors on too large a file; also catch another malloc failure
      0.96    fix detection of invalid v value - particleman@mollyrocket forum
      0.95    during header scan, seek to markers in case of padding
      0.94    STBI_NO_STDIO to disable stdio usage; rename all #defines the same
      0.93    handle jpegtran output; verbose errors
      0.92    read 4,8,16,24,32-bit BMP files of several formats
      0.91    output 24-bit Windows 3.0 BMP files
      0.90    fix a few more warnings; bump version number to approach 1.0
      0.61    bugfixes due to Marc LeBlanc, Christopher Lloyd
      0.60    fix compiling as c++
      0.59    fix warnings: merge Dave Moore's -Wall fixes
      0.58    fix bug: zlib uncompressed mode len/nlen was wrong endian
      0.57    fix bug: jpg last huffman symbol before marker was >9 bits but less than 16 available
      0.56    fix bug: zlib uncompressed mode len vs. nlen
      0.55    fix bug: restart_interval not initialized to 0
      0.54    allow NULL for 'int *comp'
      0.53    fix bug in png 3->4; speedup png decoding
      0.52    png handles req_comp=3,4 directly; minor cleanup; jpeg comments
      0.51    obey req_comp requests, 1-component jpegs return as 1-component,
              on 'test' only check type, not whether we support this variant
      0.50  (2006-11-19)
              first released version
*/


/*
------------------------------------------------------------------------------
This software is available under 2 licenses -- choose whichever you prefer.
------------------------------------------------------------------------------
ALTERNATIVE A - MIT License
Copyright (c) 2017 Sean Barrett
Permission is hereby granted, free of charge, to any person obtaining a copy of
this software and associated documentation files (the "Software"), to deal in
the Software without restriction, including without limitation the rights to
use, copy, modify, merge, publish, distribute, sublicense, and/or sell copies
of the Software, and to permit persons to whom the Software is furnished to do
so, subject to the following conditions:
The above copyright notice and this permission notice shall be included in all
copies or substantial portions of the Software.
THE SOFTWARE IS PROVIDED "AS IS", WITHOUT WARRANTY OF ANY KIND, EXPRESS OR
IMPLIED, INCLUDING BUT NOT LIMITED TO THE WARRANTIES OF MERCHANTABILITY,
FITNESS FOR A PARTICULAR PURPOSE AND NONINFRINGEMENT. IN NO EVENT SHALL THE
AUTHORS OR COPYRIGHT HOLDERS BE LIABLE FOR ANY CLAIM, DAMAGES OR OTHER
LIABILITY, WHETHER IN AN ACTION OF CONTRACT, TORT OR OTHERWISE, ARISING FROM,
OUT OF OR IN CONNECTION WITH THE SOFTWARE OR THE USE OR OTHER DEALINGS IN THE
SOFTWARE.
------------------------------------------------------------------------------
ALTERNATIVE B - Public Domain (www.unlicense.org)
This is free and unencumbered software released into the public domain.
Anyone is free to copy, modify, publish, use, compile, sell, or distribute this
software, either in source code form or as a compiled binary, for any purpose,
commercial or non-commercial, and by any means.
In jurisdictions that recognize copyright laws, the author or authors of this
software dedicate any and all copyright interest in the software to the public
domain. We make this dedication for the benefit of the public at large and to
the detriment of our heirs and successors. We intend this dedication to be an
overt act of relinquishment in perpetuity of all present and future rights to
this software under copyright law.
THE SOFTWARE IS PROVIDED "AS IS", WITHOUT WARRANTY OF ANY KIND, EXPRESS OR
IMPLIED, INCLUDING BUT NOT LIMITED TO THE WARRANTIES OF MERCHANTABILITY,
FITNESS FOR A PARTICULAR PURPOSE AND NONINFRINGEMENT. IN NO EVENT SHALL THE
AUTHORS BE LIABLE FOR ANY CLAIM, DAMAGES OR OTHER LIABILITY, WHETHER IN AN
ACTION OF CONTRACT, TORT OR OTHERWISE, ARISING FROM, OUT OF OR IN CONNECTION
WITH THE SOFTWARE OR THE USE OR OTHER DEALINGS IN THE SOFTWARE.
------------------------------------------------------------------------------
*/<|MERGE_RESOLUTION|>--- conflicted
+++ resolved
@@ -105,12 +105,9 @@
     Oriol Ferrer Mesia      Josh Tobin         Matthew Gregan     github:phprus
     Julian Raschke          Gregory Mullen     Baldur Karlsson    github:poppolopoppo
     Christian Floisand      Kevin Schmidt      JR Smith           github:darealshinji
-<<<<<<< HEAD
-    Blazej Dariusz Roszkowski                                     github:Michaelangel007
-    Matvey Cherevko
-=======
-    Brad Weinberger         Blazej Dariusz Roszkowski             github:Michaelangel007
->>>>>>> e2b8524a
+    Brad Weinberger         Matvey Cherevko                       github:Michaelangel007
+    Blazej Dariusz Roszkowski
+   
 */
 
 #ifndef STBI_INCLUDE_STB_IMAGE_H
