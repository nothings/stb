--- conflicted
+++ resolved
@@ -98,12 +98,7 @@
     Michaelangel007@github  Philipp Wiesemann  Dale Weiler        github:grim210
     Oriol Ferrer Mesia      Josh Tobin         Matthew Gregan     github:sammyhw
     Blazej Dariusz Roszkowski                  Gregory Mullen     github:phprus
-<<<<<<< HEAD
-    Kevin Schmidt
-    
-=======
-    github:poppolopoppo
->>>>>>> 316571b3
+    Kevin Schmidt           github:poppolopoppo
 */
 
 #ifndef STBI_INCLUDE_STB_IMAGE_H
@@ -370,15 +365,12 @@
 //
 // 16-bits-per-channel interface
 //
-<<<<<<< HEAD
-=======
-
-STBIDEF stbi_us *stbi_load_16               (char const *filename, int *x, int *y, int *channels_in_file, int desired_channels);
+
 STBIDEF stbi_us *stbi_load_16_from_memory   (stbi_uc const *buffer, int len, int *x, int *y, int *channels_in_file, int desired_channels);
 STBIDEF stbi_us *stbi_load_16_from_callbacks(stbi_io_callbacks const *clbk, void *user, int *x, int *y, int *channels_in_file, int desired_channels);
->>>>>>> 316571b3
+
 #ifndef STBI_NO_STDIO
-STBIDEF stbi_us *stbi_load_16(char const *filename, int *x, int *y, int *channels_in_file, int desired_channels);
+STBIDEF stbi_us *stbi_load_16          (char const *filename, int *x, int *y, int *channels_in_file, int desired_channels);
 STBIDEF stbi_us *stbi_load_from_file_16(FILE *f, int *x, int *y, int *channels_in_file, int desired_channels);
 #endif
 
