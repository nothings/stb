--- conflicted
+++ resolved
@@ -4875,13 +4875,8 @@
       pal[i][2] = stbi__get8(s);
       pal[i][1] = stbi__get8(s);
       pal[i][0] = stbi__get8(s);
-<<<<<<< HEAD
       pal[i][3] = transp == i ? 0 : 255;
-   }   
-=======
-      pal[i][3] = transp ? 0 : 255;
-   }
->>>>>>> 9ad85cc8
+   }
 }
 
 static int stbi__gif_header(stbi__context *s, stbi__gif *g, int *comp, int is_info)
