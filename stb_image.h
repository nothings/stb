/* stb_image - v2.25 - public domain image loader - http://nothings.org/stb
                                  no warranty implied; use at your own risk

   Do this:
      #define STB_IMAGE_IMPLEMENTATION
   before you include this file in *one* C or C++ file to create the implementation.

   // i.e. it should look like this:
   #include ...
   #include ...
   #include ...
   #define STB_IMAGE_IMPLEMENTATION
   #include "stb_image.h"

   You can #define STBI_ASSERT(x) before the #include to avoid using assert.h.
   And #define STBI_MALLOC, STBI_REALLOC, and STBI_FREE to avoid using malloc,realloc,free


   QUICK NOTES:
      Primarily of interest to game developers and other people who can
          avoid problematic images and only need the trivial interface

      JPEG baseline & progressive (12 bpc/arithmetic not supported, same as stock IJG lib)
      PNG 1/2/4/8/16-bit-per-channel

      TGA (not sure what subset, if a subset)
      BMP non-1bpp, non-RLE
      PSD (composited view only, no extra channels, 8/16 bit-per-channel)

      GIF (*comp always reports as 4-channel)
      HDR (radiance rgbE format)
      PIC (Softimage PIC)
      PNM (PPM and PGM binary only)

      Animated GIF still needs a proper API, but here's one way to do it:
          http://gist.github.com/urraka/685d9a6340b26b830d49

      - decode from memory or through FILE (define STBI_NO_STDIO to remove code)
      - decode from arbitrary I/O callbacks
      - SIMD acceleration on x86/x64 (SSE2) and ARM (NEON)

   Full documentation under "DOCUMENTATION" below.


LICENSE

  See end of file for license information.

RECENT REVISION HISTORY:

      2.25  (2020-02-02) fix warnings
      2.24  (2020-02-02) fix warnings; thread-local failure_reason and flip_vertically
      2.23  (2019-08-11) fix clang static analysis warning
      2.22  (2019-03-04) gif fixes, fix warnings
      2.21  (2019-02-25) fix typo in comment
      2.20  (2019-02-07) support utf8 filenames in Windows; fix warnings and platform ifdefs
      2.19  (2018-02-11) fix warning
      2.18  (2018-01-30) fix warnings
      2.17  (2018-01-29) bugfix, 1-bit BMP, 16-bitness query, fix warnings
      2.16  (2017-07-23) all functions have 16-bit variants; optimizations; bugfixes
      2.15  (2017-03-18) fix png-1,2,4; all Imagenet JPGs; no runtime SSE detection on GCC
      2.14  (2017-03-03) remove deprecated STBI_JPEG_OLD; fixes for Imagenet JPGs
      2.13  (2016-12-04) experimental 16-bit API, only for PNG so far; fixes
      2.12  (2016-04-02) fix typo in 2.11 PSD fix that caused crashes
      2.11  (2016-04-02) 16-bit PNGS; enable SSE2 in non-gcc x64
                         RGB-format JPEG; remove white matting in PSD;
                         allocate large structures on the stack;
                         correct channel count for PNG & BMP
      2.10  (2016-01-22) avoid warning introduced in 2.09
      2.09  (2016-01-16) 16-bit TGA; comments in PNM files; STBI_REALLOC_SIZED

   See end of file for full revision history.


 ============================    Contributors    =========================

 Image formats                          Extensions, features
    Sean Barrett (jpeg, png, bmp)          Jetro Lauha (stbi_info)
    Nicolas Schulz (hdr, psd)              Martin "SpartanJ" Golini (stbi_info)
    Jonathan Dummer (tga)                  James "moose2000" Brown (iPhone PNG)
    Jean-Marc Lienher (gif)                Ben "Disch" Wenger (io callbacks)
    Tom Seddon (pic)                       Omar Cornut (1/2/4-bit PNG)
    Thatcher Ulrich (psd)                  Nicolas Guillemot (vertical flip)
    Ken Miller (pgm, ppm)                  Richard Mitton (16-bit PSD)
    github:urraka (animated gif)           Junggon Kim (PNM comments)
    Christopher Forseth (animated gif)     Daniel Gibson (16-bit TGA)
                                           socks-the-fox (16-bit PNG)
                                           Jeremy Sawicki (handle all ImageNet JPGs)
 Optimizations & bugfixes                  Mikhail Morozov (1-bit BMP)
    Fabian "ryg" Giesen                    Anael Seghezzi (is-16-bit query)
    Arseny Kapoulkine
    John-Mark Allen
    Carmelo J Fdez-Aguera

 Bug & warning fixes
    Marc LeBlanc            David Woo          Guillaume George     Martins Mozeiko
    Christpher Lloyd        Jerry Jansson      Joseph Thomson       Blazej Dariusz Roszkowski
    Phil Jordan                                Dave Moore           Roy Eltham         
    Hayaki Saito            Nathan Reed        Won Chun
    Luke Graham             Johan Duparc       Nick Verigakis       the Horde3D community   
    Thomas Ruf              Ronny Chevalier                         github:rlyeh           
    Janez Zemva             John Bartholomew   Michal Cichon        github:romigrou        
    Jonathan Blow           Ken Hamada         Tero Hanninen        github:svdijk          
                            Laurent Gomila     Cort Stratton        github:snagar          
    Aruelien Pocheville     Sergio Gonzalez    Thibault Reuille     github:Zelex           
    Cass Everitt            Ryamond Barbiero                        github:grim210         
    Paul Du Bois            Engin Manap        Aldo Culquicondor    github:sammyhw         
    Philipp Wiesemann       Dale Weiler        Oriol Ferrer Mesia   github:phprus             
    Josh Tobin                                 Matthew Gregan       github:poppolopoppo    
    Julian Raschke          Gregory Mullen     Christian Floisand   github:darealshinji    
    Baldur Karlsson         Kevin Schmidt      JR Smith             github:Michaelangel007 
                            Brad Weinberger    Matvey Cherevko      [reserved]
    Luca Sas                Alexander Veselov  Zack Middleton       [reserved]
    Ryan C. Gordon          [reserved]                              [reserved]
                     DO NOT ADD YOUR NAME HERE      

  To add your name to the credits, pick a random blank space in the middle and fill it.
  80% of merge conflicts on stb PRs are due to people adding their name at the end
  of the credits.
*/

#ifndef STBI_INCLUDE_STB_IMAGE_H
#define STBI_INCLUDE_STB_IMAGE_H

// DOCUMENTATION
//
// Limitations:
//    - no 12-bit-per-channel JPEG
//    - no JPEGs with arithmetic coding
//    - GIF always returns *comp=4
//
// Basic usage (see HDR discussion below for HDR usage):
//    int x,y,n;
//    unsigned char *data = stbi_load(filename, &x, &y, &n, 0);
//    // ... process data if not NULL ...
//    // ... x = width, y = height, n = # 8-bit components per pixel ...
//    // ... replace '0' with '1'..'4' to force that many components per pixel
//    // ... but 'n' will always be the number that it would have been if you said 0
//    stbi_image_free(data)
//
// Standard parameters:
//    int *x                 -- outputs image width in pixels
//    int *y                 -- outputs image height in pixels
//    int *channels_in_file  -- outputs # of image components in image file
//    int desired_channels   -- if non-zero, # of image components requested in result
//
// The return value from an image loader is an 'unsigned char *' which points
// to the pixel data, or NULL on an allocation failure or if the image is
// corrupt or invalid. The pixel data consists of *y scanlines of *x pixels,
// with each pixel consisting of N interleaved 8-bit components; the first
// pixel pointed to is top-left-most in the image. There is no padding between
// image scanlines or between pixels, regardless of format. The number of
// components N is 'desired_channels' if desired_channels is non-zero, or
// *channels_in_file otherwise. If desired_channels is non-zero,
// *channels_in_file has the number of components that _would_ have been
// output otherwise. E.g. if you set desired_channels to 4, you will always
// get RGBA output, but you can check *channels_in_file to see if it's trivially
// opaque because e.g. there were only 3 channels in the source image.
//
// An output image with N components has the following components interleaved
// in this order in each pixel:
//
//     N=#comp     components
//       1           grey
//       2           grey, alpha
//       3           red, green, blue
//       4           red, green, blue, alpha
//
// If image loading fails for any reason, the return value will be NULL,
// and *x, *y, *channels_in_file will be unchanged. The function
// stbi_failure_reason() can be queried for an extremely brief, end-user
// unfriendly explanation of why the load failed. Define STBI_NO_FAILURE_STRINGS
// to avoid compiling these strings at all, and STBI_FAILURE_USERMSG to get slightly
// more user-friendly ones.
//
// Paletted PNG, BMP, GIF, and PIC images are automatically depalettized.
//
// ===========================================================================
//
// UNICODE:
//
//   If compiling for Windows and you wish to use Unicode filenames, compile
//   with
//       #define STBI_WINDOWS_UTF8
//   and pass utf8-encoded filenames. Call stbi_convert_wchar_to_utf8 to convert
//   Windows wchar_t filenames to utf8.
//
// ===========================================================================
//
// Philosophy
//
// stb libraries are designed with the following priorities:
//
//    1. easy to use
//    2. easy to maintain
//    3. good performance
//
// Sometimes I let "good performance" creep up in priority over "easy to maintain",
// and for best performance I may provide less-easy-to-use APIs that give higher
// performance, in addition to the easy-to-use ones. Nevertheless, it's important
// to keep in mind that from the standpoint of you, a client of this library,
// all you care about is #1 and #3, and stb libraries DO NOT emphasize #3 above all.
//
// Some secondary priorities arise directly from the first two, some of which
// provide more explicit reasons why performance can't be emphasized.
//
//    - Portable ("ease of use")
//    - Small source code footprint ("easy to maintain")
//    - No dependencies ("ease of use")
//
// ===========================================================================
//
// I/O callbacks
//
// I/O callbacks allow you to read from arbitrary sources, like packaged
// files or some other source. Data read from callbacks are processed
// through a small internal buffer (currently 128 bytes) to try to reduce
// overhead.
//
// The three functions you must define are "read" (reads some bytes of data),
// "skip" (skips some bytes of data), "eof" (reports if the stream is at the end).
//
// ===========================================================================
//
// SIMD support
//
// The JPEG decoder will try to automatically use SIMD kernels on x86 when
// supported by the compiler. For ARM Neon support, you must explicitly
// request it.
//
// (The old do-it-yourself SIMD API is no longer supported in the current
// code.)
//
// On x86, SSE2 will automatically be used when available based on a run-time
// test; if not, the generic C versions are used as a fall-back. On ARM targets,
// the typical path is to have separate builds for NEON and non-NEON devices
// (at least this is true for iOS and Android). Therefore, the NEON support is
// toggled by a build flag: define STBI_NEON to get NEON loops.
//
// If for some reason you do not want to use any of SIMD code, or if
// you have issues compiling it, you can disable it entirely by
// defining STBI_NO_SIMD.
//
// ===========================================================================
//
// HDR image support   (disable by defining STBI_NO_HDR)
//
// stb_image supports loading HDR images in general, and currently the Radiance
// .HDR file format specifically. You can still load any file through the existing
// interface; if you attempt to load an HDR file, it will be automatically remapped
// to LDR, assuming gamma 2.2 and an arbitrary scale factor defaulting to 1;
// both of these constants can be reconfigured through this interface:
//
//     stbi_hdr_to_ldr_gamma(2.2f);
//     stbi_hdr_to_ldr_scale(1.0f);
//
// (note, do not use _inverse_ constants; stbi_image will invert them
// appropriately).
//
// Additionally, there is a new, parallel interface for loading files as
// (linear) floats to preserve the full dynamic range:
//
//    float *data = stbi_loadf(filename, &x, &y, &n, 0);
//
// If you load LDR images through this interface, those images will
// be promoted to floating point values, run through the inverse of
// constants corresponding to the above:
//
//     stbi_ldr_to_hdr_scale(1.0f);
//     stbi_ldr_to_hdr_gamma(2.2f);
//
// Finally, given a filename (or an open file or memory block--see header
// file for details) containing image data, you can query for the "most
// appropriate" interface to use (that is, whether the image is HDR or
// not), using:
//
//     stbi_is_hdr(char *filename);
//
// ===========================================================================
//
// iPhone PNG support:
//
// By default we convert iphone-formatted PNGs back to RGB, even though
// they are internally encoded differently. You can disable this conversion
// by calling stbi_convert_iphone_png_to_rgb(0), in which case
// you will always just get the native iphone "format" through (which
// is BGR stored in RGB).
//
// Call stbi_set_unpremultiply_on_load(1) as well to force a divide per
// pixel to remove any premultiplied alpha *only* if the image file explicitly
// says there's premultiplied data (currently only happens in iPhone images,
// and only if iPhone convert-to-rgb processing is on).
//
// ===========================================================================
//
// ADDITIONAL CONFIGURATION
//
//  - You can suppress implementation of any of the decoders to reduce
//    your code footprint by #defining one or more of the following
//    symbols before creating the implementation.
//
//        STBI_NO_JPEG
//        STBI_NO_PNG
//        STBI_NO_BMP
//        STBI_NO_PSD
//        STBI_NO_TGA
//        STBI_NO_GIF
//        STBI_NO_HDR
//        STBI_NO_PIC
//        STBI_NO_PNM   (.ppm and .pgm)
//
//  - You can request *only* certain decoders and suppress all other ones
//    (this will be more forward-compatible, as addition of new decoders
//    doesn't require you to disable them explicitly):
//
//        STBI_ONLY_JPEG
//        STBI_ONLY_PNG
//        STBI_ONLY_BMP
//        STBI_ONLY_PSD
//        STBI_ONLY_TGA
//        STBI_ONLY_GIF
//        STBI_ONLY_HDR
//        STBI_ONLY_PIC
//        STBI_ONLY_PNM   (.ppm and .pgm)
//
//   - If you use STBI_NO_PNG (or _ONLY_ without PNG), and you still
//     want the zlib decoder to be available, #define STBI_SUPPORT_ZLIB
//
//  - If you define STBI_MAX_DIMENSIONS, stb_image will reject images greater
//    than that size (in either width or height) without further processing.
//    This is to let programs in the wild set an upper bound to prevent
//    denial-of-service attacks on untrusted data, as one could generate a
//    valid image of gigantic dimensions and force stb_image to allocate a
//    huge block of memory and spend disproportionate time decoding it. By
//    default this is set to (1 << 24), which is 16777216, but that's still
//    very big.

#ifndef STBI_NO_STDIO
#include <stdio.h>
#endif // STBI_NO_STDIO

#define STBI_VERSION 1

enum
{
   STBI_default = 0, // only used for desired_channels

   STBI_grey       = 1,
   STBI_grey_alpha = 2,
   STBI_rgb        = 3,
   STBI_rgb_alpha  = 4
};

#include <stdlib.h>
typedef unsigned char stbi_uc;
typedef unsigned short stbi_us;

#ifdef __cplusplus
extern "C" {
#endif

#ifndef STBIDEF
#ifdef STB_IMAGE_STATIC
#define STBIDEF static
#else
#define STBIDEF extern
#endif
#endif

//////////////////////////////////////////////////////////////////////////////
//
// PRIMARY API - works on images of any type
//

//
// load image by filename, open file, or memory buffer
//

typedef struct
{
   int      (*read)  (void *user,char *data,int size);   // fill 'data' with 'size' bytes.  return number of bytes actually read
   void     (*skip)  (void *user,int n);                 // skip the next 'n' bytes, or 'unget' the last -n bytes if negative
   int      (*eof)   (void *user);                       // returns nonzero if we are at end of file/data
} stbi_io_callbacks;

////////////////////////////////////
//
// 8-bits-per-channel interface
//

STBIDEF stbi_uc *stbi_load_from_memory   (stbi_uc           const *buffer, int len   , int *x, int *y, int *channels_in_file, int desired_channels);
STBIDEF stbi_uc *stbi_load_from_callbacks(stbi_io_callbacks const *clbk  , void *user, int *x, int *y, int *channels_in_file, int desired_channels);

#ifndef STBI_NO_STDIO
STBIDEF stbi_uc *stbi_load            (char const *filename, int *x, int *y, int *channels_in_file, int desired_channels);
STBIDEF stbi_uc *stbi_load_from_file  (FILE *f, int *x, int *y, int *channels_in_file, int desired_channels);
// for stbi_load_from_file, file pointer is left pointing immediately after image
#endif

#ifndef STBI_NO_GIF
STBIDEF stbi_uc *stbi_load_gif_from_memory(stbi_uc const *buffer, int len, int **delays, int *x, int *y, int *z, int *comp, int req_comp);
#endif

#ifdef STBI_WINDOWS_UTF8
STBIDEF int stbi_convert_wchar_to_utf8(char *buffer, size_t bufferlen, const wchar_t* input);
#endif

////////////////////////////////////
//
// 16-bits-per-channel interface
//

STBIDEF stbi_us *stbi_load_16_from_memory   (stbi_uc const *buffer, int len, int *x, int *y, int *channels_in_file, int desired_channels);
STBIDEF stbi_us *stbi_load_16_from_callbacks(stbi_io_callbacks const *clbk, void *user, int *x, int *y, int *channels_in_file, int desired_channels);

#ifndef STBI_NO_STDIO
STBIDEF stbi_us *stbi_load_16          (char const *filename, int *x, int *y, int *channels_in_file, int desired_channels);
STBIDEF stbi_us *stbi_load_from_file_16(FILE *f, int *x, int *y, int *channels_in_file, int desired_channels);
#endif

////////////////////////////////////
//
// float-per-channel interface
//
#ifndef STBI_NO_LINEAR
   STBIDEF float *stbi_loadf_from_memory     (stbi_uc const *buffer, int len, int *x, int *y, int *channels_in_file, int desired_channels);
   STBIDEF float *stbi_loadf_from_callbacks  (stbi_io_callbacks const *clbk, void *user, int *x, int *y,  int *channels_in_file, int desired_channels);

   #ifndef STBI_NO_STDIO
   STBIDEF float *stbi_loadf            (char const *filename, int *x, int *y, int *channels_in_file, int desired_channels);
   STBIDEF float *stbi_loadf_from_file  (FILE *f, int *x, int *y, int *channels_in_file, int desired_channels);
   #endif
#endif

#ifndef STBI_NO_HDR
   STBIDEF void   stbi_hdr_to_ldr_gamma(float gamma);
   STBIDEF void   stbi_hdr_to_ldr_scale(float scale);
#endif // STBI_NO_HDR

#ifndef STBI_NO_LINEAR
   STBIDEF void   stbi_ldr_to_hdr_gamma(float gamma);
   STBIDEF void   stbi_ldr_to_hdr_scale(float scale);
#endif // STBI_NO_LINEAR

// stbi_is_hdr is always defined, but always returns false if STBI_NO_HDR
STBIDEF int    stbi_is_hdr_from_callbacks(stbi_io_callbacks const *clbk, void *user);
STBIDEF int    stbi_is_hdr_from_memory(stbi_uc const *buffer, int len);
#ifndef STBI_NO_STDIO
STBIDEF int      stbi_is_hdr          (char const *filename);
STBIDEF int      stbi_is_hdr_from_file(FILE *f);
#endif // STBI_NO_STDIO


// get a VERY brief reason for failure
// on most compilers (and ALL modern mainstream compilers) this is threadsafe
STBIDEF const char *stbi_failure_reason  (void);

// free the loaded image -- this is just free()
STBIDEF void     stbi_image_free      (void *retval_from_stbi_load);

// get image dimensions & components without fully decoding
STBIDEF int      stbi_info_from_memory(stbi_uc const *buffer, int len, int *x, int *y, int *comp);
STBIDEF int      stbi_info_from_callbacks(stbi_io_callbacks const *clbk, void *user, int *x, int *y, int *comp);
STBIDEF int      stbi_is_16_bit_from_memory(stbi_uc const *buffer, int len);
STBIDEF int      stbi_is_16_bit_from_callbacks(stbi_io_callbacks const *clbk, void *user);

#ifndef STBI_NO_STDIO
STBIDEF int      stbi_info               (char const *filename,     int *x, int *y, int *comp);
STBIDEF int      stbi_info_from_file     (FILE *f,                  int *x, int *y, int *comp);
STBIDEF int      stbi_is_16_bit          (char const *filename);
STBIDEF int      stbi_is_16_bit_from_file(FILE *f);
#endif



// for image formats that explicitly notate that they have premultiplied alpha,
// we just return the colors as stored in the file. set this flag to force
// unpremultiplication. results are undefined if the unpremultiply overflow.
STBIDEF void stbi_set_unpremultiply_on_load(int flag_true_if_should_unpremultiply);

// indicate whether we should process iphone images back to canonical format,
// or just pass them through "as-is"
STBIDEF void stbi_convert_iphone_png_to_rgb(int flag_true_if_should_convert);

// flip the image vertically, so the first pixel in the output array is the bottom left
STBIDEF void stbi_set_flip_vertically_on_load(int flag_true_if_should_flip);

// as above, but only applies to images loaded on the thread that calls the function
// this function is only available if your compiler supports thread-local variables;
// calling it will fail to link if your compiler doesn't
STBIDEF void stbi_set_flip_vertically_on_load_thread(int flag_true_if_should_flip);

// ZLIB client - used by PNG, available for other purposes

STBIDEF char *stbi_zlib_decode_malloc_guesssize(const char *buffer, int len, int initial_size, int *outlen);
STBIDEF char *stbi_zlib_decode_malloc_guesssize_headerflag(const char *buffer, int len, int initial_size, int *outlen, int parse_header);
STBIDEF char *stbi_zlib_decode_malloc(const char *buffer, int len, int *outlen);
STBIDEF int   stbi_zlib_decode_buffer(char *obuffer, int olen, const char *ibuffer, int ilen);

STBIDEF char *stbi_zlib_decode_noheader_malloc(const char *buffer, int len, int *outlen);
STBIDEF int   stbi_zlib_decode_noheader_buffer(char *obuffer, int olen, const char *ibuffer, int ilen);


#ifdef __cplusplus
}
#endif

//
//
////   end header file   /////////////////////////////////////////////////////
#endif // STBI_INCLUDE_STB_IMAGE_H

#ifdef STB_IMAGE_IMPLEMENTATION

#if defined(STBI_ONLY_JPEG) || defined(STBI_ONLY_PNG) || defined(STBI_ONLY_BMP) \
  || defined(STBI_ONLY_TGA) || defined(STBI_ONLY_GIF) || defined(STBI_ONLY_PSD) \
  || defined(STBI_ONLY_HDR) || defined(STBI_ONLY_PIC) || defined(STBI_ONLY_PNM) \
  || defined(STBI_ONLY_ZLIB)
   #ifndef STBI_ONLY_JPEG
   #define STBI_NO_JPEG
   #endif
   #ifndef STBI_ONLY_PNG
   #define STBI_NO_PNG
   #endif
   #ifndef STBI_ONLY_BMP
   #define STBI_NO_BMP
   #endif
   #ifndef STBI_ONLY_PSD
   #define STBI_NO_PSD
   #endif
   #ifndef STBI_ONLY_TGA
   #define STBI_NO_TGA
   #endif
   #ifndef STBI_ONLY_GIF
   #define STBI_NO_GIF
   #endif
   #ifndef STBI_ONLY_HDR
   #define STBI_NO_HDR
   #endif
   #ifndef STBI_ONLY_PIC
   #define STBI_NO_PIC
   #endif
   #ifndef STBI_ONLY_PNM
   #define STBI_NO_PNM
   #endif
#endif

#if defined(STBI_NO_PNG) && !defined(STBI_SUPPORT_ZLIB) && !defined(STBI_NO_ZLIB)
#define STBI_NO_ZLIB
#endif


#include <stdarg.h>
#include <stddef.h> // ptrdiff_t on osx
#include <stdlib.h>
#include <string.h>
#include <limits.h>

#if !defined(STBI_NO_LINEAR) || !defined(STBI_NO_HDR)
#include <math.h>  // ldexp, pow
#endif

#ifndef STBI_NO_STDIO
#include <stdio.h>
#endif

#ifndef STBI_ASSERT
#include <assert.h>
#define STBI_ASSERT(x) assert(x)
#endif

#ifdef __cplusplus
#define STBI_EXTERN extern "C"
#else
#define STBI_EXTERN extern
#endif


#ifndef _MSC_VER
   #ifdef __cplusplus
   #define stbi_inline inline
   #else
   #define stbi_inline
   #endif
#else
   #define stbi_inline __forceinline
#endif

#ifndef STBI_NO_THREAD_LOCALS
   #if defined(__cplusplus) &&  __cplusplus >= 201103L
      #define STBI_THREAD_LOCAL       thread_local
   #elif defined(__GNUC__) && __GNUC__ < 5
      #define STBI_THREAD_LOCAL       __thread
   #elif defined(_MSC_VER)
      #define STBI_THREAD_LOCAL       __declspec(thread)
<<<<<<< HEAD
=======
   #elif defined (__STDC_VERSION__) && __STDC_VERSION__ >= 201112L && !defined(__STDC_NO_THREADS__)
      #define STBI_THREAD_LOCAL       _Thread_local
   #endif

   #ifndef STBI_THREAD_LOCAL
      #if defined(__GNUC__)
        #define STBI_THREAD_LOCAL       __thread
      #endif
>>>>>>> ec898982
   #endif
#endif

#ifdef _MSC_VER
typedef unsigned short stbi__uint16;
typedef   signed short stbi__int16;
typedef unsigned int   stbi__uint32;
typedef   signed int   stbi__int32;
#else
#include <stdint.h>
typedef uint16_t stbi__uint16;
typedef int16_t  stbi__int16;
typedef uint32_t stbi__uint32;
typedef int32_t  stbi__int32;
#endif

// should produce compiler error if size is wrong
typedef unsigned char validate_uint32[sizeof(stbi__uint32)==4 ? 1 : -1];

#ifdef _MSC_VER
#define STBI_NOTUSED(v)  (void)(v)
#else
#define STBI_NOTUSED(v)  (void)sizeof(v)
#endif

#ifdef _MSC_VER
#define STBI_HAS_LROTL
#endif

#ifdef STBI_HAS_LROTL
   #define stbi_lrot(x,y)  _lrotl(x,y)
#else
   #define stbi_lrot(x,y)  (((x) << (y)) | ((x) >> (32 - (y))))
#endif

#if defined(STBI_MALLOC) && defined(STBI_FREE) && (defined(STBI_REALLOC) || defined(STBI_REALLOC_SIZED))
// ok
#elif !defined(STBI_MALLOC) && !defined(STBI_FREE) && !defined(STBI_REALLOC) && !defined(STBI_REALLOC_SIZED)
// ok
#else
#error "Must define all or none of STBI_MALLOC, STBI_FREE, and STBI_REALLOC (or STBI_REALLOC_SIZED)."
#endif

#ifndef STBI_MALLOC
#define STBI_MALLOC(sz)           malloc(sz)
#define STBI_REALLOC(p,newsz)     realloc(p,newsz)
#define STBI_FREE(p)              free(p)
#endif

#ifndef STBI_REALLOC_SIZED
#define STBI_REALLOC_SIZED(p,oldsz,newsz) STBI_REALLOC(p,newsz)
#endif

// x86/x64 detection
#if defined(__x86_64__) || defined(_M_X64)
#define STBI__X64_TARGET
#elif defined(__i386) || defined(_M_IX86)
#define STBI__X86_TARGET
#endif

#if defined(__GNUC__) && defined(STBI__X86_TARGET) && !defined(__SSE2__) && !defined(STBI_NO_SIMD)
// gcc doesn't support sse2 intrinsics unless you compile with -msse2,
// which in turn means it gets to use SSE2 everywhere. This is unfortunate,
// but previous attempts to provide the SSE2 functions with runtime
// detection caused numerous issues. The way architecture extensions are
// exposed in GCC/Clang is, sadly, not really suited for one-file libs.
// New behavior: if compiled with -msse2, we use SSE2 without any
// detection; if not, we don't use it at all.
#define STBI_NO_SIMD
#endif

#if defined(__MINGW32__) && defined(STBI__X86_TARGET) && !defined(STBI_MINGW_ENABLE_SSE2) && !defined(STBI_NO_SIMD)
// Note that __MINGW32__ doesn't actually mean 32-bit, so we have to avoid STBI__X64_TARGET
//
// 32-bit MinGW wants ESP to be 16-byte aligned, but this is not in the
// Windows ABI and VC++ as well as Windows DLLs don't maintain that invariant.
// As a result, enabling SSE2 on 32-bit MinGW is dangerous when not
// simultaneously enabling "-mstackrealign".
//
// See https://github.com/nothings/stb/issues/81 for more information.
//
// So default to no SSE2 on 32-bit MinGW. If you've read this far and added
// -mstackrealign to your build settings, feel free to #define STBI_MINGW_ENABLE_SSE2.
#define STBI_NO_SIMD
#endif

#if !defined(STBI_NO_SIMD) && (defined(STBI__X86_TARGET) || defined(STBI__X64_TARGET))
#define STBI_SSE2
#include <emmintrin.h>

#ifdef _MSC_VER

#if _MSC_VER >= 1400  // not VC6
#include <intrin.h> // __cpuid
static int stbi__cpuid3(void)
{
   int info[4];
   __cpuid(info,1);
   return info[3];
}
#else
static int stbi__cpuid3(void)
{
   int res;
   __asm {
      mov  eax,1
      cpuid
      mov  res,edx
   }
   return res;
}
#endif

#define STBI_SIMD_ALIGN(type, name) __declspec(align(16)) type name

#if !defined(STBI_NO_JPEG) && defined(STBI_SSE2)
static int stbi__sse2_available(void)
{
   int info3 = stbi__cpuid3();
   return ((info3 >> 26) & 1) != 0;
}
#endif

#else // assume GCC-style if not VC++
#define STBI_SIMD_ALIGN(type, name) type name __attribute__((aligned(16)))

#if !defined(STBI_NO_JPEG) && defined(STBI_SSE2)
static int stbi__sse2_available(void)
{
   // If we're even attempting to compile this on GCC/Clang, that means
   // -msse2 is on, which means the compiler is allowed to use SSE2
   // instructions at will, and so are we.
   return 1;
}
#endif

#endif
#endif

// ARM NEON
#if defined(STBI_NO_SIMD) && defined(STBI_NEON)
#undef STBI_NEON
#endif

#ifdef STBI_NEON
#include <arm_neon.h>
// assume GCC or Clang on ARM targets
#define STBI_SIMD_ALIGN(type, name) type name __attribute__((aligned(16)))
#endif

#ifndef STBI_SIMD_ALIGN
#define STBI_SIMD_ALIGN(type, name) type name
#endif

#ifndef STBI_MAX_DIMENSIONS
#define STBI_MAX_DIMENSIONS (1 << 24)
#endif

///////////////////////////////////////////////
//
//  stbi__context struct and start_xxx functions

// stbi__context structure is our basic context used by all images, so it
// contains all the IO context, plus some basic image information
typedef struct
{
   stbi__uint32 img_x, img_y;
   int img_n, img_out_n;

   stbi_io_callbacks io;
   void *io_user_data;

   int read_from_callbacks;
   int buflen;
   stbi_uc buffer_start[128];
   int callback_already_read;

   stbi_uc *img_buffer, *img_buffer_end;
   stbi_uc *img_buffer_original, *img_buffer_original_end;
} stbi__context;


static void stbi__refill_buffer(stbi__context *s);

// initialize a memory-decode context
static void stbi__start_mem(stbi__context *s, stbi_uc const *buffer, int len)
{
   s->io.read = NULL;
   s->read_from_callbacks = 0;
   s->callback_already_read = 0;
   s->img_buffer = s->img_buffer_original = (stbi_uc *) buffer;
   s->img_buffer_end = s->img_buffer_original_end = (stbi_uc *) buffer+len;
}

// initialize a callback-based context
static void stbi__start_callbacks(stbi__context *s, stbi_io_callbacks *c, void *user)
{
   s->io = *c;
   s->io_user_data = user;
   s->buflen = sizeof(s->buffer_start);
   s->read_from_callbacks = 1;
   s->callback_already_read = 0;
   s->img_buffer = s->img_buffer_original = s->buffer_start;
   stbi__refill_buffer(s);
   s->img_buffer_original_end = s->img_buffer_end;
}

#ifndef STBI_NO_STDIO

static int stbi__stdio_read(void *user, char *data, int size)
{
   return (int) fread(data,1,size,(FILE*) user);
}

static void stbi__stdio_skip(void *user, int n)
{
   int ch;
   fseek((FILE*) user, n, SEEK_CUR);
   ch = fgetc((FILE*) user);  /* have to read a byte to reset feof()'s flag */
   if (ch != EOF) {
      ungetc(ch, (FILE *) user);  /* push byte back onto stream if valid. */
   }
}

static int stbi__stdio_eof(void *user)
{
   return feof((FILE*) user) || ferror((FILE *) user);
}

static stbi_io_callbacks stbi__stdio_callbacks =
{
   stbi__stdio_read,
   stbi__stdio_skip,
   stbi__stdio_eof,
};

static void stbi__start_file(stbi__context *s, FILE *f)
{
   stbi__start_callbacks(s, &stbi__stdio_callbacks, (void *) f);
}

//static void stop_file(stbi__context *s) { }

#endif // !STBI_NO_STDIO

static void stbi__rewind(stbi__context *s)
{
   // conceptually rewind SHOULD rewind to the beginning of the stream,
   // but we just rewind to the beginning of the initial buffer, because
   // we only use it after doing 'test', which only ever looks at at most 92 bytes
   s->img_buffer = s->img_buffer_original;
   s->img_buffer_end = s->img_buffer_original_end;
}

enum
{
   STBI_ORDER_RGB,
   STBI_ORDER_BGR
};

typedef struct
{
   int bits_per_channel;
   int num_channels;
   int channel_order;
} stbi__result_info;

#ifndef STBI_NO_JPEG
static int      stbi__jpeg_test(stbi__context *s);
static void    *stbi__jpeg_load(stbi__context *s, int *x, int *y, int *comp, int req_comp, stbi__result_info *ri);
static int      stbi__jpeg_info(stbi__context *s, int *x, int *y, int *comp);
#endif

#ifndef STBI_NO_PNG
static int      stbi__png_test(stbi__context *s);
static void    *stbi__png_load(stbi__context *s, int *x, int *y, int *comp, int req_comp, stbi__result_info *ri);
static int      stbi__png_info(stbi__context *s, int *x, int *y, int *comp);
static int      stbi__png_is16(stbi__context *s);
#endif

#ifndef STBI_NO_BMP
static int      stbi__bmp_test(stbi__context *s);
static void    *stbi__bmp_load(stbi__context *s, int *x, int *y, int *comp, int req_comp, stbi__result_info *ri);
static int      stbi__bmp_info(stbi__context *s, int *x, int *y, int *comp);
#endif

#ifndef STBI_NO_TGA
static int      stbi__tga_test(stbi__context *s);
static void    *stbi__tga_load(stbi__context *s, int *x, int *y, int *comp, int req_comp, stbi__result_info *ri);
static int      stbi__tga_info(stbi__context *s, int *x, int *y, int *comp);
#endif

#ifndef STBI_NO_PSD
static int      stbi__psd_test(stbi__context *s);
static void    *stbi__psd_load(stbi__context *s, int *x, int *y, int *comp, int req_comp, stbi__result_info *ri, int bpc);
static int      stbi__psd_info(stbi__context *s, int *x, int *y, int *comp);
static int      stbi__psd_is16(stbi__context *s);
#endif

#ifndef STBI_NO_HDR
static int      stbi__hdr_test(stbi__context *s);
static float   *stbi__hdr_load(stbi__context *s, int *x, int *y, int *comp, int req_comp, stbi__result_info *ri);
static int      stbi__hdr_info(stbi__context *s, int *x, int *y, int *comp);
#endif

#ifndef STBI_NO_PIC
static int      stbi__pic_test(stbi__context *s);
static void    *stbi__pic_load(stbi__context *s, int *x, int *y, int *comp, int req_comp, stbi__result_info *ri);
static int      stbi__pic_info(stbi__context *s, int *x, int *y, int *comp);
#endif

#ifndef STBI_NO_GIF
static int      stbi__gif_test(stbi__context *s);
static void    *stbi__gif_load(stbi__context *s, int *x, int *y, int *comp, int req_comp, stbi__result_info *ri);
static void    *stbi__load_gif_main(stbi__context *s, int **delays, int *x, int *y, int *z, int *comp, int req_comp);
static int      stbi__gif_info(stbi__context *s, int *x, int *y, int *comp);
#endif

#ifndef STBI_NO_PNM
static int      stbi__pnm_test(stbi__context *s);
static void    *stbi__pnm_load(stbi__context *s, int *x, int *y, int *comp, int req_comp, stbi__result_info *ri);
static int      stbi__pnm_info(stbi__context *s, int *x, int *y, int *comp);
#endif

static
#ifdef STBI_THREAD_LOCAL
STBI_THREAD_LOCAL
#endif
const char *stbi__g_failure_reason;

STBIDEF const char *stbi_failure_reason(void)
{
   return stbi__g_failure_reason;
}

#ifndef STBI_NO_FAILURE_STRINGS
static int stbi__err(const char *str)
{
   stbi__g_failure_reason = str;
   return 0;
}
#endif

static void *stbi__malloc(size_t size)
{
    return STBI_MALLOC(size);
}

// stb_image uses ints pervasively, including for offset calculations.
// therefore the largest decoded image size we can support with the
// current code, even on 64-bit targets, is INT_MAX. this is not a
// significant limitation for the intended use case.
//
// we do, however, need to make sure our size calculations don't
// overflow. hence a few helper functions for size calculations that
// multiply integers together, making sure that they're non-negative
// and no overflow occurs.

// return 1 if the sum is valid, 0 on overflow.
// negative terms are considered invalid.
static int stbi__addsizes_valid(int a, int b)
{
   if (b < 0) return 0;
   // now 0 <= b <= INT_MAX, hence also
   // 0 <= INT_MAX - b <= INTMAX.
   // And "a + b <= INT_MAX" (which might overflow) is the
   // same as a <= INT_MAX - b (no overflow)
   return a <= INT_MAX - b;
}

// returns 1 if the product is valid, 0 on overflow.
// negative factors are considered invalid.
static int stbi__mul2sizes_valid(int a, int b)
{
   if (a < 0 || b < 0) return 0;
   if (b == 0) return 1; // mul-by-0 is always safe
   // portable way to check for no overflows in a*b
   return a <= INT_MAX/b;
}

#if !defined(STBI_NO_JPEG) || !defined(STBI_NO_PNG) || !defined(STBI_NO_TGA) || !defined(STBI_NO_HDR)
// returns 1 if "a*b + add" has no negative terms/factors and doesn't overflow
static int stbi__mad2sizes_valid(int a, int b, int add)
{
   return stbi__mul2sizes_valid(a, b) && stbi__addsizes_valid(a*b, add);
}
#endif

// returns 1 if "a*b*c + add" has no negative terms/factors and doesn't overflow
static int stbi__mad3sizes_valid(int a, int b, int c, int add)
{
   return stbi__mul2sizes_valid(a, b) && stbi__mul2sizes_valid(a*b, c) &&
      stbi__addsizes_valid(a*b*c, add);
}

// returns 1 if "a*b*c*d + add" has no negative terms/factors and doesn't overflow
#if !defined(STBI_NO_LINEAR) || !defined(STBI_NO_HDR)
static int stbi__mad4sizes_valid(int a, int b, int c, int d, int add)
{
   return stbi__mul2sizes_valid(a, b) && stbi__mul2sizes_valid(a*b, c) &&
      stbi__mul2sizes_valid(a*b*c, d) && stbi__addsizes_valid(a*b*c*d, add);
}
#endif

#if !defined(STBI_NO_JPEG) || !defined(STBI_NO_PNG) || !defined(STBI_NO_TGA) || !defined(STBI_NO_HDR)
// mallocs with size overflow checking
static void *stbi__malloc_mad2(int a, int b, int add)
{
   if (!stbi__mad2sizes_valid(a, b, add)) return NULL;
   return stbi__malloc(a*b + add);
}
#endif

static void *stbi__malloc_mad3(int a, int b, int c, int add)
{
   if (!stbi__mad3sizes_valid(a, b, c, add)) return NULL;
   return stbi__malloc(a*b*c + add);
}

#if !defined(STBI_NO_LINEAR) || !defined(STBI_NO_HDR)
static void *stbi__malloc_mad4(int a, int b, int c, int d, int add)
{
   if (!stbi__mad4sizes_valid(a, b, c, d, add)) return NULL;
   return stbi__malloc(a*b*c*d + add);
}
#endif

// stbi__err - error
// stbi__errpf - error returning pointer to float
// stbi__errpuc - error returning pointer to unsigned char

#ifdef STBI_NO_FAILURE_STRINGS
   #define stbi__err(x,y)  0
#elif defined(STBI_FAILURE_USERMSG)
   #define stbi__err(x,y)  stbi__err(y)
#else
   #define stbi__err(x,y)  stbi__err(x)
#endif

#define stbi__errpf(x,y)   ((float *)(size_t) (stbi__err(x,y)?NULL:NULL))
#define stbi__errpuc(x,y)  ((unsigned char *)(size_t) (stbi__err(x,y)?NULL:NULL))

STBIDEF void stbi_image_free(void *retval_from_stbi_load)
{
   STBI_FREE(retval_from_stbi_load);
}

#ifndef STBI_NO_LINEAR
static float   *stbi__ldr_to_hdr(stbi_uc *data, int x, int y, int comp);
#endif

#ifndef STBI_NO_HDR
static stbi_uc *stbi__hdr_to_ldr(float   *data, int x, int y, int comp);
#endif

static int stbi__vertically_flip_on_load_global = 0;

STBIDEF void stbi_set_flip_vertically_on_load(int flag_true_if_should_flip)
{
   stbi__vertically_flip_on_load_global = flag_true_if_should_flip;
}

#ifndef STBI_THREAD_LOCAL
#define stbi__vertically_flip_on_load  stbi__vertically_flip_on_load_global
#else
static STBI_THREAD_LOCAL int stbi__vertically_flip_on_load_local, stbi__vertically_flip_on_load_set;

STBIDEF void stbi_set_flip_vertically_on_load_thread(int flag_true_if_should_flip)
{
   stbi__vertically_flip_on_load_local = flag_true_if_should_flip;
   stbi__vertically_flip_on_load_set = 1;
}

#define stbi__vertically_flip_on_load  (stbi__vertically_flip_on_load_set       \
                                         ? stbi__vertically_flip_on_load_local  \
                                         : stbi__vertically_flip_on_load_global)
#endif // STBI_THREAD_LOCAL

static void *stbi__load_main(stbi__context *s, int *x, int *y, int *comp, int req_comp, stbi__result_info *ri, int bpc)
{
   memset(ri, 0, sizeof(*ri)); // make sure it's initialized if we add new fields
   ri->bits_per_channel = 8; // default is 8 so most paths don't have to be changed
   ri->channel_order = STBI_ORDER_RGB; // all current input & output are this, but this is here so we can add BGR order
   ri->num_channels = 0;

   #ifndef STBI_NO_JPEG
   if (stbi__jpeg_test(s)) return stbi__jpeg_load(s,x,y,comp,req_comp, ri);
   #endif
   #ifndef STBI_NO_PNG
   if (stbi__png_test(s))  return stbi__png_load(s,x,y,comp,req_comp, ri);
   #endif
   #ifndef STBI_NO_BMP
   if (stbi__bmp_test(s))  return stbi__bmp_load(s,x,y,comp,req_comp, ri);
   #endif
   #ifndef STBI_NO_GIF
   if (stbi__gif_test(s))  return stbi__gif_load(s,x,y,comp,req_comp, ri);
   #endif
   #ifndef STBI_NO_PSD
   if (stbi__psd_test(s))  return stbi__psd_load(s,x,y,comp,req_comp, ri, bpc);
   #else
   STBI_NOTUSED(bpc);
   #endif
   #ifndef STBI_NO_PIC
   if (stbi__pic_test(s))  return stbi__pic_load(s,x,y,comp,req_comp, ri);
   #endif
   #ifndef STBI_NO_PNM
   if (stbi__pnm_test(s))  return stbi__pnm_load(s,x,y,comp,req_comp, ri);
   #endif

   #ifndef STBI_NO_HDR
   if (stbi__hdr_test(s)) {
      float *hdr = stbi__hdr_load(s, x,y,comp,req_comp, ri);
      return stbi__hdr_to_ldr(hdr, *x, *y, req_comp ? req_comp : *comp);
   }
   #endif

   #ifndef STBI_NO_TGA
   // test tga last because it's a crappy test!
   if (stbi__tga_test(s))
      return stbi__tga_load(s,x,y,comp,req_comp, ri);
   #endif

   return stbi__errpuc("unknown image type", "Image not of any known type, or corrupt");
}

static stbi_uc *stbi__convert_16_to_8(stbi__uint16 *orig, int w, int h, int channels)
{
   int i;
   int img_len = w * h * channels;
   stbi_uc *reduced;

   reduced = (stbi_uc *) stbi__malloc(img_len);
   if (reduced == NULL) return stbi__errpuc("outofmem", "Out of memory");

   for (i = 0; i < img_len; ++i)
      reduced[i] = (stbi_uc)((orig[i] >> 8) & 0xFF); // top half of each byte is sufficient approx of 16->8 bit scaling

   STBI_FREE(orig);
   return reduced;
}

static stbi__uint16 *stbi__convert_8_to_16(stbi_uc *orig, int w, int h, int channels)
{
   int i;
   int img_len = w * h * channels;
   stbi__uint16 *enlarged;

   enlarged = (stbi__uint16 *) stbi__malloc(img_len*2);
   if (enlarged == NULL) return (stbi__uint16 *) stbi__errpuc("outofmem", "Out of memory");

   for (i = 0; i < img_len; ++i)
      enlarged[i] = (stbi__uint16)((orig[i] << 8) + orig[i]); // replicate to high and low byte, maps 0->0, 255->0xffff

   STBI_FREE(orig);
   return enlarged;
}

static void stbi__vertical_flip(void *image, int w, int h, int bytes_per_pixel)
{
   int row;
   size_t bytes_per_row = (size_t)w * bytes_per_pixel;
   stbi_uc temp[2048];
   stbi_uc *bytes = (stbi_uc *)image;

   for (row = 0; row < (h>>1); row++) {
      stbi_uc *row0 = bytes + row*bytes_per_row;
      stbi_uc *row1 = bytes + (h - row - 1)*bytes_per_row;
      // swap row0 with row1
      size_t bytes_left = bytes_per_row;
      while (bytes_left) {
         size_t bytes_copy = (bytes_left < sizeof(temp)) ? bytes_left : sizeof(temp);
         memcpy(temp, row0, bytes_copy);
         memcpy(row0, row1, bytes_copy);
         memcpy(row1, temp, bytes_copy);
         row0 += bytes_copy;
         row1 += bytes_copy;
         bytes_left -= bytes_copy;
      }
   }
}

#ifndef STBI_NO_GIF
static void stbi__vertical_flip_slices(void *image, int w, int h, int z, int bytes_per_pixel)
{
   int slice;
   int slice_size = w * h * bytes_per_pixel;

   stbi_uc *bytes = (stbi_uc *)image;
   for (slice = 0; slice < z; ++slice) {
      stbi__vertical_flip(bytes, w, h, bytes_per_pixel);
      bytes += slice_size;
   }
}
#endif

static unsigned char *stbi__load_and_postprocess_8bit(stbi__context *s, int *x, int *y, int *comp, int req_comp)
{
   stbi__result_info ri;
   void *result = stbi__load_main(s, x, y, comp, req_comp, &ri, 8);

   if (result == NULL)
      return NULL;

   // it is the responsibility of the loaders to make sure we get either 8 or 16 bit.
   STBI_ASSERT(ri.bits_per_channel == 8 || ri.bits_per_channel == 16);

   if (ri.bits_per_channel != 8) {
      result = stbi__convert_16_to_8((stbi__uint16 *) result, *x, *y, req_comp == 0 ? *comp : req_comp);
      ri.bits_per_channel = 8;
   }

   // @TODO: move stbi__convert_format to here

   if (stbi__vertically_flip_on_load) {
      int channels = req_comp ? req_comp : *comp;
      stbi__vertical_flip(result, *x, *y, channels * sizeof(stbi_uc));
   }

   return (unsigned char *) result;
}

static stbi__uint16 *stbi__load_and_postprocess_16bit(stbi__context *s, int *x, int *y, int *comp, int req_comp)
{
   stbi__result_info ri;
   void *result = stbi__load_main(s, x, y, comp, req_comp, &ri, 16);

   if (result == NULL)
      return NULL;

   // it is the responsibility of the loaders to make sure we get either 8 or 16 bit.
   STBI_ASSERT(ri.bits_per_channel == 8 || ri.bits_per_channel == 16);

   if (ri.bits_per_channel != 16) {
      result = stbi__convert_8_to_16((stbi_uc *) result, *x, *y, req_comp == 0 ? *comp : req_comp);
      ri.bits_per_channel = 16;
   }

   // @TODO: move stbi__convert_format16 to here
   // @TODO: special case RGB-to-Y (and RGBA-to-YA) for 8-bit-to-16-bit case to keep more precision

   if (stbi__vertically_flip_on_load) {
      int channels = req_comp ? req_comp : *comp;
      stbi__vertical_flip(result, *x, *y, channels * sizeof(stbi__uint16));
   }

   return (stbi__uint16 *) result;
}

#if !defined(STBI_NO_HDR) && !defined(STBI_NO_LINEAR)
static void stbi__float_postprocess(float *result, int *x, int *y, int *comp, int req_comp)
{
   if (stbi__vertically_flip_on_load && result != NULL) {
      int channels = req_comp ? req_comp : *comp;
      stbi__vertical_flip(result, *x, *y, channels * sizeof(float));
   }
}
#endif

#ifndef STBI_NO_STDIO

#if defined(_MSC_VER) && defined(STBI_WINDOWS_UTF8)
STBI_EXTERN __declspec(dllimport) int __stdcall MultiByteToWideChar(unsigned int cp, unsigned long flags, const char *str, int cbmb, wchar_t *widestr, int cchwide);
STBI_EXTERN __declspec(dllimport) int __stdcall WideCharToMultiByte(unsigned int cp, unsigned long flags, const wchar_t *widestr, int cchwide, char *str, int cbmb, const char *defchar, int *used_default);
#endif

#if defined(_MSC_VER) && defined(STBI_WINDOWS_UTF8)
STBIDEF int stbi_convert_wchar_to_utf8(char *buffer, size_t bufferlen, const wchar_t* input)
{
	return WideCharToMultiByte(65001 /* UTF8 */, 0, input, -1, buffer, (int) bufferlen, NULL, NULL);
}
#endif

static FILE *stbi__fopen(char const *filename, char const *mode)
{
   FILE *f;
#if defined(_MSC_VER) && defined(STBI_WINDOWS_UTF8)
   wchar_t wMode[64];
   wchar_t wFilename[1024];
	if (0 == MultiByteToWideChar(65001 /* UTF8 */, 0, filename, -1, wFilename, sizeof(wFilename)))
      return 0;

	if (0 == MultiByteToWideChar(65001 /* UTF8 */, 0, mode, -1, wMode, sizeof(wMode)))
      return 0;

#if _MSC_VER >= 1400
	if (0 != _wfopen_s(&f, wFilename, wMode))
		f = 0;
#else
   f = _wfopen(wFilename, wMode);
#endif

#elif defined(_MSC_VER) && _MSC_VER >= 1400
   if (0 != fopen_s(&f, filename, mode))
      f=0;
#else
   f = fopen(filename, mode);
#endif
   return f;
}


STBIDEF stbi_uc *stbi_load(char const *filename, int *x, int *y, int *comp, int req_comp)
{
   FILE *f = stbi__fopen(filename, "rb");
   unsigned char *result;
   if (!f) return stbi__errpuc("can't fopen", "Unable to open file");
   result = stbi_load_from_file(f,x,y,comp,req_comp);
   fclose(f);
   return result;
}

STBIDEF stbi_uc *stbi_load_from_file(FILE *f, int *x, int *y, int *comp, int req_comp)
{
   unsigned char *result;
   stbi__context s;
   stbi__start_file(&s,f);
   result = stbi__load_and_postprocess_8bit(&s,x,y,comp,req_comp);
   if (result) {
      // need to 'unget' all the characters in the IO buffer
      fseek(f, - (int) (s.img_buffer_end - s.img_buffer), SEEK_CUR);
   }
   return result;
}

STBIDEF stbi__uint16 *stbi_load_from_file_16(FILE *f, int *x, int *y, int *comp, int req_comp)
{
   stbi__uint16 *result;
   stbi__context s;
   stbi__start_file(&s,f);
   result = stbi__load_and_postprocess_16bit(&s,x,y,comp,req_comp);
   if (result) {
      // need to 'unget' all the characters in the IO buffer
      fseek(f, - (int) (s.img_buffer_end - s.img_buffer), SEEK_CUR);
   }
   return result;
}

STBIDEF stbi_us *stbi_load_16(char const *filename, int *x, int *y, int *comp, int req_comp)
{
   FILE *f = stbi__fopen(filename, "rb");
   stbi__uint16 *result;
   if (!f) return (stbi_us *) stbi__errpuc("can't fopen", "Unable to open file");
   result = stbi_load_from_file_16(f,x,y,comp,req_comp);
   fclose(f);
   return result;
}


#endif //!STBI_NO_STDIO

STBIDEF stbi_us *stbi_load_16_from_memory(stbi_uc const *buffer, int len, int *x, int *y, int *channels_in_file, int desired_channels)
{
   stbi__context s;
   stbi__start_mem(&s,buffer,len);
   return stbi__load_and_postprocess_16bit(&s,x,y,channels_in_file,desired_channels);
}

STBIDEF stbi_us *stbi_load_16_from_callbacks(stbi_io_callbacks const *clbk, void *user, int *x, int *y, int *channels_in_file, int desired_channels)
{
   stbi__context s;
   stbi__start_callbacks(&s, (stbi_io_callbacks *)clbk, user);
   return stbi__load_and_postprocess_16bit(&s,x,y,channels_in_file,desired_channels);
}

STBIDEF stbi_uc *stbi_load_from_memory(stbi_uc const *buffer, int len, int *x, int *y, int *comp, int req_comp)
{
   stbi__context s;
   stbi__start_mem(&s,buffer,len);
   return stbi__load_and_postprocess_8bit(&s,x,y,comp,req_comp);
}

STBIDEF stbi_uc *stbi_load_from_callbacks(stbi_io_callbacks const *clbk, void *user, int *x, int *y, int *comp, int req_comp)
{
   stbi__context s;
   stbi__start_callbacks(&s, (stbi_io_callbacks *) clbk, user);
   return stbi__load_and_postprocess_8bit(&s,x,y,comp,req_comp);
}

#ifndef STBI_NO_GIF
STBIDEF stbi_uc *stbi_load_gif_from_memory(stbi_uc const *buffer, int len, int **delays, int *x, int *y, int *z, int *comp, int req_comp)
{
   unsigned char *result;
   stbi__context s;
   stbi__start_mem(&s,buffer,len);

   result = (unsigned char*) stbi__load_gif_main(&s, delays, x, y, z, comp, req_comp);
   if (stbi__vertically_flip_on_load) {
      stbi__vertical_flip_slices( result, *x, *y, *z, *comp );
   }

   return result;
}
#endif

#ifndef STBI_NO_LINEAR
static float *stbi__loadf_main(stbi__context *s, int *x, int *y, int *comp, int req_comp)
{
   unsigned char *data;
   #ifndef STBI_NO_HDR
   if (stbi__hdr_test(s)) {
      stbi__result_info ri;
      float *hdr_data = stbi__hdr_load(s,x,y,comp,req_comp, &ri);
      if (hdr_data)
         stbi__float_postprocess(hdr_data,x,y,comp,req_comp);
      return hdr_data;
   }
   #endif
   data = stbi__load_and_postprocess_8bit(s, x, y, comp, req_comp);
   if (data)
      return stbi__ldr_to_hdr(data, *x, *y, req_comp ? req_comp : *comp);
   return stbi__errpf("unknown image type", "Image not of any known type, or corrupt");
}

STBIDEF float *stbi_loadf_from_memory(stbi_uc const *buffer, int len, int *x, int *y, int *comp, int req_comp)
{
   stbi__context s;
   stbi__start_mem(&s,buffer,len);
   return stbi__loadf_main(&s,x,y,comp,req_comp);
}

STBIDEF float *stbi_loadf_from_callbacks(stbi_io_callbacks const *clbk, void *user, int *x, int *y, int *comp, int req_comp)
{
   stbi__context s;
   stbi__start_callbacks(&s, (stbi_io_callbacks *) clbk, user);
   return stbi__loadf_main(&s,x,y,comp,req_comp);
}

#ifndef STBI_NO_STDIO
STBIDEF float *stbi_loadf(char const *filename, int *x, int *y, int *comp, int req_comp)
{
   float *result;
   FILE *f = stbi__fopen(filename, "rb");
   if (!f) return stbi__errpf("can't fopen", "Unable to open file");
   result = stbi_loadf_from_file(f,x,y,comp,req_comp);
   fclose(f);
   return result;
}

STBIDEF float *stbi_loadf_from_file(FILE *f, int *x, int *y, int *comp, int req_comp)
{
   stbi__context s;
   stbi__start_file(&s,f);
   return stbi__loadf_main(&s,x,y,comp,req_comp);
}
#endif // !STBI_NO_STDIO

#endif // !STBI_NO_LINEAR

// these is-hdr-or-not is defined independent of whether STBI_NO_LINEAR is
// defined, for API simplicity; if STBI_NO_LINEAR is defined, it always
// reports false!

STBIDEF int stbi_is_hdr_from_memory(stbi_uc const *buffer, int len)
{
   #ifndef STBI_NO_HDR
   stbi__context s;
   stbi__start_mem(&s,buffer,len);
   return stbi__hdr_test(&s);
   #else
   STBI_NOTUSED(buffer);
   STBI_NOTUSED(len);
   return 0;
   #endif
}

#ifndef STBI_NO_STDIO
STBIDEF int      stbi_is_hdr          (char const *filename)
{
   FILE *f = stbi__fopen(filename, "rb");
   int result=0;
   if (f) {
      result = stbi_is_hdr_from_file(f);
      fclose(f);
   }
   return result;
}

STBIDEF int stbi_is_hdr_from_file(FILE *f)
{
   #ifndef STBI_NO_HDR
   long pos = ftell(f);
   int res;
   stbi__context s;
   stbi__start_file(&s,f);
   res = stbi__hdr_test(&s);
   fseek(f, pos, SEEK_SET);
   return res;
   #else
   STBI_NOTUSED(f);
   return 0;
   #endif
}
#endif // !STBI_NO_STDIO

STBIDEF int      stbi_is_hdr_from_callbacks(stbi_io_callbacks const *clbk, void *user)
{
   #ifndef STBI_NO_HDR
   stbi__context s;
   stbi__start_callbacks(&s, (stbi_io_callbacks *) clbk, user);
   return stbi__hdr_test(&s);
   #else
   STBI_NOTUSED(clbk);
   STBI_NOTUSED(user);
   return 0;
   #endif
}

#ifndef STBI_NO_LINEAR
static float stbi__l2h_gamma=2.2f, stbi__l2h_scale=1.0f;

STBIDEF void   stbi_ldr_to_hdr_gamma(float gamma) { stbi__l2h_gamma = gamma; }
STBIDEF void   stbi_ldr_to_hdr_scale(float scale) { stbi__l2h_scale = scale; }
#endif

static float stbi__h2l_gamma_i=1.0f/2.2f, stbi__h2l_scale_i=1.0f;

STBIDEF void   stbi_hdr_to_ldr_gamma(float gamma) { stbi__h2l_gamma_i = 1/gamma; }
STBIDEF void   stbi_hdr_to_ldr_scale(float scale) { stbi__h2l_scale_i = 1/scale; }


//////////////////////////////////////////////////////////////////////////////
//
// Common code used by all image loaders
//

enum
{
   STBI__SCAN_load=0,
   STBI__SCAN_type,
   STBI__SCAN_header
};

static void stbi__refill_buffer(stbi__context *s)
{
   int n = (s->io.read)(s->io_user_data,(char*)s->buffer_start,s->buflen);
   s->callback_already_read += (int) (s->img_buffer - s->img_buffer_original);
   if (n == 0) {
      // at end of file, treat same as if from memory, but need to handle case
      // where s->img_buffer isn't pointing to safe memory, e.g. 0-byte file
      s->read_from_callbacks = 0;
      s->img_buffer = s->buffer_start;
      s->img_buffer_end = s->buffer_start+1;
      *s->img_buffer = 0;
   } else {
      s->img_buffer = s->buffer_start;
      s->img_buffer_end = s->buffer_start + n;
   }
}

stbi_inline static stbi_uc stbi__get8(stbi__context *s)
{
   if (s->img_buffer < s->img_buffer_end)
      return *s->img_buffer++;
   if (s->read_from_callbacks) {
      stbi__refill_buffer(s);
      return *s->img_buffer++;
   }
   return 0;
}

#if defined(STBI_NO_JPEG) && defined(STBI_NO_HDR) && defined(STBI_NO_PIC) && defined(STBI_NO_PNM)
// nothing
#else
stbi_inline static int stbi__at_eof(stbi__context *s)
{
   if (s->io.read) {
      if (!(s->io.eof)(s->io_user_data)) return 0;
      // if feof() is true, check if buffer = end
      // special case: we've only got the special 0 character at the end
      if (s->read_from_callbacks == 0) return 1;
   }

   return s->img_buffer >= s->img_buffer_end;
}
#endif

#if defined(STBI_NO_JPEG) && defined(STBI_NO_PNG) && defined(STBI_NO_BMP) && defined(STBI_NO_PSD) && defined(STBI_NO_TGA) && defined(STBI_NO_GIF) && defined(STBI_NO_PIC)
// nothing
#else
static void stbi__skip(stbi__context *s, int n)
{
   if (n == 0) return;  // already there!
   if (n < 0) {
      s->img_buffer = s->img_buffer_end;
      return;
   }
   if (s->io.read) {
      int blen = (int) (s->img_buffer_end - s->img_buffer);
      if (blen < n) {
         s->img_buffer = s->img_buffer_end;
         (s->io.skip)(s->io_user_data, n - blen);
         return;
      }
   }
   s->img_buffer += n;
}
#endif

#if defined(STBI_NO_PNG) && defined(STBI_NO_TGA) && defined(STBI_NO_HDR) && defined(STBI_NO_PNM)
// nothing
#else
static int stbi__getn(stbi__context *s, stbi_uc *buffer, int n)
{
   if (s->io.read) {
      int blen = (int) (s->img_buffer_end - s->img_buffer);
      if (blen < n) {
         int res, count;

         memcpy(buffer, s->img_buffer, blen);

         count = (s->io.read)(s->io_user_data, (char*) buffer + blen, n - blen);
         res = (count == (n-blen));
         s->img_buffer = s->img_buffer_end;
         return res;
      }
   }

   if (s->img_buffer+n <= s->img_buffer_end) {
      memcpy(buffer, s->img_buffer, n);
      s->img_buffer += n;
      return 1;
   } else
      return 0;
}
#endif

#if defined(STBI_NO_JPEG) && defined(STBI_NO_PNG) && defined(STBI_NO_PSD) && defined(STBI_NO_PIC)
// nothing
#else
static int stbi__get16be(stbi__context *s)
{
   int z = stbi__get8(s);
   return (z << 8) + stbi__get8(s);
}
#endif

#if defined(STBI_NO_PNG) && defined(STBI_NO_PSD) && defined(STBI_NO_PIC)
// nothing
#else
static stbi__uint32 stbi__get32be(stbi__context *s)
{
   stbi__uint32 z = stbi__get16be(s);
   return (z << 16) + stbi__get16be(s);
}
#endif

#if defined(STBI_NO_BMP) && defined(STBI_NO_TGA) && defined(STBI_NO_GIF)
// nothing
#else
static int stbi__get16le(stbi__context *s)
{
   int z = stbi__get8(s);
   return z + (stbi__get8(s) << 8);
}
#endif

#ifndef STBI_NO_BMP
static stbi__uint32 stbi__get32le(stbi__context *s)
{
   stbi__uint32 z = stbi__get16le(s);
   return z + (stbi__get16le(s) << 16);
}
#endif

#define STBI__BYTECAST(x)  ((stbi_uc) ((x) & 255))  // truncate int to byte without warnings

#if defined(STBI_NO_JPEG) && defined(STBI_NO_PNG) && defined(STBI_NO_BMP) && defined(STBI_NO_PSD) && defined(STBI_NO_TGA) && defined(STBI_NO_GIF) && defined(STBI_NO_PIC) && defined(STBI_NO_PNM)
// nothing
#else
//////////////////////////////////////////////////////////////////////////////
//
//  generic converter from built-in img_n to req_comp
//    individual types do this automatically as much as possible (e.g. jpeg
//    does all cases internally since it needs to colorspace convert anyway,
//    and it never has alpha, so very few cases ). png can automatically
//    interleave an alpha=255 channel, but falls back to this for other cases
//
//  assume data buffer is malloced, so malloc a new one and free that one
//  only failure mode is malloc failing

static stbi_uc stbi__compute_y(int r, int g, int b)
{
   return (stbi_uc) (((r*77) + (g*150) +  (29*b)) >> 8);
}
#endif

#if defined(STBI_NO_PNG) && defined(STBI_NO_BMP) && defined(STBI_NO_PSD) && defined(STBI_NO_TGA) && defined(STBI_NO_GIF) && defined(STBI_NO_PIC) && defined(STBI_NO_PNM)
// nothing
#else
static unsigned char *stbi__convert_format(unsigned char *data, int img_n, int req_comp, unsigned int x, unsigned int y)
{
   int i,j;
   unsigned char *good;

   if (req_comp == img_n) return data;
   STBI_ASSERT(req_comp >= 1 && req_comp <= 4);

   good = (unsigned char *) stbi__malloc_mad3(req_comp, x, y, 0);
   if (good == NULL) {
      STBI_FREE(data);
      return stbi__errpuc("outofmem", "Out of memory");
   }

   for (j=0; j < (int) y; ++j) {
      unsigned char *src  = data + j * x * img_n   ;
      unsigned char *dest = good + j * x * req_comp;

      #define STBI__COMBO(a,b)  ((a)*8+(b))
      #define STBI__CASE(a,b)   case STBI__COMBO(a,b): for(i=x-1; i >= 0; --i, src += a, dest += b)
      // convert source image with img_n components to one with req_comp components;
      // avoid switch per pixel, so use switch per scanline and massive macros
      switch (STBI__COMBO(img_n, req_comp)) {
         STBI__CASE(1,2) { dest[0]=src[0]; dest[1]=255;                                     } break;
         STBI__CASE(1,3) { dest[0]=dest[1]=dest[2]=src[0];                                  } break;
         STBI__CASE(1,4) { dest[0]=dest[1]=dest[2]=src[0]; dest[3]=255;                     } break;
         STBI__CASE(2,1) { dest[0]=src[0];                                                  } break;
         STBI__CASE(2,3) { dest[0]=dest[1]=dest[2]=src[0];                                  } break;
         STBI__CASE(2,4) { dest[0]=dest[1]=dest[2]=src[0]; dest[3]=src[1];                  } break;
         STBI__CASE(3,4) { dest[0]=src[0];dest[1]=src[1];dest[2]=src[2];dest[3]=255;        } break;
         STBI__CASE(3,1) { dest[0]=stbi__compute_y(src[0],src[1],src[2]);                   } break;
         STBI__CASE(3,2) { dest[0]=stbi__compute_y(src[0],src[1],src[2]); dest[1] = 255;    } break;
         STBI__CASE(4,1) { dest[0]=stbi__compute_y(src[0],src[1],src[2]);                   } break;
         STBI__CASE(4,2) { dest[0]=stbi__compute_y(src[0],src[1],src[2]); dest[1] = src[3]; } break;
         STBI__CASE(4,3) { dest[0]=src[0];dest[1]=src[1];dest[2]=src[2];                    } break;
         default: STBI_ASSERT(0); STBI_FREE(data); STBI_FREE(good); return stbi__errpuc("unsupported", "Unsupported format conversion");
      }
      #undef STBI__CASE
   }

   STBI_FREE(data);
   return good;
}
#endif

#if defined(STBI_NO_PNG) && defined(STBI_NO_PSD)
// nothing
#else
static stbi__uint16 stbi__compute_y_16(int r, int g, int b)
{
   return (stbi__uint16) (((r*77) + (g*150) +  (29*b)) >> 8);
}
#endif

#if defined(STBI_NO_PNG) && defined(STBI_NO_PSD)
// nothing
#else
static stbi__uint16 *stbi__convert_format16(stbi__uint16 *data, int img_n, int req_comp, unsigned int x, unsigned int y)
{
   int i,j;
   stbi__uint16 *good;

   if (req_comp == img_n) return data;
   STBI_ASSERT(req_comp >= 1 && req_comp <= 4);

   good = (stbi__uint16 *) stbi__malloc(req_comp * x * y * 2);
   if (good == NULL) {
      STBI_FREE(data);
      return (stbi__uint16 *) stbi__errpuc("outofmem", "Out of memory");
   }

   for (j=0; j < (int) y; ++j) {
      stbi__uint16 *src  = data + j * x * img_n   ;
      stbi__uint16 *dest = good + j * x * req_comp;

      #define STBI__COMBO(a,b)  ((a)*8+(b))
      #define STBI__CASE(a,b)   case STBI__COMBO(a,b): for(i=x-1; i >= 0; --i, src += a, dest += b)
      // convert source image with img_n components to one with req_comp components;
      // avoid switch per pixel, so use switch per scanline and massive macros
      switch (STBI__COMBO(img_n, req_comp)) {
         STBI__CASE(1,2) { dest[0]=src[0]; dest[1]=0xffff;                                     } break;
         STBI__CASE(1,3) { dest[0]=dest[1]=dest[2]=src[0];                                     } break;
         STBI__CASE(1,4) { dest[0]=dest[1]=dest[2]=src[0]; dest[3]=0xffff;                     } break;
         STBI__CASE(2,1) { dest[0]=src[0];                                                     } break;
         STBI__CASE(2,3) { dest[0]=dest[1]=dest[2]=src[0];                                     } break;
         STBI__CASE(2,4) { dest[0]=dest[1]=dest[2]=src[0]; dest[3]=src[1];                     } break;
         STBI__CASE(3,4) { dest[0]=src[0];dest[1]=src[1];dest[2]=src[2];dest[3]=0xffff;        } break;
         STBI__CASE(3,1) { dest[0]=stbi__compute_y_16(src[0],src[1],src[2]);                   } break;
         STBI__CASE(3,2) { dest[0]=stbi__compute_y_16(src[0],src[1],src[2]); dest[1] = 0xffff; } break;
         STBI__CASE(4,1) { dest[0]=stbi__compute_y_16(src[0],src[1],src[2]);                   } break;
         STBI__CASE(4,2) { dest[0]=stbi__compute_y_16(src[0],src[1],src[2]); dest[1] = src[3]; } break;
         STBI__CASE(4,3) { dest[0]=src[0];dest[1]=src[1];dest[2]=src[2];                       } break;
         default: STBI_ASSERT(0); STBI_FREE(data); STBI_FREE(good); return (stbi__uint16*) stbi__errpuc("unsupported", "Unsupported format conversion");
      }
      #undef STBI__CASE
   }

   STBI_FREE(data);
   return good;
}
#endif

#ifndef STBI_NO_LINEAR
static float   *stbi__ldr_to_hdr(stbi_uc *data, int x, int y, int comp)
{
   int i,k,n;
   float *output;
   if (!data) return NULL;
   output = (float *) stbi__malloc_mad4(x, y, comp, sizeof(float), 0);
   if (output == NULL) { STBI_FREE(data); return stbi__errpf("outofmem", "Out of memory"); }
   // compute number of non-alpha components
   if (comp & 1) n = comp; else n = comp-1;
   for (i=0; i < x*y; ++i) {
      for (k=0; k < n; ++k) {
         output[i*comp + k] = (float) (pow(data[i*comp+k]/255.0f, stbi__l2h_gamma) * stbi__l2h_scale);
      }
   }
   if (n < comp) {
      for (i=0; i < x*y; ++i) {
         output[i*comp + n] = data[i*comp + n]/255.0f;
      }
   }
   STBI_FREE(data);
   return output;
}
#endif

#ifndef STBI_NO_HDR
#define stbi__float2int(x)   ((int) (x))
static stbi_uc *stbi__hdr_to_ldr(float   *data, int x, int y, int comp)
{
   int i,k,n;
   stbi_uc *output;
   if (!data) return NULL;
   output = (stbi_uc *) stbi__malloc_mad3(x, y, comp, 0);
   if (output == NULL) { STBI_FREE(data); return stbi__errpuc("outofmem", "Out of memory"); }
   // compute number of non-alpha components
   if (comp & 1) n = comp; else n = comp-1;
   for (i=0; i < x*y; ++i) {
      for (k=0; k < n; ++k) {
         float z = (float) pow(data[i*comp+k]*stbi__h2l_scale_i, stbi__h2l_gamma_i) * 255 + 0.5f;
         if (z < 0) z = 0;
         if (z > 255) z = 255;
         output[i*comp + k] = (stbi_uc) stbi__float2int(z);
      }
      if (k < comp) {
         float z = data[i*comp+k] * 255 + 0.5f;
         if (z < 0) z = 0;
         if (z > 255) z = 255;
         output[i*comp + k] = (stbi_uc) stbi__float2int(z);
      }
   }
   STBI_FREE(data);
   return output;
}
#endif

//////////////////////////////////////////////////////////////////////////////
//
//  "baseline" JPEG/JFIF decoder
//
//    simple implementation
//      - doesn't support delayed output of y-dimension
//      - simple interface (only one output format: 8-bit interleaved RGB)
//      - doesn't try to recover corrupt jpegs
//      - doesn't allow partial loading, loading multiple at once
//      - still fast on x86 (copying globals into locals doesn't help x86)
//      - allocates lots of intermediate memory (full size of all components)
//        - non-interleaved case requires this anyway
//        - allows good upsampling (see next)
//    high-quality
//      - upsampled channels are bilinearly interpolated, even across blocks
//      - quality integer IDCT derived from IJG's 'slow'
//    performance
//      - fast huffman; reasonable integer IDCT
//      - some SIMD kernels for common paths on targets with SSE2/NEON
//      - uses a lot of intermediate memory, could cache poorly

#ifndef STBI_NO_JPEG

// huffman decoding acceleration
#define FAST_BITS   9  // larger handles more cases; smaller stomps less cache

typedef struct
{
   stbi_uc  fast[1 << FAST_BITS];
   // weirdly, repacking this into AoS is a 10% speed loss, instead of a win
   stbi__uint16 code[256];
   stbi_uc  values[256];
   stbi_uc  size[257];
   unsigned int maxcode[18];
   int    delta[17];   // old 'firstsymbol' - old 'firstcode'
} stbi__huffman;

typedef struct
{
   stbi__context *s;
   stbi__huffman huff_dc[4];
   stbi__huffman huff_ac[4];
   stbi__uint16 dequant[4][64];
   stbi__int16 fast_ac[4][1 << FAST_BITS];

// sizes for components, interleaved MCUs
   int img_h_max, img_v_max;
   int img_mcu_x, img_mcu_y;
   int img_mcu_w, img_mcu_h;

// definition of jpeg image component
   struct
   {
      int id;
      int h,v;
      int tq;
      int hd,ha;
      int dc_pred;

      int x,y,w2,h2;
      stbi_uc *data;
      void *raw_data, *raw_coeff;
      stbi_uc *linebuf;
      short   *coeff;   // progressive only
      int      coeff_w, coeff_h; // number of 8x8 coefficient blocks
   } img_comp[4];

   stbi__uint32   code_buffer; // jpeg entropy-coded buffer
   int            code_bits;   // number of valid bits
   unsigned char  marker;      // marker seen while filling entropy buffer
   int            nomore;      // flag if we saw a marker so must stop

   int            progressive;
   int            spec_start;
   int            spec_end;
   int            succ_high;
   int            succ_low;
   int            eob_run;
   int            jfif;
   int            app14_color_transform; // Adobe APP14 tag
   int            rgb;

   int scan_n, order[4];
   int restart_interval, todo;

// kernels
   void (*idct_block_kernel)(stbi_uc *out, int out_stride, short data[64]);
   void (*YCbCr_to_RGB_kernel)(stbi_uc *out, const stbi_uc *y, const stbi_uc *pcb, const stbi_uc *pcr, int count, int step);
   stbi_uc *(*resample_row_hv_2_kernel)(stbi_uc *out, stbi_uc *in_near, stbi_uc *in_far, int w, int hs);
} stbi__jpeg;

static int stbi__build_huffman(stbi__huffman *h, int *count)
{
   int i,j,k=0;
   unsigned int code;
   // build size list for each symbol (from JPEG spec)
   for (i=0; i < 16; ++i)
      for (j=0; j < count[i]; ++j)
         h->size[k++] = (stbi_uc) (i+1);
   h->size[k] = 0;

   // compute actual symbols (from jpeg spec)
   code = 0;
   k = 0;
   for(j=1; j <= 16; ++j) {
      // compute delta to add to code to compute symbol id
      h->delta[j] = k - code;
      if (h->size[k] == j) {
         while (h->size[k] == j)
            h->code[k++] = (stbi__uint16) (code++);
         if (code-1 >= (1u << j)) return stbi__err("bad code lengths","Corrupt JPEG");
      }
      // compute largest code + 1 for this size, preshifted as needed later
      h->maxcode[j] = code << (16-j);
      code <<= 1;
   }
   h->maxcode[j] = 0xffffffff;

   // build non-spec acceleration table; 255 is flag for not-accelerated
   memset(h->fast, 255, 1 << FAST_BITS);
   for (i=0; i < k; ++i) {
      int s = h->size[i];
      if (s <= FAST_BITS) {
         int c = h->code[i] << (FAST_BITS-s);
         int m = 1 << (FAST_BITS-s);
         for (j=0; j < m; ++j) {
            h->fast[c+j] = (stbi_uc) i;
         }
      }
   }
   return 1;
}

// build a table that decodes both magnitude and value of small ACs in
// one go.
static void stbi__build_fast_ac(stbi__int16 *fast_ac, stbi__huffman *h)
{
   int i;
   for (i=0; i < (1 << FAST_BITS); ++i) {
      stbi_uc fast = h->fast[i];
      fast_ac[i] = 0;
      if (fast < 255) {
         int rs = h->values[fast];
         int run = (rs >> 4) & 15;
         int magbits = rs & 15;
         int len = h->size[fast];

         if (magbits && len + magbits <= FAST_BITS) {
            // magnitude code followed by receive_extend code
            int k = ((i << len) & ((1 << FAST_BITS) - 1)) >> (FAST_BITS - magbits);
            int m = 1 << (magbits - 1);
            if (k < m) k += (~0U << magbits) + 1;
            // if the result is small enough, we can fit it in fast_ac table
            if (k >= -128 && k <= 127)
               fast_ac[i] = (stbi__int16) ((k * 256) + (run * 16) + (len + magbits));
         }
      }
   }
}

static void stbi__grow_buffer_unsafe(stbi__jpeg *j)
{
   do {
      unsigned int b = j->nomore ? 0 : stbi__get8(j->s);
      if (b == 0xff) {
         int c = stbi__get8(j->s);
         while (c == 0xff) c = stbi__get8(j->s); // consume fill bytes
         if (c != 0) {
            j->marker = (unsigned char) c;
            j->nomore = 1;
            return;
         }
      }
      j->code_buffer |= b << (24 - j->code_bits);
      j->code_bits += 8;
   } while (j->code_bits <= 24);
}

// (1 << n) - 1
static const stbi__uint32 stbi__bmask[17]={0,1,3,7,15,31,63,127,255,511,1023,2047,4095,8191,16383,32767,65535};

// decode a jpeg huffman value from the bitstream
stbi_inline static int stbi__jpeg_huff_decode(stbi__jpeg *j, stbi__huffman *h)
{
   unsigned int temp;
   int c,k;

   if (j->code_bits < 16) stbi__grow_buffer_unsafe(j);

   // look at the top FAST_BITS and determine what symbol ID it is,
   // if the code is <= FAST_BITS
   c = (j->code_buffer >> (32 - FAST_BITS)) & ((1 << FAST_BITS)-1);
   k = h->fast[c];
   if (k < 255) {
      int s = h->size[k];
      if (s > j->code_bits)
         return -1;
      j->code_buffer <<= s;
      j->code_bits -= s;
      return h->values[k];
   }

   // naive test is to shift the code_buffer down so k bits are
   // valid, then test against maxcode. To speed this up, we've
   // preshifted maxcode left so that it has (16-k) 0s at the
   // end; in other words, regardless of the number of bits, it
   // wants to be compared against something shifted to have 16;
   // that way we don't need to shift inside the loop.
   temp = j->code_buffer >> 16;
   for (k=FAST_BITS+1 ; ; ++k)
      if (temp < h->maxcode[k])
         break;
   if (k == 17) {
      // error! code not found
      j->code_bits -= 16;
      return -1;
   }

   if (k > j->code_bits)
      return -1;

   // convert the huffman code to the symbol id
   c = ((j->code_buffer >> (32 - k)) & stbi__bmask[k]) + h->delta[k];
   STBI_ASSERT((((j->code_buffer) >> (32 - h->size[c])) & stbi__bmask[h->size[c]]) == h->code[c]);

   // convert the id to a symbol
   j->code_bits -= k;
   j->code_buffer <<= k;
   return h->values[c];
}

// bias[n] = (-1<<n) + 1
static const int stbi__jbias[16] = {0,-1,-3,-7,-15,-31,-63,-127,-255,-511,-1023,-2047,-4095,-8191,-16383,-32767};

// combined JPEG 'receive' and JPEG 'extend', since baseline
// always extends everything it receives.
stbi_inline static int stbi__extend_receive(stbi__jpeg *j, int n)
{
   unsigned int k;
   int sgn;
   if (j->code_bits < n) stbi__grow_buffer_unsafe(j);

   sgn = (stbi__int32)j->code_buffer >> 31; // sign bit is always in MSB
   k = stbi_lrot(j->code_buffer, n);
   if (n < 0 || n >= (int) (sizeof(stbi__bmask)/sizeof(*stbi__bmask))) return 0;
   j->code_buffer = k & ~stbi__bmask[n];
   k &= stbi__bmask[n];
   j->code_bits -= n;
   return k + (stbi__jbias[n] & ~sgn);
}

// get some unsigned bits
stbi_inline static int stbi__jpeg_get_bits(stbi__jpeg *j, int n)
{
   unsigned int k;
   if (j->code_bits < n) stbi__grow_buffer_unsafe(j);
   k = stbi_lrot(j->code_buffer, n);
   j->code_buffer = k & ~stbi__bmask[n];
   k &= stbi__bmask[n];
   j->code_bits -= n;
   return k;
}

stbi_inline static int stbi__jpeg_get_bit(stbi__jpeg *j)
{
   unsigned int k;
   if (j->code_bits < 1) stbi__grow_buffer_unsafe(j);
   k = j->code_buffer;
   j->code_buffer <<= 1;
   --j->code_bits;
   return k & 0x80000000;
}

// given a value that's at position X in the zigzag stream,
// where does it appear in the 8x8 matrix coded as row-major?
static const stbi_uc stbi__jpeg_dezigzag[64+15] =
{
    0,  1,  8, 16,  9,  2,  3, 10,
   17, 24, 32, 25, 18, 11,  4,  5,
   12, 19, 26, 33, 40, 48, 41, 34,
   27, 20, 13,  6,  7, 14, 21, 28,
   35, 42, 49, 56, 57, 50, 43, 36,
   29, 22, 15, 23, 30, 37, 44, 51,
   58, 59, 52, 45, 38, 31, 39, 46,
   53, 60, 61, 54, 47, 55, 62, 63,
   // let corrupt input sample past end
   63, 63, 63, 63, 63, 63, 63, 63,
   63, 63, 63, 63, 63, 63, 63
};

// decode one 64-entry block--
static int stbi__jpeg_decode_block(stbi__jpeg *j, short data[64], stbi__huffman *hdc, stbi__huffman *hac, stbi__int16 *fac, int b, stbi__uint16 *dequant)
{
   int diff,dc,k;
   int t;

   if (j->code_bits < 16) stbi__grow_buffer_unsafe(j);
   t = stbi__jpeg_huff_decode(j, hdc);
   if (t < 0) return stbi__err("bad huffman code","Corrupt JPEG");

   // 0 all the ac values now so we can do it 32-bits at a time
   memset(data,0,64*sizeof(data[0]));

   diff = t ? stbi__extend_receive(j, t) : 0;
   dc = j->img_comp[b].dc_pred + diff;
   j->img_comp[b].dc_pred = dc;
   data[0] = (short) (dc * dequant[0]);

   // decode AC components, see JPEG spec
   k = 1;
   do {
      unsigned int zig;
      int c,r,s;
      if (j->code_bits < 16) stbi__grow_buffer_unsafe(j);
      c = (j->code_buffer >> (32 - FAST_BITS)) & ((1 << FAST_BITS)-1);
      r = fac[c];
      if (r) { // fast-AC path
         k += (r >> 4) & 15; // run
         s = r & 15; // combined length
         j->code_buffer <<= s;
         j->code_bits -= s;
         // decode into unzigzag'd location
         zig = stbi__jpeg_dezigzag[k++];
         data[zig] = (short) ((r >> 8) * dequant[zig]);
      } else {
         int rs = stbi__jpeg_huff_decode(j, hac);
         if (rs < 0) return stbi__err("bad huffman code","Corrupt JPEG");
         s = rs & 15;
         r = rs >> 4;
         if (s == 0) {
            if (rs != 0xf0) break; // end block
            k += 16;
         } else {
            k += r;
            // decode into unzigzag'd location
            zig = stbi__jpeg_dezigzag[k++];
            data[zig] = (short) (stbi__extend_receive(j,s) * dequant[zig]);
         }
      }
   } while (k < 64);
   return 1;
}

static int stbi__jpeg_decode_block_prog_dc(stbi__jpeg *j, short data[64], stbi__huffman *hdc, int b)
{
   int diff,dc;
   int t;
   if (j->spec_end != 0) return stbi__err("can't merge dc and ac", "Corrupt JPEG");

   if (j->code_bits < 16) stbi__grow_buffer_unsafe(j);

   if (j->succ_high == 0) {
      // first scan for DC coefficient, must be first
      memset(data,0,64*sizeof(data[0])); // 0 all the ac values now
      t = stbi__jpeg_huff_decode(j, hdc);
      if (t == -1) return stbi__err("can't merge dc and ac", "Corrupt JPEG");
      diff = t ? stbi__extend_receive(j, t) : 0;

      dc = j->img_comp[b].dc_pred + diff;
      j->img_comp[b].dc_pred = dc;
      data[0] = (short) (dc << j->succ_low);
   } else {
      // refinement scan for DC coefficient
      if (stbi__jpeg_get_bit(j))
         data[0] += (short) (1 << j->succ_low);
   }
   return 1;
}

// @OPTIMIZE: store non-zigzagged during the decode passes,
// and only de-zigzag when dequantizing
static int stbi__jpeg_decode_block_prog_ac(stbi__jpeg *j, short data[64], stbi__huffman *hac, stbi__int16 *fac)
{
   int k;
   if (j->spec_start == 0) return stbi__err("can't merge dc and ac", "Corrupt JPEG");

   if (j->succ_high == 0) {
      int shift = j->succ_low;

      if (j->eob_run) {
         --j->eob_run;
         return 1;
      }

      k = j->spec_start;
      do {
         unsigned int zig;
         int c,r,s;
         if (j->code_bits < 16) stbi__grow_buffer_unsafe(j);
         c = (j->code_buffer >> (32 - FAST_BITS)) & ((1 << FAST_BITS)-1);
         r = fac[c];
         if (r) { // fast-AC path
            k += (r >> 4) & 15; // run
            s = r & 15; // combined length
            j->code_buffer <<= s;
            j->code_bits -= s;
            zig = stbi__jpeg_dezigzag[k++];
            data[zig] = (short) ((r >> 8) << shift);
         } else {
            int rs = stbi__jpeg_huff_decode(j, hac);
            if (rs < 0) return stbi__err("bad huffman code","Corrupt JPEG");
            s = rs & 15;
            r = rs >> 4;
            if (s == 0) {
               if (r < 15) {
                  j->eob_run = (1 << r);
                  if (r)
                     j->eob_run += stbi__jpeg_get_bits(j, r);
                  --j->eob_run;
                  break;
               }
               k += 16;
            } else {
               k += r;
               zig = stbi__jpeg_dezigzag[k++];
               data[zig] = (short) (stbi__extend_receive(j,s) << shift);
            }
         }
      } while (k <= j->spec_end);
   } else {
      // refinement scan for these AC coefficients

      short bit = (short) (1 << j->succ_low);

      if (j->eob_run) {
         --j->eob_run;
         for (k = j->spec_start; k <= j->spec_end; ++k) {
            short *p = &data[stbi__jpeg_dezigzag[k]];
            if (*p != 0)
               if (stbi__jpeg_get_bit(j))
                  if ((*p & bit)==0) {
                     if (*p > 0)
                        *p += bit;
                     else
                        *p -= bit;
                  }
         }
      } else {
         k = j->spec_start;
         do {
            int r,s;
            int rs = stbi__jpeg_huff_decode(j, hac); // @OPTIMIZE see if we can use the fast path here, advance-by-r is so slow, eh
            if (rs < 0) return stbi__err("bad huffman code","Corrupt JPEG");
            s = rs & 15;
            r = rs >> 4;
            if (s == 0) {
               if (r < 15) {
                  j->eob_run = (1 << r) - 1;
                  if (r)
                     j->eob_run += stbi__jpeg_get_bits(j, r);
                  r = 64; // force end of block
               } else {
                  // r=15 s=0 should write 16 0s, so we just do
                  // a run of 15 0s and then write s (which is 0),
                  // so we don't have to do anything special here
               }
            } else {
               if (s != 1) return stbi__err("bad huffman code", "Corrupt JPEG");
               // sign bit
               if (stbi__jpeg_get_bit(j))
                  s = bit;
               else
                  s = -bit;
            }

            // advance by r
            while (k <= j->spec_end) {
               short *p = &data[stbi__jpeg_dezigzag[k++]];
               if (*p != 0) {
                  if (stbi__jpeg_get_bit(j))
                     if ((*p & bit)==0) {
                        if (*p > 0)
                           *p += bit;
                        else
                           *p -= bit;
                     }
               } else {
                  if (r == 0) {
                     *p = (short) s;
                     break;
                  }
                  --r;
               }
            }
         } while (k <= j->spec_end);
      }
   }
   return 1;
}

// take a -128..127 value and stbi__clamp it and convert to 0..255
stbi_inline static stbi_uc stbi__clamp(int x)
{
   // trick to use a single test to catch both cases
   if ((unsigned int) x > 255) {
      if (x < 0) return 0;
      if (x > 255) return 255;
   }
   return (stbi_uc) x;
}

#define stbi__f2f(x)  ((int) (((x) * 4096 + 0.5)))
#define stbi__fsh(x)  ((x) * 4096)

// derived from jidctint -- DCT_ISLOW
#define STBI__IDCT_1D(s0,s1,s2,s3,s4,s5,s6,s7) \
   int t0,t1,t2,t3,p1,p2,p3,p4,p5,x0,x1,x2,x3; \
   p2 = s2;                                    \
   p3 = s6;                                    \
   p1 = (p2+p3) * stbi__f2f(0.5411961f);       \
   t2 = p1 + p3*stbi__f2f(-1.847759065f);      \
   t3 = p1 + p2*stbi__f2f( 0.765366865f);      \
   p2 = s0;                                    \
   p3 = s4;                                    \
   t0 = stbi__fsh(p2+p3);                      \
   t1 = stbi__fsh(p2-p3);                      \
   x0 = t0+t3;                                 \
   x3 = t0-t3;                                 \
   x1 = t1+t2;                                 \
   x2 = t1-t2;                                 \
   t0 = s7;                                    \
   t1 = s5;                                    \
   t2 = s3;                                    \
   t3 = s1;                                    \
   p3 = t0+t2;                                 \
   p4 = t1+t3;                                 \
   p1 = t0+t3;                                 \
   p2 = t1+t2;                                 \
   p5 = (p3+p4)*stbi__f2f( 1.175875602f);      \
   t0 = t0*stbi__f2f( 0.298631336f);           \
   t1 = t1*stbi__f2f( 2.053119869f);           \
   t2 = t2*stbi__f2f( 3.072711026f);           \
   t3 = t3*stbi__f2f( 1.501321110f);           \
   p1 = p5 + p1*stbi__f2f(-0.899976223f);      \
   p2 = p5 + p2*stbi__f2f(-2.562915447f);      \
   p3 = p3*stbi__f2f(-1.961570560f);           \
   p4 = p4*stbi__f2f(-0.390180644f);           \
   t3 += p1+p4;                                \
   t2 += p2+p3;                                \
   t1 += p2+p4;                                \
   t0 += p1+p3;

static void stbi__idct_block(stbi_uc *out, int out_stride, short data[64])
{
   int i,val[64],*v=val;
   stbi_uc *o;
   short *d = data;

   // columns
   for (i=0; i < 8; ++i,++d, ++v) {
      // if all zeroes, shortcut -- this avoids dequantizing 0s and IDCTing
      if (d[ 8]==0 && d[16]==0 && d[24]==0 && d[32]==0
           && d[40]==0 && d[48]==0 && d[56]==0) {
         //    no shortcut                 0     seconds
         //    (1|2|3|4|5|6|7)==0          0     seconds
         //    all separate               -0.047 seconds
         //    1 && 2|3 && 4|5 && 6|7:    -0.047 seconds
         int dcterm = d[0]*4;
         v[0] = v[8] = v[16] = v[24] = v[32] = v[40] = v[48] = v[56] = dcterm;
      } else {
         STBI__IDCT_1D(d[ 0],d[ 8],d[16],d[24],d[32],d[40],d[48],d[56])
         // constants scaled things up by 1<<12; let's bring them back
         // down, but keep 2 extra bits of precision
         x0 += 512; x1 += 512; x2 += 512; x3 += 512;
         v[ 0] = (x0+t3) >> 10;
         v[56] = (x0-t3) >> 10;
         v[ 8] = (x1+t2) >> 10;
         v[48] = (x1-t2) >> 10;
         v[16] = (x2+t1) >> 10;
         v[40] = (x2-t1) >> 10;
         v[24] = (x3+t0) >> 10;
         v[32] = (x3-t0) >> 10;
      }
   }

   for (i=0, v=val, o=out; i < 8; ++i,v+=8,o+=out_stride) {
      // no fast case since the first 1D IDCT spread components out
      STBI__IDCT_1D(v[0],v[1],v[2],v[3],v[4],v[5],v[6],v[7])
      // constants scaled things up by 1<<12, plus we had 1<<2 from first
      // loop, plus horizontal and vertical each scale by sqrt(8) so together
      // we've got an extra 1<<3, so 1<<17 total we need to remove.
      // so we want to round that, which means adding 0.5 * 1<<17,
      // aka 65536. Also, we'll end up with -128 to 127 that we want
      // to encode as 0..255 by adding 128, so we'll add that before the shift
      x0 += 65536 + (128<<17);
      x1 += 65536 + (128<<17);
      x2 += 65536 + (128<<17);
      x3 += 65536 + (128<<17);
      // tried computing the shifts into temps, or'ing the temps to see
      // if any were out of range, but that was slower
      o[0] = stbi__clamp((x0+t3) >> 17);
      o[7] = stbi__clamp((x0-t3) >> 17);
      o[1] = stbi__clamp((x1+t2) >> 17);
      o[6] = stbi__clamp((x1-t2) >> 17);
      o[2] = stbi__clamp((x2+t1) >> 17);
      o[5] = stbi__clamp((x2-t1) >> 17);
      o[3] = stbi__clamp((x3+t0) >> 17);
      o[4] = stbi__clamp((x3-t0) >> 17);
   }
}

#ifdef STBI_SSE2
// sse2 integer IDCT. not the fastest possible implementation but it
// produces bit-identical results to the generic C version so it's
// fully "transparent".
static void stbi__idct_simd(stbi_uc *out, int out_stride, short data[64])
{
   // This is constructed to match our regular (generic) integer IDCT exactly.
   __m128i row0, row1, row2, row3, row4, row5, row6, row7;
   __m128i tmp;

   // dot product constant: even elems=x, odd elems=y
   #define dct_const(x,y)  _mm_setr_epi16((x),(y),(x),(y),(x),(y),(x),(y))

   // out(0) = c0[even]*x + c0[odd]*y   (c0, x, y 16-bit, out 32-bit)
   // out(1) = c1[even]*x + c1[odd]*y
   #define dct_rot(out0,out1, x,y,c0,c1) \
      __m128i c0##lo = _mm_unpacklo_epi16((x),(y)); \
      __m128i c0##hi = _mm_unpackhi_epi16((x),(y)); \
      __m128i out0##_l = _mm_madd_epi16(c0##lo, c0); \
      __m128i out0##_h = _mm_madd_epi16(c0##hi, c0); \
      __m128i out1##_l = _mm_madd_epi16(c0##lo, c1); \
      __m128i out1##_h = _mm_madd_epi16(c0##hi, c1)

   // out = in << 12  (in 16-bit, out 32-bit)
   #define dct_widen(out, in) \
      __m128i out##_l = _mm_srai_epi32(_mm_unpacklo_epi16(_mm_setzero_si128(), (in)), 4); \
      __m128i out##_h = _mm_srai_epi32(_mm_unpackhi_epi16(_mm_setzero_si128(), (in)), 4)

   // wide add
   #define dct_wadd(out, a, b) \
      __m128i out##_l = _mm_add_epi32(a##_l, b##_l); \
      __m128i out##_h = _mm_add_epi32(a##_h, b##_h)

   // wide sub
   #define dct_wsub(out, a, b) \
      __m128i out##_l = _mm_sub_epi32(a##_l, b##_l); \
      __m128i out##_h = _mm_sub_epi32(a##_h, b##_h)

   // butterfly a/b, add bias, then shift by "s" and pack
   #define dct_bfly32o(out0, out1, a,b,bias,s) \
      { \
         __m128i abiased_l = _mm_add_epi32(a##_l, bias); \
         __m128i abiased_h = _mm_add_epi32(a##_h, bias); \
         dct_wadd(sum, abiased, b); \
         dct_wsub(dif, abiased, b); \
         out0 = _mm_packs_epi32(_mm_srai_epi32(sum_l, s), _mm_srai_epi32(sum_h, s)); \
         out1 = _mm_packs_epi32(_mm_srai_epi32(dif_l, s), _mm_srai_epi32(dif_h, s)); \
      }

   // 8-bit interleave step (for transposes)
   #define dct_interleave8(a, b) \
      tmp = a; \
      a = _mm_unpacklo_epi8(a, b); \
      b = _mm_unpackhi_epi8(tmp, b)

   // 16-bit interleave step (for transposes)
   #define dct_interleave16(a, b) \
      tmp = a; \
      a = _mm_unpacklo_epi16(a, b); \
      b = _mm_unpackhi_epi16(tmp, b)

   #define dct_pass(bias,shift) \
      { \
         /* even part */ \
         dct_rot(t2e,t3e, row2,row6, rot0_0,rot0_1); \
         __m128i sum04 = _mm_add_epi16(row0, row4); \
         __m128i dif04 = _mm_sub_epi16(row0, row4); \
         dct_widen(t0e, sum04); \
         dct_widen(t1e, dif04); \
         dct_wadd(x0, t0e, t3e); \
         dct_wsub(x3, t0e, t3e); \
         dct_wadd(x1, t1e, t2e); \
         dct_wsub(x2, t1e, t2e); \
         /* odd part */ \
         dct_rot(y0o,y2o, row7,row3, rot2_0,rot2_1); \
         dct_rot(y1o,y3o, row5,row1, rot3_0,rot3_1); \
         __m128i sum17 = _mm_add_epi16(row1, row7); \
         __m128i sum35 = _mm_add_epi16(row3, row5); \
         dct_rot(y4o,y5o, sum17,sum35, rot1_0,rot1_1); \
         dct_wadd(x4, y0o, y4o); \
         dct_wadd(x5, y1o, y5o); \
         dct_wadd(x6, y2o, y5o); \
         dct_wadd(x7, y3o, y4o); \
         dct_bfly32o(row0,row7, x0,x7,bias,shift); \
         dct_bfly32o(row1,row6, x1,x6,bias,shift); \
         dct_bfly32o(row2,row5, x2,x5,bias,shift); \
         dct_bfly32o(row3,row4, x3,x4,bias,shift); \
      }

   __m128i rot0_0 = dct_const(stbi__f2f(0.5411961f), stbi__f2f(0.5411961f) + stbi__f2f(-1.847759065f));
   __m128i rot0_1 = dct_const(stbi__f2f(0.5411961f) + stbi__f2f( 0.765366865f), stbi__f2f(0.5411961f));
   __m128i rot1_0 = dct_const(stbi__f2f(1.175875602f) + stbi__f2f(-0.899976223f), stbi__f2f(1.175875602f));
   __m128i rot1_1 = dct_const(stbi__f2f(1.175875602f), stbi__f2f(1.175875602f) + stbi__f2f(-2.562915447f));
   __m128i rot2_0 = dct_const(stbi__f2f(-1.961570560f) + stbi__f2f( 0.298631336f), stbi__f2f(-1.961570560f));
   __m128i rot2_1 = dct_const(stbi__f2f(-1.961570560f), stbi__f2f(-1.961570560f) + stbi__f2f( 3.072711026f));
   __m128i rot3_0 = dct_const(stbi__f2f(-0.390180644f) + stbi__f2f( 2.053119869f), stbi__f2f(-0.390180644f));
   __m128i rot3_1 = dct_const(stbi__f2f(-0.390180644f), stbi__f2f(-0.390180644f) + stbi__f2f( 1.501321110f));

   // rounding biases in column/row passes, see stbi__idct_block for explanation.
   __m128i bias_0 = _mm_set1_epi32(512);
   __m128i bias_1 = _mm_set1_epi32(65536 + (128<<17));

   // load
   row0 = _mm_load_si128((const __m128i *) (data + 0*8));
   row1 = _mm_load_si128((const __m128i *) (data + 1*8));
   row2 = _mm_load_si128((const __m128i *) (data + 2*8));
   row3 = _mm_load_si128((const __m128i *) (data + 3*8));
   row4 = _mm_load_si128((const __m128i *) (data + 4*8));
   row5 = _mm_load_si128((const __m128i *) (data + 5*8));
   row6 = _mm_load_si128((const __m128i *) (data + 6*8));
   row7 = _mm_load_si128((const __m128i *) (data + 7*8));

   // column pass
   dct_pass(bias_0, 10);

   {
      // 16bit 8x8 transpose pass 1
      dct_interleave16(row0, row4);
      dct_interleave16(row1, row5);
      dct_interleave16(row2, row6);
      dct_interleave16(row3, row7);

      // transpose pass 2
      dct_interleave16(row0, row2);
      dct_interleave16(row1, row3);
      dct_interleave16(row4, row6);
      dct_interleave16(row5, row7);

      // transpose pass 3
      dct_interleave16(row0, row1);
      dct_interleave16(row2, row3);
      dct_interleave16(row4, row5);
      dct_interleave16(row6, row7);
   }

   // row pass
   dct_pass(bias_1, 17);

   {
      // pack
      __m128i p0 = _mm_packus_epi16(row0, row1); // a0a1a2a3...a7b0b1b2b3...b7
      __m128i p1 = _mm_packus_epi16(row2, row3);
      __m128i p2 = _mm_packus_epi16(row4, row5);
      __m128i p3 = _mm_packus_epi16(row6, row7);

      // 8bit 8x8 transpose pass 1
      dct_interleave8(p0, p2); // a0e0a1e1...
      dct_interleave8(p1, p3); // c0g0c1g1...

      // transpose pass 2
      dct_interleave8(p0, p1); // a0c0e0g0...
      dct_interleave8(p2, p3); // b0d0f0h0...

      // transpose pass 3
      dct_interleave8(p0, p2); // a0b0c0d0...
      dct_interleave8(p1, p3); // a4b4c4d4...

      // store
      _mm_storel_epi64((__m128i *) out, p0); out += out_stride;
      _mm_storel_epi64((__m128i *) out, _mm_shuffle_epi32(p0, 0x4e)); out += out_stride;
      _mm_storel_epi64((__m128i *) out, p2); out += out_stride;
      _mm_storel_epi64((__m128i *) out, _mm_shuffle_epi32(p2, 0x4e)); out += out_stride;
      _mm_storel_epi64((__m128i *) out, p1); out += out_stride;
      _mm_storel_epi64((__m128i *) out, _mm_shuffle_epi32(p1, 0x4e)); out += out_stride;
      _mm_storel_epi64((__m128i *) out, p3); out += out_stride;
      _mm_storel_epi64((__m128i *) out, _mm_shuffle_epi32(p3, 0x4e));
   }

#undef dct_const
#undef dct_rot
#undef dct_widen
#undef dct_wadd
#undef dct_wsub
#undef dct_bfly32o
#undef dct_interleave8
#undef dct_interleave16
#undef dct_pass
}

#endif // STBI_SSE2

#ifdef STBI_NEON

// NEON integer IDCT. should produce bit-identical
// results to the generic C version.
static void stbi__idct_simd(stbi_uc *out, int out_stride, short data[64])
{
   int16x8_t row0, row1, row2, row3, row4, row5, row6, row7;

   int16x4_t rot0_0 = vdup_n_s16(stbi__f2f(0.5411961f));
   int16x4_t rot0_1 = vdup_n_s16(stbi__f2f(-1.847759065f));
   int16x4_t rot0_2 = vdup_n_s16(stbi__f2f( 0.765366865f));
   int16x4_t rot1_0 = vdup_n_s16(stbi__f2f( 1.175875602f));
   int16x4_t rot1_1 = vdup_n_s16(stbi__f2f(-0.899976223f));
   int16x4_t rot1_2 = vdup_n_s16(stbi__f2f(-2.562915447f));
   int16x4_t rot2_0 = vdup_n_s16(stbi__f2f(-1.961570560f));
   int16x4_t rot2_1 = vdup_n_s16(stbi__f2f(-0.390180644f));
   int16x4_t rot3_0 = vdup_n_s16(stbi__f2f( 0.298631336f));
   int16x4_t rot3_1 = vdup_n_s16(stbi__f2f( 2.053119869f));
   int16x4_t rot3_2 = vdup_n_s16(stbi__f2f( 3.072711026f));
   int16x4_t rot3_3 = vdup_n_s16(stbi__f2f( 1.501321110f));

#define dct_long_mul(out, inq, coeff) \
   int32x4_t out##_l = vmull_s16(vget_low_s16(inq), coeff); \
   int32x4_t out##_h = vmull_s16(vget_high_s16(inq), coeff)

#define dct_long_mac(out, acc, inq, coeff) \
   int32x4_t out##_l = vmlal_s16(acc##_l, vget_low_s16(inq), coeff); \
   int32x4_t out##_h = vmlal_s16(acc##_h, vget_high_s16(inq), coeff)

#define dct_widen(out, inq) \
   int32x4_t out##_l = vshll_n_s16(vget_low_s16(inq), 12); \
   int32x4_t out##_h = vshll_n_s16(vget_high_s16(inq), 12)

// wide add
#define dct_wadd(out, a, b) \
   int32x4_t out##_l = vaddq_s32(a##_l, b##_l); \
   int32x4_t out##_h = vaddq_s32(a##_h, b##_h)

// wide sub
#define dct_wsub(out, a, b) \
   int32x4_t out##_l = vsubq_s32(a##_l, b##_l); \
   int32x4_t out##_h = vsubq_s32(a##_h, b##_h)

// butterfly a/b, then shift using "shiftop" by "s" and pack
#define dct_bfly32o(out0,out1, a,b,shiftop,s) \
   { \
      dct_wadd(sum, a, b); \
      dct_wsub(dif, a, b); \
      out0 = vcombine_s16(shiftop(sum_l, s), shiftop(sum_h, s)); \
      out1 = vcombine_s16(shiftop(dif_l, s), shiftop(dif_h, s)); \
   }

#define dct_pass(shiftop, shift) \
   { \
      /* even part */ \
      int16x8_t sum26 = vaddq_s16(row2, row6); \
      dct_long_mul(p1e, sum26, rot0_0); \
      dct_long_mac(t2e, p1e, row6, rot0_1); \
      dct_long_mac(t3e, p1e, row2, rot0_2); \
      int16x8_t sum04 = vaddq_s16(row0, row4); \
      int16x8_t dif04 = vsubq_s16(row0, row4); \
      dct_widen(t0e, sum04); \
      dct_widen(t1e, dif04); \
      dct_wadd(x0, t0e, t3e); \
      dct_wsub(x3, t0e, t3e); \
      dct_wadd(x1, t1e, t2e); \
      dct_wsub(x2, t1e, t2e); \
      /* odd part */ \
      int16x8_t sum15 = vaddq_s16(row1, row5); \
      int16x8_t sum17 = vaddq_s16(row1, row7); \
      int16x8_t sum35 = vaddq_s16(row3, row5); \
      int16x8_t sum37 = vaddq_s16(row3, row7); \
      int16x8_t sumodd = vaddq_s16(sum17, sum35); \
      dct_long_mul(p5o, sumodd, rot1_0); \
      dct_long_mac(p1o, p5o, sum17, rot1_1); \
      dct_long_mac(p2o, p5o, sum35, rot1_2); \
      dct_long_mul(p3o, sum37, rot2_0); \
      dct_long_mul(p4o, sum15, rot2_1); \
      dct_wadd(sump13o, p1o, p3o); \
      dct_wadd(sump24o, p2o, p4o); \
      dct_wadd(sump23o, p2o, p3o); \
      dct_wadd(sump14o, p1o, p4o); \
      dct_long_mac(x4, sump13o, row7, rot3_0); \
      dct_long_mac(x5, sump24o, row5, rot3_1); \
      dct_long_mac(x6, sump23o, row3, rot3_2); \
      dct_long_mac(x7, sump14o, row1, rot3_3); \
      dct_bfly32o(row0,row7, x0,x7,shiftop,shift); \
      dct_bfly32o(row1,row6, x1,x6,shiftop,shift); \
      dct_bfly32o(row2,row5, x2,x5,shiftop,shift); \
      dct_bfly32o(row3,row4, x3,x4,shiftop,shift); \
   }

   // load
   row0 = vld1q_s16(data + 0*8);
   row1 = vld1q_s16(data + 1*8);
   row2 = vld1q_s16(data + 2*8);
   row3 = vld1q_s16(data + 3*8);
   row4 = vld1q_s16(data + 4*8);
   row5 = vld1q_s16(data + 5*8);
   row6 = vld1q_s16(data + 6*8);
   row7 = vld1q_s16(data + 7*8);

   // add DC bias
   row0 = vaddq_s16(row0, vsetq_lane_s16(1024, vdupq_n_s16(0), 0));

   // column pass
   dct_pass(vrshrn_n_s32, 10);

   // 16bit 8x8 transpose
   {
// these three map to a single VTRN.16, VTRN.32, and VSWP, respectively.
// whether compilers actually get this is another story, sadly.
#define dct_trn16(x, y) { int16x8x2_t t = vtrnq_s16(x, y); x = t.val[0]; y = t.val[1]; }
#define dct_trn32(x, y) { int32x4x2_t t = vtrnq_s32(vreinterpretq_s32_s16(x), vreinterpretq_s32_s16(y)); x = vreinterpretq_s16_s32(t.val[0]); y = vreinterpretq_s16_s32(t.val[1]); }
#define dct_trn64(x, y) { int16x8_t x0 = x; int16x8_t y0 = y; x = vcombine_s16(vget_low_s16(x0), vget_low_s16(y0)); y = vcombine_s16(vget_high_s16(x0), vget_high_s16(y0)); }

      // pass 1
      dct_trn16(row0, row1); // a0b0a2b2a4b4a6b6
      dct_trn16(row2, row3);
      dct_trn16(row4, row5);
      dct_trn16(row6, row7);

      // pass 2
      dct_trn32(row0, row2); // a0b0c0d0a4b4c4d4
      dct_trn32(row1, row3);
      dct_trn32(row4, row6);
      dct_trn32(row5, row7);

      // pass 3
      dct_trn64(row0, row4); // a0b0c0d0e0f0g0h0
      dct_trn64(row1, row5);
      dct_trn64(row2, row6);
      dct_trn64(row3, row7);

#undef dct_trn16
#undef dct_trn32
#undef dct_trn64
   }

   // row pass
   // vrshrn_n_s32 only supports shifts up to 16, we need
   // 17. so do a non-rounding shift of 16 first then follow
   // up with a rounding shift by 1.
   dct_pass(vshrn_n_s32, 16);

   {
      // pack and round
      uint8x8_t p0 = vqrshrun_n_s16(row0, 1);
      uint8x8_t p1 = vqrshrun_n_s16(row1, 1);
      uint8x8_t p2 = vqrshrun_n_s16(row2, 1);
      uint8x8_t p3 = vqrshrun_n_s16(row3, 1);
      uint8x8_t p4 = vqrshrun_n_s16(row4, 1);
      uint8x8_t p5 = vqrshrun_n_s16(row5, 1);
      uint8x8_t p6 = vqrshrun_n_s16(row6, 1);
      uint8x8_t p7 = vqrshrun_n_s16(row7, 1);

      // again, these can translate into one instruction, but often don't.
#define dct_trn8_8(x, y) { uint8x8x2_t t = vtrn_u8(x, y); x = t.val[0]; y = t.val[1]; }
#define dct_trn8_16(x, y) { uint16x4x2_t t = vtrn_u16(vreinterpret_u16_u8(x), vreinterpret_u16_u8(y)); x = vreinterpret_u8_u16(t.val[0]); y = vreinterpret_u8_u16(t.val[1]); }
#define dct_trn8_32(x, y) { uint32x2x2_t t = vtrn_u32(vreinterpret_u32_u8(x), vreinterpret_u32_u8(y)); x = vreinterpret_u8_u32(t.val[0]); y = vreinterpret_u8_u32(t.val[1]); }

      // sadly can't use interleaved stores here since we only write
      // 8 bytes to each scan line!

      // 8x8 8-bit transpose pass 1
      dct_trn8_8(p0, p1);
      dct_trn8_8(p2, p3);
      dct_trn8_8(p4, p5);
      dct_trn8_8(p6, p7);

      // pass 2
      dct_trn8_16(p0, p2);
      dct_trn8_16(p1, p3);
      dct_trn8_16(p4, p6);
      dct_trn8_16(p5, p7);

      // pass 3
      dct_trn8_32(p0, p4);
      dct_trn8_32(p1, p5);
      dct_trn8_32(p2, p6);
      dct_trn8_32(p3, p7);

      // store
      vst1_u8(out, p0); out += out_stride;
      vst1_u8(out, p1); out += out_stride;
      vst1_u8(out, p2); out += out_stride;
      vst1_u8(out, p3); out += out_stride;
      vst1_u8(out, p4); out += out_stride;
      vst1_u8(out, p5); out += out_stride;
      vst1_u8(out, p6); out += out_stride;
      vst1_u8(out, p7);

#undef dct_trn8_8
#undef dct_trn8_16
#undef dct_trn8_32
   }

#undef dct_long_mul
#undef dct_long_mac
#undef dct_widen
#undef dct_wadd
#undef dct_wsub
#undef dct_bfly32o
#undef dct_pass
}

#endif // STBI_NEON

#define STBI__MARKER_none  0xff
// if there's a pending marker from the entropy stream, return that
// otherwise, fetch from the stream and get a marker. if there's no
// marker, return 0xff, which is never a valid marker value
static stbi_uc stbi__get_marker(stbi__jpeg *j)
{
   stbi_uc x;
   if (j->marker != STBI__MARKER_none) { x = j->marker; j->marker = STBI__MARKER_none; return x; }
   x = stbi__get8(j->s);
   if (x != 0xff) return STBI__MARKER_none;
   while (x == 0xff)
      x = stbi__get8(j->s); // consume repeated 0xff fill bytes
   return x;
}

// in each scan, we'll have scan_n components, and the order
// of the components is specified by order[]
#define STBI__RESTART(x)     ((x) >= 0xd0 && (x) <= 0xd7)

// after a restart interval, stbi__jpeg_reset the entropy decoder and
// the dc prediction
static void stbi__jpeg_reset(stbi__jpeg *j)
{
   j->code_bits = 0;
   j->code_buffer = 0;
   j->nomore = 0;
   j->img_comp[0].dc_pred = j->img_comp[1].dc_pred = j->img_comp[2].dc_pred = j->img_comp[3].dc_pred = 0;
   j->marker = STBI__MARKER_none;
   j->todo = j->restart_interval ? j->restart_interval : 0x7fffffff;
   j->eob_run = 0;
   // no more than 1<<31 MCUs if no restart_interal? that's plenty safe,
   // since we don't even allow 1<<30 pixels
}

static int stbi__parse_entropy_coded_data(stbi__jpeg *z)
{
   stbi__jpeg_reset(z);
   if (!z->progressive) {
      if (z->scan_n == 1) {
         int i,j;
         STBI_SIMD_ALIGN(short, data[64]);
         int n = z->order[0];
         // non-interleaved data, we just need to process one block at a time,
         // in trivial scanline order
         // number of blocks to do just depends on how many actual "pixels" this
         // component has, independent of interleaved MCU blocking and such
         int w = (z->img_comp[n].x+7) >> 3;
         int h = (z->img_comp[n].y+7) >> 3;
         for (j=0; j < h; ++j) {
            for (i=0; i < w; ++i) {
               int ha = z->img_comp[n].ha;
               if (!stbi__jpeg_decode_block(z, data, z->huff_dc+z->img_comp[n].hd, z->huff_ac+ha, z->fast_ac[ha], n, z->dequant[z->img_comp[n].tq])) return 0;
               z->idct_block_kernel(z->img_comp[n].data+z->img_comp[n].w2*j*8+i*8, z->img_comp[n].w2, data);
               // every data block is an MCU, so countdown the restart interval
               if (--z->todo <= 0) {
                  if (z->code_bits < 24) stbi__grow_buffer_unsafe(z);
                  // if it's NOT a restart, then just bail, so we get corrupt data
                  // rather than no data
                  if (!STBI__RESTART(z->marker)) return 1;
                  stbi__jpeg_reset(z);
               }
            }
         }
         return 1;
      } else { // interleaved
         int i,j,k,x,y;
         STBI_SIMD_ALIGN(short, data[64]);
         for (j=0; j < z->img_mcu_y; ++j) {
            for (i=0; i < z->img_mcu_x; ++i) {
               // scan an interleaved mcu... process scan_n components in order
               for (k=0; k < z->scan_n; ++k) {
                  int n = z->order[k];
                  // scan out an mcu's worth of this component; that's just determined
                  // by the basic H and V specified for the component
                  for (y=0; y < z->img_comp[n].v; ++y) {
                     for (x=0; x < z->img_comp[n].h; ++x) {
                        int x2 = (i*z->img_comp[n].h + x)*8;
                        int y2 = (j*z->img_comp[n].v + y)*8;
                        int ha = z->img_comp[n].ha;
                        if (!stbi__jpeg_decode_block(z, data, z->huff_dc+z->img_comp[n].hd, z->huff_ac+ha, z->fast_ac[ha], n, z->dequant[z->img_comp[n].tq])) return 0;
                        z->idct_block_kernel(z->img_comp[n].data+z->img_comp[n].w2*y2+x2, z->img_comp[n].w2, data);
                     }
                  }
               }
               // after all interleaved components, that's an interleaved MCU,
               // so now count down the restart interval
               if (--z->todo <= 0) {
                  if (z->code_bits < 24) stbi__grow_buffer_unsafe(z);
                  if (!STBI__RESTART(z->marker)) return 1;
                  stbi__jpeg_reset(z);
               }
            }
         }
         return 1;
      }
   } else {
      if (z->scan_n == 1) {
         int i,j;
         int n = z->order[0];
         // non-interleaved data, we just need to process one block at a time,
         // in trivial scanline order
         // number of blocks to do just depends on how many actual "pixels" this
         // component has, independent of interleaved MCU blocking and such
         int w = (z->img_comp[n].x+7) >> 3;
         int h = (z->img_comp[n].y+7) >> 3;
         for (j=0; j < h; ++j) {
            for (i=0; i < w; ++i) {
               short *data = z->img_comp[n].coeff + 64 * (i + j * z->img_comp[n].coeff_w);
               if (z->spec_start == 0) {
                  if (!stbi__jpeg_decode_block_prog_dc(z, data, &z->huff_dc[z->img_comp[n].hd], n))
                     return 0;
               } else {
                  int ha = z->img_comp[n].ha;
                  if (!stbi__jpeg_decode_block_prog_ac(z, data, &z->huff_ac[ha], z->fast_ac[ha]))
                     return 0;
               }
               // every data block is an MCU, so countdown the restart interval
               if (--z->todo <= 0) {
                  if (z->code_bits < 24) stbi__grow_buffer_unsafe(z);
                  if (!STBI__RESTART(z->marker)) return 1;
                  stbi__jpeg_reset(z);
               }
            }
         }
         return 1;
      } else { // interleaved
         int i,j,k,x,y;
         for (j=0; j < z->img_mcu_y; ++j) {
            for (i=0; i < z->img_mcu_x; ++i) {
               // scan an interleaved mcu... process scan_n components in order
               for (k=0; k < z->scan_n; ++k) {
                  int n = z->order[k];
                  // scan out an mcu's worth of this component; that's just determined
                  // by the basic H and V specified for the component
                  for (y=0; y < z->img_comp[n].v; ++y) {
                     for (x=0; x < z->img_comp[n].h; ++x) {
                        int x2 = (i*z->img_comp[n].h + x);
                        int y2 = (j*z->img_comp[n].v + y);
                        short *data = z->img_comp[n].coeff + 64 * (x2 + y2 * z->img_comp[n].coeff_w);
                        if (!stbi__jpeg_decode_block_prog_dc(z, data, &z->huff_dc[z->img_comp[n].hd], n))
                           return 0;
                     }
                  }
               }
               // after all interleaved components, that's an interleaved MCU,
               // so now count down the restart interval
               if (--z->todo <= 0) {
                  if (z->code_bits < 24) stbi__grow_buffer_unsafe(z);
                  if (!STBI__RESTART(z->marker)) return 1;
                  stbi__jpeg_reset(z);
               }
            }
         }
         return 1;
      }
   }
}

static void stbi__jpeg_dequantize(short *data, stbi__uint16 *dequant)
{
   int i;
   for (i=0; i < 64; ++i)
      data[i] *= dequant[i];
}

static void stbi__jpeg_finish(stbi__jpeg *z)
{
   if (z->progressive) {
      // dequantize and idct the data
      int i,j,n;
      for (n=0; n < z->s->img_n; ++n) {
         int w = (z->img_comp[n].x+7) >> 3;
         int h = (z->img_comp[n].y+7) >> 3;
         for (j=0; j < h; ++j) {
            for (i=0; i < w; ++i) {
               short *data = z->img_comp[n].coeff + 64 * (i + j * z->img_comp[n].coeff_w);
               stbi__jpeg_dequantize(data, z->dequant[z->img_comp[n].tq]);
               z->idct_block_kernel(z->img_comp[n].data+z->img_comp[n].w2*j*8+i*8, z->img_comp[n].w2, data);
            }
         }
      }
   }
}

static int stbi__process_marker(stbi__jpeg *z, int m)
{
   int L;
   switch (m) {
      case STBI__MARKER_none: // no marker found
         return stbi__err("expected marker","Corrupt JPEG");

      case 0xDD: // DRI - specify restart interval
         if (stbi__get16be(z->s) != 4) return stbi__err("bad DRI len","Corrupt JPEG");
         z->restart_interval = stbi__get16be(z->s);
         return 1;

      case 0xDB: // DQT - define quantization table
         L = stbi__get16be(z->s)-2;
         while (L > 0) {
            int q = stbi__get8(z->s);
            int p = q >> 4, sixteen = (p != 0);
            int t = q & 15,i;
            if (p != 0 && p != 1) return stbi__err("bad DQT type","Corrupt JPEG");
            if (t > 3) return stbi__err("bad DQT table","Corrupt JPEG");

            for (i=0; i < 64; ++i)
               z->dequant[t][stbi__jpeg_dezigzag[i]] = (stbi__uint16)(sixteen ? stbi__get16be(z->s) : stbi__get8(z->s));
            L -= (sixteen ? 129 : 65);
         }
         return L==0;

      case 0xC4: // DHT - define huffman table
         L = stbi__get16be(z->s)-2;
         while (L > 0) {
            stbi_uc *v;
            int sizes[16],i,n=0;
            int q = stbi__get8(z->s);
            int tc = q >> 4;
            int th = q & 15;
            if (tc > 1 || th > 3) return stbi__err("bad DHT header","Corrupt JPEG");
            for (i=0; i < 16; ++i) {
               sizes[i] = stbi__get8(z->s);
               n += sizes[i];
            }
            L -= 17;
            if (tc == 0) {
               if (!stbi__build_huffman(z->huff_dc+th, sizes)) return 0;
               v = z->huff_dc[th].values;
            } else {
               if (!stbi__build_huffman(z->huff_ac+th, sizes)) return 0;
               v = z->huff_ac[th].values;
            }
            for (i=0; i < n; ++i)
               v[i] = stbi__get8(z->s);
            if (tc != 0)
               stbi__build_fast_ac(z->fast_ac[th], z->huff_ac + th);
            L -= n;
         }
         return L==0;
   }

   // check for comment block or APP blocks
   if ((m >= 0xE0 && m <= 0xEF) || m == 0xFE) {
      L = stbi__get16be(z->s);
      if (L < 2) {
         if (m == 0xFE)
            return stbi__err("bad COM len","Corrupt JPEG");
         else
            return stbi__err("bad APP len","Corrupt JPEG");
      }
      L -= 2;

      if (m == 0xE0 && L >= 5) { // JFIF APP0 segment
         static const unsigned char tag[5] = {'J','F','I','F','\0'};
         int ok = 1;
         int i;
         for (i=0; i < 5; ++i)
            if (stbi__get8(z->s) != tag[i])
               ok = 0;
         L -= 5;
         if (ok)
            z->jfif = 1;
      } else if (m == 0xEE && L >= 12) { // Adobe APP14 segment
         static const unsigned char tag[6] = {'A','d','o','b','e','\0'};
         int ok = 1;
         int i;
         for (i=0; i < 6; ++i)
            if (stbi__get8(z->s) != tag[i])
               ok = 0;
         L -= 6;
         if (ok) {
            stbi__get8(z->s); // version
            stbi__get16be(z->s); // flags0
            stbi__get16be(z->s); // flags1
            z->app14_color_transform = stbi__get8(z->s); // color transform
            L -= 6;
         }
      }

      stbi__skip(z->s, L);
      return 1;
   }

   return stbi__err("unknown marker","Corrupt JPEG");
}

// after we see SOS
static int stbi__process_scan_header(stbi__jpeg *z)
{
   int i;
   int Ls = stbi__get16be(z->s);
   z->scan_n = stbi__get8(z->s);
   if (z->scan_n < 1 || z->scan_n > 4 || z->scan_n > (int) z->s->img_n) return stbi__err("bad SOS component count","Corrupt JPEG");
   if (Ls != 6+2*z->scan_n) return stbi__err("bad SOS len","Corrupt JPEG");
   for (i=0; i < z->scan_n; ++i) {
      int id = stbi__get8(z->s), which;
      int q = stbi__get8(z->s);
      for (which = 0; which < z->s->img_n; ++which)
         if (z->img_comp[which].id == id)
            break;
      if (which == z->s->img_n) return 0; // no match
      z->img_comp[which].hd = q >> 4;   if (z->img_comp[which].hd > 3) return stbi__err("bad DC huff","Corrupt JPEG");
      z->img_comp[which].ha = q & 15;   if (z->img_comp[which].ha > 3) return stbi__err("bad AC huff","Corrupt JPEG");
      z->order[i] = which;
   }

   {
      int aa;
      z->spec_start = stbi__get8(z->s);
      z->spec_end   = stbi__get8(z->s); // should be 63, but might be 0
      aa = stbi__get8(z->s);
      z->succ_high = (aa >> 4);
      z->succ_low  = (aa & 15);
      if (z->progressive) {
         if (z->spec_start > 63 || z->spec_end > 63  || z->spec_start > z->spec_end || z->succ_high > 13 || z->succ_low > 13)
            return stbi__err("bad SOS", "Corrupt JPEG");
      } else {
         if (z->spec_start != 0) return stbi__err("bad SOS","Corrupt JPEG");
         if (z->succ_high != 0 || z->succ_low != 0) return stbi__err("bad SOS","Corrupt JPEG");
         z->spec_end = 63;
      }
   }

   return 1;
}

static int stbi__free_jpeg_components(stbi__jpeg *z, int ncomp, int why)
{
   int i;
   for (i=0; i < ncomp; ++i) {
      if (z->img_comp[i].raw_data) {
         STBI_FREE(z->img_comp[i].raw_data);
         z->img_comp[i].raw_data = NULL;
         z->img_comp[i].data = NULL;
      }
      if (z->img_comp[i].raw_coeff) {
         STBI_FREE(z->img_comp[i].raw_coeff);
         z->img_comp[i].raw_coeff = 0;
         z->img_comp[i].coeff = 0;
      }
      if (z->img_comp[i].linebuf) {
         STBI_FREE(z->img_comp[i].linebuf);
         z->img_comp[i].linebuf = NULL;
      }
   }
   return why;
}

static int stbi__process_frame_header(stbi__jpeg *z, int scan)
{
   stbi__context *s = z->s;
   int Lf,p,i,q, h_max=1,v_max=1,c;
   Lf = stbi__get16be(s);         if (Lf < 11) return stbi__err("bad SOF len","Corrupt JPEG"); // JPEG
   p  = stbi__get8(s);            if (p != 8) return stbi__err("only 8-bit","JPEG format not supported: 8-bit only"); // JPEG baseline
   s->img_y = stbi__get16be(s);   if (s->img_y == 0) return stbi__err("no header height", "JPEG format not supported: delayed height"); // Legal, but we don't handle it--but neither does IJG
   s->img_x = stbi__get16be(s);   if (s->img_x == 0) return stbi__err("0 width","Corrupt JPEG"); // JPEG requires
   if (s->img_y > STBI_MAX_DIMENSIONS) return stbi__err("too large","Very large image (corrupt?)");
   if (s->img_x > STBI_MAX_DIMENSIONS) return stbi__err("too large","Very large image (corrupt?)");
   c = stbi__get8(s);
   if (c != 3 && c != 1 && c != 4) return stbi__err("bad component count","Corrupt JPEG");
   s->img_n = c;
   for (i=0; i < c; ++i) {
      z->img_comp[i].data = NULL;
      z->img_comp[i].linebuf = NULL;
   }

   if (Lf != 8+3*s->img_n) return stbi__err("bad SOF len","Corrupt JPEG");

   z->rgb = 0;
   for (i=0; i < s->img_n; ++i) {
      static const unsigned char rgb[3] = { 'R', 'G', 'B' };
      z->img_comp[i].id = stbi__get8(s);
      if (s->img_n == 3 && z->img_comp[i].id == rgb[i])
         ++z->rgb;
      q = stbi__get8(s);
      z->img_comp[i].h = (q >> 4);  if (!z->img_comp[i].h || z->img_comp[i].h > 4) return stbi__err("bad H","Corrupt JPEG");
      z->img_comp[i].v = q & 15;    if (!z->img_comp[i].v || z->img_comp[i].v > 4) return stbi__err("bad V","Corrupt JPEG");
      z->img_comp[i].tq = stbi__get8(s);  if (z->img_comp[i].tq > 3) return stbi__err("bad TQ","Corrupt JPEG");
   }

   if (scan != STBI__SCAN_load) return 1;

   if (!stbi__mad3sizes_valid(s->img_x, s->img_y, s->img_n, 0)) return stbi__err("too large", "Image too large to decode");

   for (i=0; i < s->img_n; ++i) {
      if (z->img_comp[i].h > h_max) h_max = z->img_comp[i].h;
      if (z->img_comp[i].v > v_max) v_max = z->img_comp[i].v;
   }

   // compute interleaved mcu info
   z->img_h_max = h_max;
   z->img_v_max = v_max;
   z->img_mcu_w = h_max * 8;
   z->img_mcu_h = v_max * 8;
   // these sizes can't be more than 17 bits
   z->img_mcu_x = (s->img_x + z->img_mcu_w-1) / z->img_mcu_w;
   z->img_mcu_y = (s->img_y + z->img_mcu_h-1) / z->img_mcu_h;

   for (i=0; i < s->img_n; ++i) {
      // number of effective pixels (e.g. for non-interleaved MCU)
      z->img_comp[i].x = (s->img_x * z->img_comp[i].h + h_max-1) / h_max;
      z->img_comp[i].y = (s->img_y * z->img_comp[i].v + v_max-1) / v_max;
      // to simplify generation, we'll allocate enough memory to decode
      // the bogus oversized data from using interleaved MCUs and their
      // big blocks (e.g. a 16x16 iMCU on an image of width 33); we won't
      // discard the extra data until colorspace conversion
      //
      // img_mcu_x, img_mcu_y: <=17 bits; comp[i].h and .v are <=4 (checked earlier)
      // so these muls can't overflow with 32-bit ints (which we require)
      z->img_comp[i].w2 = z->img_mcu_x * z->img_comp[i].h * 8;
      z->img_comp[i].h2 = z->img_mcu_y * z->img_comp[i].v * 8;
      z->img_comp[i].coeff = 0;
      z->img_comp[i].raw_coeff = 0;
      z->img_comp[i].linebuf = NULL;
      z->img_comp[i].raw_data = stbi__malloc_mad2(z->img_comp[i].w2, z->img_comp[i].h2, 15);
      if (z->img_comp[i].raw_data == NULL)
         return stbi__free_jpeg_components(z, i+1, stbi__err("outofmem", "Out of memory"));
      // align blocks for idct using mmx/sse
      z->img_comp[i].data = (stbi_uc*) (((size_t) z->img_comp[i].raw_data + 15) & ~15);
      if (z->progressive) {
         // w2, h2 are multiples of 8 (see above)
         z->img_comp[i].coeff_w = z->img_comp[i].w2 / 8;
         z->img_comp[i].coeff_h = z->img_comp[i].h2 / 8;
         z->img_comp[i].raw_coeff = stbi__malloc_mad3(z->img_comp[i].w2, z->img_comp[i].h2, sizeof(short), 15);
         if (z->img_comp[i].raw_coeff == NULL)
            return stbi__free_jpeg_components(z, i+1, stbi__err("outofmem", "Out of memory"));
         z->img_comp[i].coeff = (short*) (((size_t) z->img_comp[i].raw_coeff + 15) & ~15);
      }
   }

   return 1;
}

// use comparisons since in some cases we handle more than one case (e.g. SOF)
#define stbi__DNL(x)         ((x) == 0xdc)
#define stbi__SOI(x)         ((x) == 0xd8)
#define stbi__EOI(x)         ((x) == 0xd9)
#define stbi__SOF(x)         ((x) == 0xc0 || (x) == 0xc1 || (x) == 0xc2)
#define stbi__SOS(x)         ((x) == 0xda)

#define stbi__SOF_progressive(x)   ((x) == 0xc2)

static int stbi__decode_jpeg_header(stbi__jpeg *z, int scan)
{
   int m;
   z->jfif = 0;
   z->app14_color_transform = -1; // valid values are 0,1,2
   z->marker = STBI__MARKER_none; // initialize cached marker to empty
   m = stbi__get_marker(z);
   if (!stbi__SOI(m)) return stbi__err("no SOI","Corrupt JPEG");
   if (scan == STBI__SCAN_type) return 1;
   m = stbi__get_marker(z);
   while (!stbi__SOF(m)) {
      if (!stbi__process_marker(z,m)) return 0;
      m = stbi__get_marker(z);
      while (m == STBI__MARKER_none) {
         // some files have extra padding after their blocks, so ok, we'll scan
         if (stbi__at_eof(z->s)) return stbi__err("no SOF", "Corrupt JPEG");
         m = stbi__get_marker(z);
      }
   }
   z->progressive = stbi__SOF_progressive(m);
   if (!stbi__process_frame_header(z, scan)) return 0;
   return 1;
}

// decode image to YCbCr format
static int stbi__decode_jpeg_image(stbi__jpeg *j)
{
   int m;
   for (m = 0; m < 4; m++) {
      j->img_comp[m].raw_data = NULL;
      j->img_comp[m].raw_coeff = NULL;
   }
   j->restart_interval = 0;
   if (!stbi__decode_jpeg_header(j, STBI__SCAN_load)) return 0;
   m = stbi__get_marker(j);
   while (!stbi__EOI(m)) {
      if (stbi__SOS(m)) {
         if (!stbi__process_scan_header(j)) return 0;
         if (!stbi__parse_entropy_coded_data(j)) return 0;
         if (j->marker == STBI__MARKER_none ) {
            // handle 0s at the end of image data from IP Kamera 9060
            while (!stbi__at_eof(j->s)) {
               int x = stbi__get8(j->s);
               if (x == 255) {
                  j->marker = stbi__get8(j->s);
                  break;
               }
            }
            // if we reach eof without hitting a marker, stbi__get_marker() below will fail and we'll eventually return 0
         }
      } else if (stbi__DNL(m)) {
         int Ld = stbi__get16be(j->s);
         stbi__uint32 NL = stbi__get16be(j->s);
         if (Ld != 4) return stbi__err("bad DNL len", "Corrupt JPEG");
         if (NL != j->s->img_y) return stbi__err("bad DNL height", "Corrupt JPEG");
      } else {
         if (!stbi__process_marker(j, m)) return 0;
      }
      m = stbi__get_marker(j);
   }
   if (j->progressive)
      stbi__jpeg_finish(j);
   return 1;
}

// static jfif-centered resampling (across block boundaries)

typedef stbi_uc *(*resample_row_func)(stbi_uc *out, stbi_uc *in0, stbi_uc *in1,
                                    int w, int hs);

#define stbi__div4(x) ((stbi_uc) ((x) >> 2))

static stbi_uc *resample_row_1(stbi_uc *out, stbi_uc *in_near, stbi_uc *in_far, int w, int hs)
{
   STBI_NOTUSED(out);
   STBI_NOTUSED(in_far);
   STBI_NOTUSED(w);
   STBI_NOTUSED(hs);
   return in_near;
}

static stbi_uc* stbi__resample_row_v_2(stbi_uc *out, stbi_uc *in_near, stbi_uc *in_far, int w, int hs)
{
   // need to generate two samples vertically for every one in input
   int i;
   STBI_NOTUSED(hs);
   for (i=0; i < w; ++i)
      out[i] = stbi__div4(3*in_near[i] + in_far[i] + 2);
   return out;
}

static stbi_uc*  stbi__resample_row_h_2(stbi_uc *out, stbi_uc *in_near, stbi_uc *in_far, int w, int hs)
{
   // need to generate two samples horizontally for every one in input
   int i;
   stbi_uc *input = in_near;

   if (w == 1) {
      // if only one sample, can't do any interpolation
      out[0] = out[1] = input[0];
      return out;
   }

   out[0] = input[0];
   out[1] = stbi__div4(input[0]*3 + input[1] + 2);
   for (i=1; i < w-1; ++i) {
      int n = 3*input[i]+2;
      out[i*2+0] = stbi__div4(n+input[i-1]);
      out[i*2+1] = stbi__div4(n+input[i+1]);
   }
   out[i*2+0] = stbi__div4(input[w-2]*3 + input[w-1] + 2);
   out[i*2+1] = input[w-1];

   STBI_NOTUSED(in_far);
   STBI_NOTUSED(hs);

   return out;
}

#define stbi__div16(x) ((stbi_uc) ((x) >> 4))

static stbi_uc *stbi__resample_row_hv_2(stbi_uc *out, stbi_uc *in_near, stbi_uc *in_far, int w, int hs)
{
   // need to generate 2x2 samples for every one in input
   int i,t0,t1;
   if (w == 1) {
      out[0] = out[1] = stbi__div4(3*in_near[0] + in_far[0] + 2);
      return out;
   }

   t1 = 3*in_near[0] + in_far[0];
   out[0] = stbi__div4(t1+2);
   for (i=1; i < w; ++i) {
      t0 = t1;
      t1 = 3*in_near[i]+in_far[i];
      out[i*2-1] = stbi__div16(3*t0 + t1 + 8);
      out[i*2  ] = stbi__div16(3*t1 + t0 + 8);
   }
   out[w*2-1] = stbi__div4(t1+2);

   STBI_NOTUSED(hs);

   return out;
}

#if defined(STBI_SSE2) || defined(STBI_NEON)
static stbi_uc *stbi__resample_row_hv_2_simd(stbi_uc *out, stbi_uc *in_near, stbi_uc *in_far, int w, int hs)
{
   // need to generate 2x2 samples for every one in input
   int i=0,t0,t1;

   if (w == 1) {
      out[0] = out[1] = stbi__div4(3*in_near[0] + in_far[0] + 2);
      return out;
   }

   t1 = 3*in_near[0] + in_far[0];
   // process groups of 8 pixels for as long as we can.
   // note we can't handle the last pixel in a row in this loop
   // because we need to handle the filter boundary conditions.
   for (; i < ((w-1) & ~7); i += 8) {
#if defined(STBI_SSE2)
      // load and perform the vertical filtering pass
      // this uses 3*x + y = 4*x + (y - x)
      __m128i zero  = _mm_setzero_si128();
      __m128i farb  = _mm_loadl_epi64((__m128i *) (in_far + i));
      __m128i nearb = _mm_loadl_epi64((__m128i *) (in_near + i));
      __m128i farw  = _mm_unpacklo_epi8(farb, zero);
      __m128i nearw = _mm_unpacklo_epi8(nearb, zero);
      __m128i diff  = _mm_sub_epi16(farw, nearw);
      __m128i nears = _mm_slli_epi16(nearw, 2);
      __m128i curr  = _mm_add_epi16(nears, diff); // current row

      // horizontal filter works the same based on shifted vers of current
      // row. "prev" is current row shifted right by 1 pixel; we need to
      // insert the previous pixel value (from t1).
      // "next" is current row shifted left by 1 pixel, with first pixel
      // of next block of 8 pixels added in.
      __m128i prv0 = _mm_slli_si128(curr, 2);
      __m128i nxt0 = _mm_srli_si128(curr, 2);
      __m128i prev = _mm_insert_epi16(prv0, t1, 0);
      __m128i next = _mm_insert_epi16(nxt0, 3*in_near[i+8] + in_far[i+8], 7);

      // horizontal filter, polyphase implementation since it's convenient:
      // even pixels = 3*cur + prev = cur*4 + (prev - cur)
      // odd  pixels = 3*cur + next = cur*4 + (next - cur)
      // note the shared term.
      __m128i bias  = _mm_set1_epi16(8);
      __m128i curs = _mm_slli_epi16(curr, 2);
      __m128i prvd = _mm_sub_epi16(prev, curr);
      __m128i nxtd = _mm_sub_epi16(next, curr);
      __m128i curb = _mm_add_epi16(curs, bias);
      __m128i even = _mm_add_epi16(prvd, curb);
      __m128i odd  = _mm_add_epi16(nxtd, curb);

      // interleave even and odd pixels, then undo scaling.
      __m128i int0 = _mm_unpacklo_epi16(even, odd);
      __m128i int1 = _mm_unpackhi_epi16(even, odd);
      __m128i de0  = _mm_srli_epi16(int0, 4);
      __m128i de1  = _mm_srli_epi16(int1, 4);

      // pack and write output
      __m128i outv = _mm_packus_epi16(de0, de1);
      _mm_storeu_si128((__m128i *) (out + i*2), outv);
#elif defined(STBI_NEON)
      // load and perform the vertical filtering pass
      // this uses 3*x + y = 4*x + (y - x)
      uint8x8_t farb  = vld1_u8(in_far + i);
      uint8x8_t nearb = vld1_u8(in_near + i);
      int16x8_t diff  = vreinterpretq_s16_u16(vsubl_u8(farb, nearb));
      int16x8_t nears = vreinterpretq_s16_u16(vshll_n_u8(nearb, 2));
      int16x8_t curr  = vaddq_s16(nears, diff); // current row

      // horizontal filter works the same based on shifted vers of current
      // row. "prev" is current row shifted right by 1 pixel; we need to
      // insert the previous pixel value (from t1).
      // "next" is current row shifted left by 1 pixel, with first pixel
      // of next block of 8 pixels added in.
      int16x8_t prv0 = vextq_s16(curr, curr, 7);
      int16x8_t nxt0 = vextq_s16(curr, curr, 1);
      int16x8_t prev = vsetq_lane_s16(t1, prv0, 0);
      int16x8_t next = vsetq_lane_s16(3*in_near[i+8] + in_far[i+8], nxt0, 7);

      // horizontal filter, polyphase implementation since it's convenient:
      // even pixels = 3*cur + prev = cur*4 + (prev - cur)
      // odd  pixels = 3*cur + next = cur*4 + (next - cur)
      // note the shared term.
      int16x8_t curs = vshlq_n_s16(curr, 2);
      int16x8_t prvd = vsubq_s16(prev, curr);
      int16x8_t nxtd = vsubq_s16(next, curr);
      int16x8_t even = vaddq_s16(curs, prvd);
      int16x8_t odd  = vaddq_s16(curs, nxtd);

      // undo scaling and round, then store with even/odd phases interleaved
      uint8x8x2_t o;
      o.val[0] = vqrshrun_n_s16(even, 4);
      o.val[1] = vqrshrun_n_s16(odd,  4);
      vst2_u8(out + i*2, o);
#endif

      // "previous" value for next iter
      t1 = 3*in_near[i+7] + in_far[i+7];
   }

   t0 = t1;
   t1 = 3*in_near[i] + in_far[i];
   out[i*2] = stbi__div16(3*t1 + t0 + 8);

   for (++i; i < w; ++i) {
      t0 = t1;
      t1 = 3*in_near[i]+in_far[i];
      out[i*2-1] = stbi__div16(3*t0 + t1 + 8);
      out[i*2  ] = stbi__div16(3*t1 + t0 + 8);
   }
   out[w*2-1] = stbi__div4(t1+2);

   STBI_NOTUSED(hs);

   return out;
}
#endif

static stbi_uc *stbi__resample_row_generic(stbi_uc *out, stbi_uc *in_near, stbi_uc *in_far, int w, int hs)
{
   // resample with nearest-neighbor
   int i,j;
   STBI_NOTUSED(in_far);
   for (i=0; i < w; ++i)
      for (j=0; j < hs; ++j)
         out[i*hs+j] = in_near[i];
   return out;
}

// this is a reduced-precision calculation of YCbCr-to-RGB introduced
// to make sure the code produces the same results in both SIMD and scalar
#define stbi__float2fixed(x)  (((int) ((x) * 4096.0f + 0.5f)) << 8)
static void stbi__YCbCr_to_RGB_row(stbi_uc *out, const stbi_uc *y, const stbi_uc *pcb, const stbi_uc *pcr, int count, int step)
{
   int i;
   for (i=0; i < count; ++i) {
      int y_fixed = (y[i] << 20) + (1<<19); // rounding
      int r,g,b;
      int cr = pcr[i] - 128;
      int cb = pcb[i] - 128;
      r = y_fixed +  cr* stbi__float2fixed(1.40200f);
      g = y_fixed + (cr*-stbi__float2fixed(0.71414f)) + ((cb*-stbi__float2fixed(0.34414f)) & 0xffff0000);
      b = y_fixed                                     +   cb* stbi__float2fixed(1.77200f);
      r >>= 20;
      g >>= 20;
      b >>= 20;
      if ((unsigned) r > 255) { if (r < 0) r = 0; else r = 255; }
      if ((unsigned) g > 255) { if (g < 0) g = 0; else g = 255; }
      if ((unsigned) b > 255) { if (b < 0) b = 0; else b = 255; }
      out[0] = (stbi_uc)r;
      out[1] = (stbi_uc)g;
      out[2] = (stbi_uc)b;
      out[3] = 255;
      out += step;
   }
}

#if defined(STBI_SSE2) || defined(STBI_NEON)
static void stbi__YCbCr_to_RGB_simd(stbi_uc *out, stbi_uc const *y, stbi_uc const *pcb, stbi_uc const *pcr, int count, int step)
{
   int i = 0;

#ifdef STBI_SSE2
   // step == 3 is pretty ugly on the final interleave, and i'm not convinced
   // it's useful in practice (you wouldn't use it for textures, for example).
   // so just accelerate step == 4 case.
   if (step == 4) {
      // this is a fairly straightforward implementation and not super-optimized.
      __m128i signflip  = _mm_set1_epi8(-0x80);
      __m128i cr_const0 = _mm_set1_epi16(   (short) ( 1.40200f*4096.0f+0.5f));
      __m128i cr_const1 = _mm_set1_epi16( - (short) ( 0.71414f*4096.0f+0.5f));
      __m128i cb_const0 = _mm_set1_epi16( - (short) ( 0.34414f*4096.0f+0.5f));
      __m128i cb_const1 = _mm_set1_epi16(   (short) ( 1.77200f*4096.0f+0.5f));
      __m128i y_bias = _mm_set1_epi8((char) (unsigned char) 128);
      __m128i xw = _mm_set1_epi16(255); // alpha channel

      for (; i+7 < count; i += 8) {
         // load
         __m128i y_bytes = _mm_loadl_epi64((__m128i *) (y+i));
         __m128i cr_bytes = _mm_loadl_epi64((__m128i *) (pcr+i));
         __m128i cb_bytes = _mm_loadl_epi64((__m128i *) (pcb+i));
         __m128i cr_biased = _mm_xor_si128(cr_bytes, signflip); // -128
         __m128i cb_biased = _mm_xor_si128(cb_bytes, signflip); // -128

         // unpack to short (and left-shift cr, cb by 8)
         __m128i yw  = _mm_unpacklo_epi8(y_bias, y_bytes);
         __m128i crw = _mm_unpacklo_epi8(_mm_setzero_si128(), cr_biased);
         __m128i cbw = _mm_unpacklo_epi8(_mm_setzero_si128(), cb_biased);

         // color transform
         __m128i yws = _mm_srli_epi16(yw, 4);
         __m128i cr0 = _mm_mulhi_epi16(cr_const0, crw);
         __m128i cb0 = _mm_mulhi_epi16(cb_const0, cbw);
         __m128i cb1 = _mm_mulhi_epi16(cbw, cb_const1);
         __m128i cr1 = _mm_mulhi_epi16(crw, cr_const1);
         __m128i rws = _mm_add_epi16(cr0, yws);
         __m128i gwt = _mm_add_epi16(cb0, yws);
         __m128i bws = _mm_add_epi16(yws, cb1);
         __m128i gws = _mm_add_epi16(gwt, cr1);

         // descale
         __m128i rw = _mm_srai_epi16(rws, 4);
         __m128i bw = _mm_srai_epi16(bws, 4);
         __m128i gw = _mm_srai_epi16(gws, 4);

         // back to byte, set up for transpose
         __m128i brb = _mm_packus_epi16(rw, bw);
         __m128i gxb = _mm_packus_epi16(gw, xw);

         // transpose to interleave channels
         __m128i t0 = _mm_unpacklo_epi8(brb, gxb);
         __m128i t1 = _mm_unpackhi_epi8(brb, gxb);
         __m128i o0 = _mm_unpacklo_epi16(t0, t1);
         __m128i o1 = _mm_unpackhi_epi16(t0, t1);

         // store
         _mm_storeu_si128((__m128i *) (out + 0), o0);
         _mm_storeu_si128((__m128i *) (out + 16), o1);
         out += 32;
      }
   }
#endif

#ifdef STBI_NEON
   // in this version, step=3 support would be easy to add. but is there demand?
   if (step == 4) {
      // this is a fairly straightforward implementation and not super-optimized.
      uint8x8_t signflip = vdup_n_u8(0x80);
      int16x8_t cr_const0 = vdupq_n_s16(   (short) ( 1.40200f*4096.0f+0.5f));
      int16x8_t cr_const1 = vdupq_n_s16( - (short) ( 0.71414f*4096.0f+0.5f));
      int16x8_t cb_const0 = vdupq_n_s16( - (short) ( 0.34414f*4096.0f+0.5f));
      int16x8_t cb_const1 = vdupq_n_s16(   (short) ( 1.77200f*4096.0f+0.5f));

      for (; i+7 < count; i += 8) {
         // load
         uint8x8_t y_bytes  = vld1_u8(y + i);
         uint8x8_t cr_bytes = vld1_u8(pcr + i);
         uint8x8_t cb_bytes = vld1_u8(pcb + i);
         int8x8_t cr_biased = vreinterpret_s8_u8(vsub_u8(cr_bytes, signflip));
         int8x8_t cb_biased = vreinterpret_s8_u8(vsub_u8(cb_bytes, signflip));

         // expand to s16
         int16x8_t yws = vreinterpretq_s16_u16(vshll_n_u8(y_bytes, 4));
         int16x8_t crw = vshll_n_s8(cr_biased, 7);
         int16x8_t cbw = vshll_n_s8(cb_biased, 7);

         // color transform
         int16x8_t cr0 = vqdmulhq_s16(crw, cr_const0);
         int16x8_t cb0 = vqdmulhq_s16(cbw, cb_const0);
         int16x8_t cr1 = vqdmulhq_s16(crw, cr_const1);
         int16x8_t cb1 = vqdmulhq_s16(cbw, cb_const1);
         int16x8_t rws = vaddq_s16(yws, cr0);
         int16x8_t gws = vaddq_s16(vaddq_s16(yws, cb0), cr1);
         int16x8_t bws = vaddq_s16(yws, cb1);

         // undo scaling, round, convert to byte
         uint8x8x4_t o;
         o.val[0] = vqrshrun_n_s16(rws, 4);
         o.val[1] = vqrshrun_n_s16(gws, 4);
         o.val[2] = vqrshrun_n_s16(bws, 4);
         o.val[3] = vdup_n_u8(255);

         // store, interleaving r/g/b/a
         vst4_u8(out, o);
         out += 8*4;
      }
   }
#endif

   for (; i < count; ++i) {
      int y_fixed = (y[i] << 20) + (1<<19); // rounding
      int r,g,b;
      int cr = pcr[i] - 128;
      int cb = pcb[i] - 128;
      r = y_fixed + cr* stbi__float2fixed(1.40200f);
      g = y_fixed + cr*-stbi__float2fixed(0.71414f) + ((cb*-stbi__float2fixed(0.34414f)) & 0xffff0000);
      b = y_fixed                                   +   cb* stbi__float2fixed(1.77200f);
      r >>= 20;
      g >>= 20;
      b >>= 20;
      if ((unsigned) r > 255) { if (r < 0) r = 0; else r = 255; }
      if ((unsigned) g > 255) { if (g < 0) g = 0; else g = 255; }
      if ((unsigned) b > 255) { if (b < 0) b = 0; else b = 255; }
      out[0] = (stbi_uc)r;
      out[1] = (stbi_uc)g;
      out[2] = (stbi_uc)b;
      out[3] = 255;
      out += step;
   }
}
#endif

// set up the kernels
static void stbi__setup_jpeg(stbi__jpeg *j)
{
   j->idct_block_kernel = stbi__idct_block;
   j->YCbCr_to_RGB_kernel = stbi__YCbCr_to_RGB_row;
   j->resample_row_hv_2_kernel = stbi__resample_row_hv_2;

#ifdef STBI_SSE2
   if (stbi__sse2_available()) {
      j->idct_block_kernel = stbi__idct_simd;
      j->YCbCr_to_RGB_kernel = stbi__YCbCr_to_RGB_simd;
      j->resample_row_hv_2_kernel = stbi__resample_row_hv_2_simd;
   }
#endif

#ifdef STBI_NEON
   j->idct_block_kernel = stbi__idct_simd;
   j->YCbCr_to_RGB_kernel = stbi__YCbCr_to_RGB_simd;
   j->resample_row_hv_2_kernel = stbi__resample_row_hv_2_simd;
#endif
}

// clean up the temporary component buffers
static void stbi__cleanup_jpeg(stbi__jpeg *j)
{
   stbi__free_jpeg_components(j, j->s->img_n, 0);
}

typedef struct
{
   resample_row_func resample;
   stbi_uc *line0,*line1;
   int hs,vs;   // expansion factor in each axis
   int w_lores; // horizontal pixels pre-expansion
   int ystep;   // how far through vertical expansion we are
   int ypos;    // which pre-expansion row we're on
} stbi__resample;

// fast 0..255 * 0..255 => 0..255 rounded multiplication
static stbi_uc stbi__blinn_8x8(stbi_uc x, stbi_uc y)
{
   unsigned int t = x*y + 128;
   return (stbi_uc) ((t + (t >>8)) >> 8);
}

static stbi_uc *load_jpeg_image(stbi__jpeg *z, int *out_x, int *out_y, int *comp, int req_comp)
{
   int n, decode_n, is_rgb;
   z->s->img_n = 0; // make stbi__cleanup_jpeg safe

   // validate req_comp
   if (req_comp < 0 || req_comp > 4) return stbi__errpuc("bad req_comp", "Internal error");

   // load a jpeg image from whichever source, but leave in YCbCr format
   if (!stbi__decode_jpeg_image(z)) { stbi__cleanup_jpeg(z); return NULL; }

   // determine actual number of components to generate
   n = req_comp ? req_comp : z->s->img_n >= 3 ? 3 : 1;

   is_rgb = z->s->img_n == 3 && (z->rgb == 3 || (z->app14_color_transform == 0 && !z->jfif));

   if (z->s->img_n == 3 && n < 3 && !is_rgb)
      decode_n = 1;
   else
      decode_n = z->s->img_n;

   // resample and color-convert
   {
      int k;
      unsigned int i,j;
      stbi_uc *output;
      stbi_uc *coutput[4] = { NULL, NULL, NULL, NULL };

      stbi__resample res_comp[4];

      for (k=0; k < decode_n; ++k) {
         stbi__resample *r = &res_comp[k];

         // allocate line buffer big enough for upsampling off the edges
         // with upsample factor of 4
         z->img_comp[k].linebuf = (stbi_uc *) stbi__malloc(z->s->img_x + 3);
         if (!z->img_comp[k].linebuf) { stbi__cleanup_jpeg(z); return stbi__errpuc("outofmem", "Out of memory"); }

         r->hs      = z->img_h_max / z->img_comp[k].h;
         r->vs      = z->img_v_max / z->img_comp[k].v;
         r->ystep   = r->vs >> 1;
         r->w_lores = (z->s->img_x + r->hs-1) / r->hs;
         r->ypos    = 0;
         r->line0   = r->line1 = z->img_comp[k].data;

         if      (r->hs == 1 && r->vs == 1) r->resample = resample_row_1;
         else if (r->hs == 1 && r->vs == 2) r->resample = stbi__resample_row_v_2;
         else if (r->hs == 2 && r->vs == 1) r->resample = stbi__resample_row_h_2;
         else if (r->hs == 2 && r->vs == 2) r->resample = z->resample_row_hv_2_kernel;
         else                               r->resample = stbi__resample_row_generic;
      }

      // can't error after this so, this is safe
      output = (stbi_uc *) stbi__malloc_mad3(n, z->s->img_x, z->s->img_y, 1);
      if (!output) { stbi__cleanup_jpeg(z); return stbi__errpuc("outofmem", "Out of memory"); }

      // now go ahead and resample
      for (j=0; j < z->s->img_y; ++j) {
         stbi_uc *out = output + n * z->s->img_x * j;
         for (k=0; k < decode_n; ++k) {
            stbi__resample *r = &res_comp[k];
            int y_bot = r->ystep >= (r->vs >> 1);
            coutput[k] = r->resample(z->img_comp[k].linebuf,
                                     y_bot ? r->line1 : r->line0,
                                     y_bot ? r->line0 : r->line1,
                                     r->w_lores, r->hs);
            if (++r->ystep >= r->vs) {
               r->ystep = 0;
               r->line0 = r->line1;
               if (++r->ypos < z->img_comp[k].y)
                  r->line1 += z->img_comp[k].w2;
            }
         }
         if (n >= 3) {
            stbi_uc *y = coutput[0];
            if (z->s->img_n == 3) {
               if (is_rgb) {
                  for (i=0; i < z->s->img_x; ++i) {
                     out[0] = y[i];
                     out[1] = coutput[1][i];
                     out[2] = coutput[2][i];
                     out[3] = 255;
                     out += n;
                  }
               } else {
                  z->YCbCr_to_RGB_kernel(out, y, coutput[1], coutput[2], z->s->img_x, n);
               }
            } else if (z->s->img_n == 4) {
               if (z->app14_color_transform == 0) { // CMYK
                  for (i=0; i < z->s->img_x; ++i) {
                     stbi_uc m = coutput[3][i];
                     out[0] = stbi__blinn_8x8(coutput[0][i], m);
                     out[1] = stbi__blinn_8x8(coutput[1][i], m);
                     out[2] = stbi__blinn_8x8(coutput[2][i], m);
                     out[3] = 255;
                     out += n;
                  }
               } else if (z->app14_color_transform == 2) { // YCCK
                  z->YCbCr_to_RGB_kernel(out, y, coutput[1], coutput[2], z->s->img_x, n);
                  for (i=0; i < z->s->img_x; ++i) {
                     stbi_uc m = coutput[3][i];
                     out[0] = stbi__blinn_8x8(255 - out[0], m);
                     out[1] = stbi__blinn_8x8(255 - out[1], m);
                     out[2] = stbi__blinn_8x8(255 - out[2], m);
                     out += n;
                  }
               } else { // YCbCr + alpha?  Ignore the fourth channel for now
                  z->YCbCr_to_RGB_kernel(out, y, coutput[1], coutput[2], z->s->img_x, n);
               }
            } else
               for (i=0; i < z->s->img_x; ++i) {
                  out[0] = out[1] = out[2] = y[i];
                  out[3] = 255; // not used if n==3
                  out += n;
               }
         } else {
            if (is_rgb) {
               if (n == 1)
                  for (i=0; i < z->s->img_x; ++i)
                     *out++ = stbi__compute_y(coutput[0][i], coutput[1][i], coutput[2][i]);
               else {
                  for (i=0; i < z->s->img_x; ++i, out += 2) {
                     out[0] = stbi__compute_y(coutput[0][i], coutput[1][i], coutput[2][i]);
                     out[1] = 255;
                  }
               }
            } else if (z->s->img_n == 4 && z->app14_color_transform == 0) {
               for (i=0; i < z->s->img_x; ++i) {
                  stbi_uc m = coutput[3][i];
                  stbi_uc r = stbi__blinn_8x8(coutput[0][i], m);
                  stbi_uc g = stbi__blinn_8x8(coutput[1][i], m);
                  stbi_uc b = stbi__blinn_8x8(coutput[2][i], m);
                  out[0] = stbi__compute_y(r, g, b);
                  out[1] = 255;
                  out += n;
               }
            } else if (z->s->img_n == 4 && z->app14_color_transform == 2) {
               for (i=0; i < z->s->img_x; ++i) {
                  out[0] = stbi__blinn_8x8(255 - coutput[0][i], coutput[3][i]);
                  out[1] = 255;
                  out += n;
               }
            } else {
               stbi_uc *y = coutput[0];
               if (n == 1)
                  for (i=0; i < z->s->img_x; ++i) out[i] = y[i];
               else
                  for (i=0; i < z->s->img_x; ++i) { *out++ = y[i]; *out++ = 255; }
            }
         }
      }
      stbi__cleanup_jpeg(z);
      *out_x = z->s->img_x;
      *out_y = z->s->img_y;
      if (comp) *comp = z->s->img_n >= 3 ? 3 : 1; // report original components, not output
      return output;
   }
}

static void *stbi__jpeg_load(stbi__context *s, int *x, int *y, int *comp, int req_comp, stbi__result_info *ri)
{
   unsigned char* result;
   stbi__jpeg* j = (stbi__jpeg*) stbi__malloc(sizeof(stbi__jpeg));
   STBI_NOTUSED(ri);
   j->s = s;
   stbi__setup_jpeg(j);
   result = load_jpeg_image(j, x,y,comp,req_comp);
   STBI_FREE(j);
   return result;
}

static int stbi__jpeg_test(stbi__context *s)
{
   int r;
   stbi__jpeg* j = (stbi__jpeg*)stbi__malloc(sizeof(stbi__jpeg));
   j->s = s;
   stbi__setup_jpeg(j);
   r = stbi__decode_jpeg_header(j, STBI__SCAN_type);
   stbi__rewind(s);
   STBI_FREE(j);
   return r;
}

static int stbi__jpeg_info_raw(stbi__jpeg *j, int *x, int *y, int *comp)
{
   if (!stbi__decode_jpeg_header(j, STBI__SCAN_header)) {
      stbi__rewind( j->s );
      return 0;
   }
   if (x) *x = j->s->img_x;
   if (y) *y = j->s->img_y;
   if (comp) *comp = j->s->img_n >= 3 ? 3 : 1;
   return 1;
}

static int stbi__jpeg_info(stbi__context *s, int *x, int *y, int *comp)
{
   int result;
   stbi__jpeg* j = (stbi__jpeg*) (stbi__malloc(sizeof(stbi__jpeg)));
   j->s = s;
   result = stbi__jpeg_info_raw(j, x, y, comp);
   STBI_FREE(j);
   return result;
}
#endif

// public domain zlib decode    v0.2  Sean Barrett 2006-11-18
//    simple implementation
//      - all input must be provided in an upfront buffer
//      - all output is written to a single output buffer (can malloc/realloc)
//    performance
//      - fast huffman

#ifndef STBI_NO_ZLIB

// fast-way is faster to check than jpeg huffman, but slow way is slower
#define STBI__ZFAST_BITS  9 // accelerate all cases in default tables
#define STBI__ZFAST_MASK  ((1 << STBI__ZFAST_BITS) - 1)

// zlib-style huffman encoding
// (jpegs packs from left, zlib from right, so can't share code)
typedef struct
{
   stbi__uint16 fast[1 << STBI__ZFAST_BITS];
   stbi__uint16 firstcode[16];
   int maxcode[17];
   stbi__uint16 firstsymbol[16];
   stbi_uc  size[288];
   stbi__uint16 value[288];
} stbi__zhuffman;

stbi_inline static int stbi__bitreverse16(int n)
{
  n = ((n & 0xAAAA) >>  1) | ((n & 0x5555) << 1);
  n = ((n & 0xCCCC) >>  2) | ((n & 0x3333) << 2);
  n = ((n & 0xF0F0) >>  4) | ((n & 0x0F0F) << 4);
  n = ((n & 0xFF00) >>  8) | ((n & 0x00FF) << 8);
  return n;
}

stbi_inline static int stbi__bit_reverse(int v, int bits)
{
   STBI_ASSERT(bits <= 16);
   // to bit reverse n bits, reverse 16 and shift
   // e.g. 11 bits, bit reverse and shift away 5
   return stbi__bitreverse16(v) >> (16-bits);
}

static int stbi__zbuild_huffman(stbi__zhuffman *z, const stbi_uc *sizelist, int num)
{
   int i,k=0;
   int code, next_code[16], sizes[17];

   // DEFLATE spec for generating codes
   memset(sizes, 0, sizeof(sizes));
   memset(z->fast, 0, sizeof(z->fast));
   for (i=0; i < num; ++i)
      ++sizes[sizelist[i]];
   sizes[0] = 0;
   for (i=1; i < 16; ++i)
      if (sizes[i] > (1 << i))
         return stbi__err("bad sizes", "Corrupt PNG");
   code = 0;
   for (i=1; i < 16; ++i) {
      next_code[i] = code;
      z->firstcode[i] = (stbi__uint16) code;
      z->firstsymbol[i] = (stbi__uint16) k;
      code = (code + sizes[i]);
      if (sizes[i])
         if (code-1 >= (1 << i)) return stbi__err("bad codelengths","Corrupt PNG");
      z->maxcode[i] = code << (16-i); // preshift for inner loop
      code <<= 1;
      k += sizes[i];
   }
   z->maxcode[16] = 0x10000; // sentinel
   for (i=0; i < num; ++i) {
      int s = sizelist[i];
      if (s) {
         int c = next_code[s] - z->firstcode[s] + z->firstsymbol[s];
         stbi__uint16 fastv = (stbi__uint16) ((s << 9) | i);
         z->size [c] = (stbi_uc     ) s;
         z->value[c] = (stbi__uint16) i;
         if (s <= STBI__ZFAST_BITS) {
            int j = stbi__bit_reverse(next_code[s],s);
            while (j < (1 << STBI__ZFAST_BITS)) {
               z->fast[j] = fastv;
               j += (1 << s);
            }
         }
         ++next_code[s];
      }
   }
   return 1;
}

// zlib-from-memory implementation for PNG reading
//    because PNG allows splitting the zlib stream arbitrarily,
//    and it's annoying structurally to have PNG call ZLIB call PNG,
//    we require PNG read all the IDATs and combine them into a single
//    memory buffer

typedef struct
{
   stbi_uc *zbuffer, *zbuffer_end;
   int num_bits;
   stbi__uint32 code_buffer;

   char *zout;
   char *zout_start;
   char *zout_end;
   int   z_expandable;

   stbi__zhuffman z_length, z_distance;
} stbi__zbuf;

stbi_inline static int stbi__zeof(stbi__zbuf *z)
{
   return (z->zbuffer >= z->zbuffer_end);
}

stbi_inline static stbi_uc stbi__zget8(stbi__zbuf *z)
{
   return stbi__zeof(z) ? 0 : *z->zbuffer++;
}

static void stbi__fill_bits(stbi__zbuf *z)
{
   do {
      if (z->code_buffer >= (1U << z->num_bits)) {
        z->zbuffer = z->zbuffer_end;  /* treat this as EOF so we fail. */
        return;
      }
      z->code_buffer |= (unsigned int) stbi__zget8(z) << z->num_bits;
      z->num_bits += 8;
   } while (z->num_bits <= 24);
}

stbi_inline static unsigned int stbi__zreceive(stbi__zbuf *z, int n)
{
   unsigned int k;
   if (z->num_bits < n) stbi__fill_bits(z);
   k = z->code_buffer & ((1 << n) - 1);
   z->code_buffer >>= n;
   z->num_bits -= n;
   return k;
}

static int stbi__zhuffman_decode_slowpath(stbi__zbuf *a, stbi__zhuffman *z)
{
   int b,s,k;
   // not resolved by fast table, so compute it the slow way
   // use jpeg approach, which requires MSbits at top
   k = stbi__bit_reverse(a->code_buffer, 16);
   for (s=STBI__ZFAST_BITS+1; ; ++s)
      if (k < z->maxcode[s])
         break;
   if (s >= 16) return -1; // invalid code!
   // code size is s, so:
   b = (k >> (16-s)) - z->firstcode[s] + z->firstsymbol[s];
   if (b >= sizeof (z->size)) return -1; // some data was corrupt somewhere!
   if (z->size[b] != s) return -1;  // was originally an assert, but report failure instead.
   a->code_buffer >>= s;
   a->num_bits -= s;
   return z->value[b];
}

stbi_inline static int stbi__zhuffman_decode(stbi__zbuf *a, stbi__zhuffman *z)
{
   int b,s;
   if (a->num_bits < 16) {
      if (stbi__zeof(a)) {
         return -1;   /* report error for unexpected end of data. */
      }
      stbi__fill_bits(a);
   }
   b = z->fast[a->code_buffer & STBI__ZFAST_MASK];
   if (b) {
      s = b >> 9;
      a->code_buffer >>= s;
      a->num_bits -= s;
      return b & 511;
   }
   return stbi__zhuffman_decode_slowpath(a, z);
}

static int stbi__zexpand(stbi__zbuf *z, char *zout, int n)  // need to make room for n bytes
{
   char *q;
   unsigned int cur, limit, old_limit;
   z->zout = zout;
   if (!z->z_expandable) return stbi__err("output buffer limit","Corrupt PNG");
   cur   = (unsigned int) (z->zout - z->zout_start);
   limit = old_limit = (unsigned) (z->zout_end - z->zout_start);
   if (UINT_MAX - cur < (unsigned) n) return stbi__err("outofmem", "Out of memory");
   while (cur + n > limit) {
      if(limit > UINT_MAX / 2) return stbi__err("outofmem", "Out of memory");
      limit *= 2;
   }
   q = (char *) STBI_REALLOC_SIZED(z->zout_start, old_limit, limit);
   STBI_NOTUSED(old_limit);
   if (q == NULL) return stbi__err("outofmem", "Out of memory");
   z->zout_start = q;
   z->zout       = q + cur;
   z->zout_end   = q + limit;
   return 1;
}

static const int stbi__zlength_base[31] = {
   3,4,5,6,7,8,9,10,11,13,
   15,17,19,23,27,31,35,43,51,59,
   67,83,99,115,131,163,195,227,258,0,0 };

static const int stbi__zlength_extra[31]=
{ 0,0,0,0,0,0,0,0,1,1,1,1,2,2,2,2,3,3,3,3,4,4,4,4,5,5,5,5,0,0,0 };

static const int stbi__zdist_base[32] = { 1,2,3,4,5,7,9,13,17,25,33,49,65,97,129,193,
257,385,513,769,1025,1537,2049,3073,4097,6145,8193,12289,16385,24577,0,0};

static const int stbi__zdist_extra[32] =
{ 0,0,0,0,1,1,2,2,3,3,4,4,5,5,6,6,7,7,8,8,9,9,10,10,11,11,12,12,13,13};

static int stbi__parse_huffman_block(stbi__zbuf *a)
{
   char *zout = a->zout;
   for(;;) {
      int z = stbi__zhuffman_decode(a, &a->z_length);
      if (z < 256) {
         if (z < 0) return stbi__err("bad huffman code","Corrupt PNG"); // error in huffman codes
         if (zout >= a->zout_end) {
            if (!stbi__zexpand(a, zout, 1)) return 0;
            zout = a->zout;
         }
         *zout++ = (char) z;
      } else {
         stbi_uc *p;
         int len,dist;
         if (z == 256) {
            a->zout = zout;
            return 1;
         }
         z -= 257;
         len = stbi__zlength_base[z];
         if (stbi__zlength_extra[z]) len += stbi__zreceive(a, stbi__zlength_extra[z]);
         z = stbi__zhuffman_decode(a, &a->z_distance);
         if (z < 0) return stbi__err("bad huffman code","Corrupt PNG");
         dist = stbi__zdist_base[z];
         if (stbi__zdist_extra[z]) dist += stbi__zreceive(a, stbi__zdist_extra[z]);
         if (zout - a->zout_start < dist) return stbi__err("bad dist","Corrupt PNG");
         if (zout + len > a->zout_end) {
            if (!stbi__zexpand(a, zout, len)) return 0;
            zout = a->zout;
         }
         p = (stbi_uc *) (zout - dist);
         if (dist == 1) { // run of one byte; common in images.
            stbi_uc v = *p;
            if (len) { do *zout++ = v; while (--len); }
         } else {
            if (len) { do *zout++ = *p++; while (--len); }
         }
      }
   }
}

static int stbi__compute_huffman_codes(stbi__zbuf *a)
{
   static const stbi_uc length_dezigzag[19] = { 16,17,18,0,8,7,9,6,10,5,11,4,12,3,13,2,14,1,15 };
   stbi__zhuffman z_codelength;
   stbi_uc lencodes[286+32+137];//padding for maximum single op
   stbi_uc codelength_sizes[19];
   int i,n;

   int hlit  = stbi__zreceive(a,5) + 257;
   int hdist = stbi__zreceive(a,5) + 1;
   int hclen = stbi__zreceive(a,4) + 4;
   int ntot  = hlit + hdist;

   memset(codelength_sizes, 0, sizeof(codelength_sizes));
   for (i=0; i < hclen; ++i) {
      int s = stbi__zreceive(a,3);
      codelength_sizes[length_dezigzag[i]] = (stbi_uc) s;
   }
   if (!stbi__zbuild_huffman(&z_codelength, codelength_sizes, 19)) return 0;

   n = 0;
   while (n < ntot) {
      int c = stbi__zhuffman_decode(a, &z_codelength);
      if (c < 0 || c >= 19) return stbi__err("bad codelengths", "Corrupt PNG");
      if (c < 16)
         lencodes[n++] = (stbi_uc) c;
      else {
         stbi_uc fill = 0;
         if (c == 16) {
            c = stbi__zreceive(a,2)+3;
            if (n == 0) return stbi__err("bad codelengths", "Corrupt PNG");
            fill = lencodes[n-1];
         } else if (c == 17) {
            c = stbi__zreceive(a,3)+3;
         } else if (c == 18) {
            c = stbi__zreceive(a,7)+11;
         } else {
            return stbi__err("bad codelengths", "Corrupt PNG");
         }
         if (ntot - n < c) return stbi__err("bad codelengths", "Corrupt PNG");
         memset(lencodes+n, fill, c);
         n += c;
      }
   }
   if (n != ntot) return stbi__err("bad codelengths","Corrupt PNG");
   if (!stbi__zbuild_huffman(&a->z_length, lencodes, hlit)) return 0;
   if (!stbi__zbuild_huffman(&a->z_distance, lencodes+hlit, hdist)) return 0;
   return 1;
}

static int stbi__parse_uncompressed_block(stbi__zbuf *a)
{
   stbi_uc header[4];
   int len,nlen,k;
   if (a->num_bits & 7)
      stbi__zreceive(a, a->num_bits & 7); // discard
   // drain the bit-packed data into header
   k = 0;
   while (a->num_bits > 0) {
      header[k++] = (stbi_uc) (a->code_buffer & 255); // suppress MSVC run-time check
      a->code_buffer >>= 8;
      a->num_bits -= 8;
   }
   if (a->num_bits < 0) return stbi__err("zlib corrupt","Corrupt PNG");
   // now fill header the normal way
   while (k < 4)
      header[k++] = stbi__zget8(a);
   len  = header[1] * 256 + header[0];
   nlen = header[3] * 256 + header[2];
   if (nlen != (len ^ 0xffff)) return stbi__err("zlib corrupt","Corrupt PNG");
   if (a->zbuffer + len > a->zbuffer_end) return stbi__err("read past buffer","Corrupt PNG");
   if (a->zout + len > a->zout_end)
      if (!stbi__zexpand(a, a->zout, len)) return 0;
   memcpy(a->zout, a->zbuffer, len);
   a->zbuffer += len;
   a->zout += len;
   return 1;
}

static int stbi__parse_zlib_header(stbi__zbuf *a)
{
   int cmf   = stbi__zget8(a);
   int cm    = cmf & 15;
   /* int cinfo = cmf >> 4; */
   int flg   = stbi__zget8(a);
   if (stbi__zeof(a)) return stbi__err("bad zlib header","Corrupt PNG"); // zlib spec
   if ((cmf*256+flg) % 31 != 0) return stbi__err("bad zlib header","Corrupt PNG"); // zlib spec
   if (flg & 32) return stbi__err("no preset dict","Corrupt PNG"); // preset dictionary not allowed in png
   if (cm != 8) return stbi__err("bad compression","Corrupt PNG"); // DEFLATE required for png
   // window = 1 << (8 + cinfo)... but who cares, we fully buffer output
   return 1;
}

static const stbi_uc stbi__zdefault_length[288] =
{
   8,8,8,8,8,8,8,8,8,8,8,8,8,8,8,8, 8,8,8,8,8,8,8,8,8,8,8,8,8,8,8,8,
   8,8,8,8,8,8,8,8,8,8,8,8,8,8,8,8, 8,8,8,8,8,8,8,8,8,8,8,8,8,8,8,8,
   8,8,8,8,8,8,8,8,8,8,8,8,8,8,8,8, 8,8,8,8,8,8,8,8,8,8,8,8,8,8,8,8,
   8,8,8,8,8,8,8,8,8,8,8,8,8,8,8,8, 8,8,8,8,8,8,8,8,8,8,8,8,8,8,8,8,
   8,8,8,8,8,8,8,8,8,8,8,8,8,8,8,8, 9,9,9,9,9,9,9,9,9,9,9,9,9,9,9,9,
   9,9,9,9,9,9,9,9,9,9,9,9,9,9,9,9, 9,9,9,9,9,9,9,9,9,9,9,9,9,9,9,9,
   9,9,9,9,9,9,9,9,9,9,9,9,9,9,9,9, 9,9,9,9,9,9,9,9,9,9,9,9,9,9,9,9,
   9,9,9,9,9,9,9,9,9,9,9,9,9,9,9,9, 9,9,9,9,9,9,9,9,9,9,9,9,9,9,9,9,
   7,7,7,7,7,7,7,7,7,7,7,7,7,7,7,7, 7,7,7,7,7,7,7,7,8,8,8,8,8,8,8,8
};
static const stbi_uc stbi__zdefault_distance[32] =
{
   5,5,5,5,5,5,5,5,5,5,5,5,5,5,5,5,5,5,5,5,5,5,5,5,5,5,5,5,5,5,5,5
};
/*
Init algorithm:
{
   int i;   // use <= to match clearly with spec
   for (i=0; i <= 143; ++i)     stbi__zdefault_length[i]   = 8;
   for (   ; i <= 255; ++i)     stbi__zdefault_length[i]   = 9;
   for (   ; i <= 279; ++i)     stbi__zdefault_length[i]   = 7;
   for (   ; i <= 287; ++i)     stbi__zdefault_length[i]   = 8;

   for (i=0; i <=  31; ++i)     stbi__zdefault_distance[i] = 5;
}
*/

static int stbi__parse_zlib(stbi__zbuf *a, int parse_header)
{
   int final, type;
   if (parse_header)
      if (!stbi__parse_zlib_header(a)) return 0;
   a->num_bits = 0;
   a->code_buffer = 0;
   do {
      final = stbi__zreceive(a,1);
      type = stbi__zreceive(a,2);
      if (type == 0) {
         if (!stbi__parse_uncompressed_block(a)) return 0;
      } else if (type == 3) {
         return 0;
      } else {
         if (type == 1) {
            // use fixed code lengths
            if (!stbi__zbuild_huffman(&a->z_length  , stbi__zdefault_length  , 288)) return 0;
            if (!stbi__zbuild_huffman(&a->z_distance, stbi__zdefault_distance,  32)) return 0;
         } else {
            if (!stbi__compute_huffman_codes(a)) return 0;
         }
         if (!stbi__parse_huffman_block(a)) return 0;
      }
   } while (!final);
   return 1;
}

static int stbi__do_zlib(stbi__zbuf *a, char *obuf, int olen, int exp, int parse_header)
{
   a->zout_start = obuf;
   a->zout       = obuf;
   a->zout_end   = obuf + olen;
   a->z_expandable = exp;

   return stbi__parse_zlib(a, parse_header);
}

STBIDEF char *stbi_zlib_decode_malloc_guesssize(const char *buffer, int len, int initial_size, int *outlen)
{
   stbi__zbuf a;
   char *p = (char *) stbi__malloc(initial_size);
   if (p == NULL) return NULL;
   a.zbuffer = (stbi_uc *) buffer;
   a.zbuffer_end = (stbi_uc *) buffer + len;
   if (stbi__do_zlib(&a, p, initial_size, 1, 1)) {
      if (outlen) *outlen = (int) (a.zout - a.zout_start);
      return a.zout_start;
   } else {
      STBI_FREE(a.zout_start);
      return NULL;
   }
}

STBIDEF char *stbi_zlib_decode_malloc(char const *buffer, int len, int *outlen)
{
   return stbi_zlib_decode_malloc_guesssize(buffer, len, 16384, outlen);
}

STBIDEF char *stbi_zlib_decode_malloc_guesssize_headerflag(const char *buffer, int len, int initial_size, int *outlen, int parse_header)
{
   stbi__zbuf a;
   char *p = (char *) stbi__malloc(initial_size);
   if (p == NULL) return NULL;
   a.zbuffer = (stbi_uc *) buffer;
   a.zbuffer_end = (stbi_uc *) buffer + len;
   if (stbi__do_zlib(&a, p, initial_size, 1, parse_header)) {
      if (outlen) *outlen = (int) (a.zout - a.zout_start);
      return a.zout_start;
   } else {
      STBI_FREE(a.zout_start);
      return NULL;
   }
}

STBIDEF int stbi_zlib_decode_buffer(char *obuffer, int olen, char const *ibuffer, int ilen)
{
   stbi__zbuf a;
   a.zbuffer = (stbi_uc *) ibuffer;
   a.zbuffer_end = (stbi_uc *) ibuffer + ilen;
   if (stbi__do_zlib(&a, obuffer, olen, 0, 1))
      return (int) (a.zout - a.zout_start);
   else
      return -1;
}

STBIDEF char *stbi_zlib_decode_noheader_malloc(char const *buffer, int len, int *outlen)
{
   stbi__zbuf a;
   char *p = (char *) stbi__malloc(16384);
   if (p == NULL) return NULL;
   a.zbuffer = (stbi_uc *) buffer;
   a.zbuffer_end = (stbi_uc *) buffer+len;
   if (stbi__do_zlib(&a, p, 16384, 1, 0)) {
      if (outlen) *outlen = (int) (a.zout - a.zout_start);
      return a.zout_start;
   } else {
      STBI_FREE(a.zout_start);
      return NULL;
   }
}

STBIDEF int stbi_zlib_decode_noheader_buffer(char *obuffer, int olen, const char *ibuffer, int ilen)
{
   stbi__zbuf a;
   a.zbuffer = (stbi_uc *) ibuffer;
   a.zbuffer_end = (stbi_uc *) ibuffer + ilen;
   if (stbi__do_zlib(&a, obuffer, olen, 0, 0))
      return (int) (a.zout - a.zout_start);
   else
      return -1;
}
#endif

// public domain "baseline" PNG decoder   v0.10  Sean Barrett 2006-11-18
//    simple implementation
//      - only 8-bit samples
//      - no CRC checking
//      - allocates lots of intermediate memory
//        - avoids problem of streaming data between subsystems
//        - avoids explicit window management
//    performance
//      - uses stb_zlib, a PD zlib implementation with fast huffman decoding

#ifndef STBI_NO_PNG
typedef struct
{
   stbi__uint32 length;
   stbi__uint32 type;
} stbi__pngchunk;

static stbi__pngchunk stbi__get_chunk_header(stbi__context *s)
{
   stbi__pngchunk c;
   c.length = stbi__get32be(s);
   c.type   = stbi__get32be(s);
   return c;
}

static int stbi__check_png_header(stbi__context *s)
{
   static const stbi_uc png_sig[8] = { 137,80,78,71,13,10,26,10 };
   int i;
   for (i=0; i < 8; ++i)
      if (stbi__get8(s) != png_sig[i]) return stbi__err("bad png sig","Not a PNG");
   return 1;
}

typedef struct
{
   stbi__context *s;
   stbi_uc *idata, *expanded, *out;
   int depth;
} stbi__png;


enum {
   STBI__F_none=0,
   STBI__F_sub=1,
   STBI__F_up=2,
   STBI__F_avg=3,
   STBI__F_paeth=4,
   // synthetic filters used for first scanline to avoid needing a dummy row of 0s
   STBI__F_avg_first,
   STBI__F_paeth_first
};

static stbi_uc first_row_filter[5] =
{
   STBI__F_none,
   STBI__F_sub,
   STBI__F_none,
   STBI__F_avg_first,
   STBI__F_paeth_first
};

static int stbi__paeth(int a, int b, int c)
{
   int p = a + b - c;
   int pa = abs(p-a);
   int pb = abs(p-b);
   int pc = abs(p-c);
   if (pa <= pb && pa <= pc) return a;
   if (pb <= pc) return b;
   return c;
}

static const stbi_uc stbi__depth_scale_table[9] = { 0, 0xff, 0x55, 0, 0x11, 0,0,0, 0x01 };

// create the png data from post-deflated data
static int stbi__create_png_image_raw(stbi__png *a, stbi_uc *raw, stbi__uint32 raw_len, int out_n, stbi__uint32 x, stbi__uint32 y, int depth, int color)
{
   int bytes = (depth == 16? 2 : 1);
   stbi__context *s = a->s;
   stbi__uint32 i,j,stride = x*out_n*bytes;
   stbi__uint32 img_len, img_width_bytes;
   int k;
   int img_n = s->img_n; // copy it into a local for later

   int output_bytes = out_n*bytes;
   int filter_bytes = img_n*bytes;
   int width = x;

   STBI_ASSERT(out_n == s->img_n || out_n == s->img_n+1);
   a->out = (stbi_uc *) stbi__malloc_mad3(x, y, output_bytes, 0); // extra bytes to write off the end into
   if (!a->out) return stbi__err("outofmem", "Out of memory");

   if (!stbi__mad3sizes_valid(img_n, x, depth, 7)) return stbi__err("too large", "Corrupt PNG");
   img_width_bytes = (((img_n * x * depth) + 7) >> 3);
   img_len = (img_width_bytes + 1) * y;

   // we used to check for exact match between raw_len and img_len on non-interlaced PNGs,
   // but issue #276 reported a PNG in the wild that had extra data at the end (all zeros),
   // so just check for raw_len < img_len always.
   if (raw_len < img_len) return stbi__err("not enough pixels","Corrupt PNG");

   for (j=0; j < y; ++j) {
      stbi_uc *cur = a->out + stride*j;
      stbi_uc *prior;
      int filter = *raw++;

      if (filter > 4)
         return stbi__err("invalid filter","Corrupt PNG");

      if (depth < 8) {
         if (img_width_bytes > x) return stbi__err("invalid width","Corrupt PNG");
         cur += x*out_n - img_width_bytes; // store output to the rightmost img_len bytes, so we can decode in place
         filter_bytes = 1;
         width = img_width_bytes;
      }
      prior = cur - stride; // bugfix: need to compute this after 'cur +=' computation above

      // if first row, use special filter that doesn't sample previous row
      if (j == 0) filter = first_row_filter[filter];

      // handle first byte explicitly
      for (k=0; k < filter_bytes; ++k) {
         switch (filter) {
            case STBI__F_none       : cur[k] = raw[k]; break;
            case STBI__F_sub        : cur[k] = raw[k]; break;
            case STBI__F_up         : cur[k] = STBI__BYTECAST(raw[k] + prior[k]); break;
            case STBI__F_avg        : cur[k] = STBI__BYTECAST(raw[k] + (prior[k]>>1)); break;
            case STBI__F_paeth      : cur[k] = STBI__BYTECAST(raw[k] + stbi__paeth(0,prior[k],0)); break;
            case STBI__F_avg_first  : cur[k] = raw[k]; break;
            case STBI__F_paeth_first: cur[k] = raw[k]; break;
         }
      }

      if (depth == 8) {
         if (img_n != out_n)
            cur[img_n] = 255; // first pixel
         raw += img_n;
         cur += out_n;
         prior += out_n;
      } else if (depth == 16) {
         if (img_n != out_n) {
            cur[filter_bytes]   = 255; // first pixel top byte
            cur[filter_bytes+1] = 255; // first pixel bottom byte
         }
         raw += filter_bytes;
         cur += output_bytes;
         prior += output_bytes;
      } else {
         raw += 1;
         cur += 1;
         prior += 1;
      }

      // this is a little gross, so that we don't switch per-pixel or per-component
      if (depth < 8 || img_n == out_n) {
         int nk = (width - 1)*filter_bytes;
         #define STBI__CASE(f) \
             case f:     \
                for (k=0; k < nk; ++k)
         switch (filter) {
            // "none" filter turns into a memcpy here; make that explicit.
            case STBI__F_none:         memcpy(cur, raw, nk); break;
            STBI__CASE(STBI__F_sub)          { cur[k] = STBI__BYTECAST(raw[k] + cur[k-filter_bytes]); } break;
            STBI__CASE(STBI__F_up)           { cur[k] = STBI__BYTECAST(raw[k] + prior[k]); } break;
            STBI__CASE(STBI__F_avg)          { cur[k] = STBI__BYTECAST(raw[k] + ((prior[k] + cur[k-filter_bytes])>>1)); } break;
            STBI__CASE(STBI__F_paeth)        { cur[k] = STBI__BYTECAST(raw[k] + stbi__paeth(cur[k-filter_bytes],prior[k],prior[k-filter_bytes])); } break;
            STBI__CASE(STBI__F_avg_first)    { cur[k] = STBI__BYTECAST(raw[k] + (cur[k-filter_bytes] >> 1)); } break;
            STBI__CASE(STBI__F_paeth_first)  { cur[k] = STBI__BYTECAST(raw[k] + stbi__paeth(cur[k-filter_bytes],0,0)); } break;
         }
         #undef STBI__CASE
         raw += nk;
      } else {
         STBI_ASSERT(img_n+1 == out_n);
         #define STBI__CASE(f) \
             case f:     \
                for (i=x-1; i >= 1; --i, cur[filter_bytes]=255,raw+=filter_bytes,cur+=output_bytes,prior+=output_bytes) \
                   for (k=0; k < filter_bytes; ++k)
         switch (filter) {
            STBI__CASE(STBI__F_none)         { cur[k] = raw[k]; } break;
            STBI__CASE(STBI__F_sub)          { cur[k] = STBI__BYTECAST(raw[k] + cur[k- output_bytes]); } break;
            STBI__CASE(STBI__F_up)           { cur[k] = STBI__BYTECAST(raw[k] + prior[k]); } break;
            STBI__CASE(STBI__F_avg)          { cur[k] = STBI__BYTECAST(raw[k] + ((prior[k] + cur[k- output_bytes])>>1)); } break;
            STBI__CASE(STBI__F_paeth)        { cur[k] = STBI__BYTECAST(raw[k] + stbi__paeth(cur[k- output_bytes],prior[k],prior[k- output_bytes])); } break;
            STBI__CASE(STBI__F_avg_first)    { cur[k] = STBI__BYTECAST(raw[k] + (cur[k- output_bytes] >> 1)); } break;
            STBI__CASE(STBI__F_paeth_first)  { cur[k] = STBI__BYTECAST(raw[k] + stbi__paeth(cur[k- output_bytes],0,0)); } break;
         }
         #undef STBI__CASE

         // the loop above sets the high byte of the pixels' alpha, but for
         // 16 bit png files we also need the low byte set. we'll do that here.
         if (depth == 16) {
            cur = a->out + stride*j; // start at the beginning of the row again
            for (i=0; i < x; ++i,cur+=output_bytes) {
               cur[filter_bytes+1] = 255;
            }
         }
      }
   }

   // we make a separate pass to expand bits to pixels; for performance,
   // this could run two scanlines behind the above code, so it won't
   // intefere with filtering but will still be in the cache.
   if (depth < 8) {
      for (j=0; j < y; ++j) {
         stbi_uc *cur = a->out + stride*j;
         stbi_uc *in  = a->out + stride*j + x*out_n - img_width_bytes;
         // unpack 1/2/4-bit into a 8-bit buffer. allows us to keep the common 8-bit path optimal at minimal cost for 1/2/4-bit
         // png guarante byte alignment, if width is not multiple of 8/4/2 we'll decode dummy trailing data that will be skipped in the later loop
         stbi_uc scale = (color == 0) ? stbi__depth_scale_table[depth] : 1; // scale grayscale values to 0..255 range

         // note that the final byte might overshoot and write more data than desired.
         // we can allocate enough data that this never writes out of memory, but it
         // could also overwrite the next scanline. can it overwrite non-empty data
         // on the next scanline? yes, consider 1-pixel-wide scanlines with 1-bit-per-pixel.
         // so we need to explicitly clamp the final ones

         if (depth == 4) {
            for (k=x*img_n; k >= 2; k-=2, ++in) {
               *cur++ = scale * ((*in >> 4)       );
               *cur++ = scale * ((*in     ) & 0x0f);
            }
            if (k > 0) *cur++ = scale * ((*in >> 4)       );
         } else if (depth == 2) {
            for (k=x*img_n; k >= 4; k-=4, ++in) {
               *cur++ = scale * ((*in >> 6)       );
               *cur++ = scale * ((*in >> 4) & 0x03);
               *cur++ = scale * ((*in >> 2) & 0x03);
               *cur++ = scale * ((*in     ) & 0x03);
            }
            if (k > 0) *cur++ = scale * ((*in >> 6)       );
            if (k > 1) *cur++ = scale * ((*in >> 4) & 0x03);
            if (k > 2) *cur++ = scale * ((*in >> 2) & 0x03);
         } else if (depth == 1) {
            for (k=x*img_n; k >= 8; k-=8, ++in) {
               *cur++ = scale * ((*in >> 7)       );
               *cur++ = scale * ((*in >> 6) & 0x01);
               *cur++ = scale * ((*in >> 5) & 0x01);
               *cur++ = scale * ((*in >> 4) & 0x01);
               *cur++ = scale * ((*in >> 3) & 0x01);
               *cur++ = scale * ((*in >> 2) & 0x01);
               *cur++ = scale * ((*in >> 1) & 0x01);
               *cur++ = scale * ((*in     ) & 0x01);
            }
            if (k > 0) *cur++ = scale * ((*in >> 7)       );
            if (k > 1) *cur++ = scale * ((*in >> 6) & 0x01);
            if (k > 2) *cur++ = scale * ((*in >> 5) & 0x01);
            if (k > 3) *cur++ = scale * ((*in >> 4) & 0x01);
            if (k > 4) *cur++ = scale * ((*in >> 3) & 0x01);
            if (k > 5) *cur++ = scale * ((*in >> 2) & 0x01);
            if (k > 6) *cur++ = scale * ((*in >> 1) & 0x01);
         }
         if (img_n != out_n) {
            int q;
            // insert alpha = 255
            cur = a->out + stride*j;
            if (img_n == 1) {
               for (q=x-1; q >= 0; --q) {
                  cur[q*2+1] = 255;
                  cur[q*2+0] = cur[q];
               }
            } else {
               STBI_ASSERT(img_n == 3);
               for (q=x-1; q >= 0; --q) {
                  cur[q*4+3] = 255;
                  cur[q*4+2] = cur[q*3+2];
                  cur[q*4+1] = cur[q*3+1];
                  cur[q*4+0] = cur[q*3+0];
               }
            }
         }
      }
   } else if (depth == 16) {
      // force the image data from big-endian to platform-native.
      // this is done in a separate pass due to the decoding relying
      // on the data being untouched, but could probably be done
      // per-line during decode if care is taken.
      stbi_uc *cur = a->out;
      stbi__uint16 *cur16 = (stbi__uint16*)cur;

      for(i=0; i < x*y*out_n; ++i,cur16++,cur+=2) {
         *cur16 = (cur[0] << 8) | cur[1];
      }
   }

   return 1;
}

static int stbi__create_png_image(stbi__png *a, stbi_uc *image_data, stbi__uint32 image_data_len, int out_n, int depth, int color, int interlaced)
{
   int bytes = (depth == 16 ? 2 : 1);
   int out_bytes = out_n * bytes;
   stbi_uc *final;
   int p;
   if (!interlaced)
      return stbi__create_png_image_raw(a, image_data, image_data_len, out_n, a->s->img_x, a->s->img_y, depth, color);

   // de-interlacing
   final = (stbi_uc *) stbi__malloc_mad3(a->s->img_x, a->s->img_y, out_bytes, 0);
   for (p=0; p < 7; ++p) {
      int xorig[] = { 0,4,0,2,0,1,0 };
      int yorig[] = { 0,0,4,0,2,0,1 };
      int xspc[]  = { 8,8,4,4,2,2,1 };
      int yspc[]  = { 8,8,8,4,4,2,2 };
      int i,j,x,y;
      // pass1_x[4] = 0, pass1_x[5] = 1, pass1_x[12] = 1
      x = (a->s->img_x - xorig[p] + xspc[p]-1) / xspc[p];
      y = (a->s->img_y - yorig[p] + yspc[p]-1) / yspc[p];
      if (x && y) {
         stbi__uint32 img_len = ((((a->s->img_n * x * depth) + 7) >> 3) + 1) * y;
         if (!stbi__create_png_image_raw(a, image_data, image_data_len, out_n, x, y, depth, color)) {
            STBI_FREE(final);
            return 0;
         }
         for (j=0; j < y; ++j) {
            for (i=0; i < x; ++i) {
               int out_y = j*yspc[p]+yorig[p];
               int out_x = i*xspc[p]+xorig[p];
               memcpy(final + out_y*a->s->img_x*out_bytes + out_x*out_bytes,
                      a->out + (j*x+i)*out_bytes, out_bytes);
            }
         }
         STBI_FREE(a->out);
         image_data += img_len;
         image_data_len -= img_len;
      }
   }
   a->out = final;

   return 1;
}

static int stbi__compute_transparency(stbi__png *z, stbi_uc tc[3], int out_n)
{
   stbi__context *s = z->s;
   stbi__uint32 i, pixel_count = s->img_x * s->img_y;
   stbi_uc *p = z->out;

   // compute color-based transparency, assuming we've
   // already got 255 as the alpha value in the output
   STBI_ASSERT(out_n == 2 || out_n == 4);

   if (out_n == 2) {
      for (i=0; i < pixel_count; ++i) {
         p[1] = (p[0] == tc[0] ? 0 : 255);
         p += 2;
      }
   } else {
      for (i=0; i < pixel_count; ++i) {
         if (p[0] == tc[0] && p[1] == tc[1] && p[2] == tc[2])
            p[3] = 0;
         p += 4;
      }
   }
   return 1;
}

static int stbi__compute_transparency16(stbi__png *z, stbi__uint16 tc[3], int out_n)
{
   stbi__context *s = z->s;
   stbi__uint32 i, pixel_count = s->img_x * s->img_y;
   stbi__uint16 *p = (stbi__uint16*) z->out;

   // compute color-based transparency, assuming we've
   // already got 65535 as the alpha value in the output
   STBI_ASSERT(out_n == 2 || out_n == 4);

   if (out_n == 2) {
      for (i = 0; i < pixel_count; ++i) {
         p[1] = (p[0] == tc[0] ? 0 : 65535);
         p += 2;
      }
   } else {
      for (i = 0; i < pixel_count; ++i) {
         if (p[0] == tc[0] && p[1] == tc[1] && p[2] == tc[2])
            p[3] = 0;
         p += 4;
      }
   }
   return 1;
}

static int stbi__expand_png_palette(stbi__png *a, stbi_uc *palette, int len, int pal_img_n)
{
   stbi__uint32 i, pixel_count = a->s->img_x * a->s->img_y;
   stbi_uc *p, *temp_out, *orig = a->out;

   p = (stbi_uc *) stbi__malloc_mad2(pixel_count, pal_img_n, 0);
   if (p == NULL) return stbi__err("outofmem", "Out of memory");

   // between here and free(out) below, exitting would leak
   temp_out = p;

   if (pal_img_n == 3) {
      for (i=0; i < pixel_count; ++i) {
         int n = orig[i]*4;
         p[0] = palette[n  ];
         p[1] = palette[n+1];
         p[2] = palette[n+2];
         p += 3;
      }
   } else {
      for (i=0; i < pixel_count; ++i) {
         int n = orig[i]*4;
         p[0] = palette[n  ];
         p[1] = palette[n+1];
         p[2] = palette[n+2];
         p[3] = palette[n+3];
         p += 4;
      }
   }
   STBI_FREE(a->out);
   a->out = temp_out;

   STBI_NOTUSED(len);

   return 1;
}

static int stbi__unpremultiply_on_load = 0;
static int stbi__de_iphone_flag = 0;

STBIDEF void stbi_set_unpremultiply_on_load(int flag_true_if_should_unpremultiply)
{
   stbi__unpremultiply_on_load = flag_true_if_should_unpremultiply;
}

STBIDEF void stbi_convert_iphone_png_to_rgb(int flag_true_if_should_convert)
{
   stbi__de_iphone_flag = flag_true_if_should_convert;
}

static void stbi__de_iphone(stbi__png *z)
{
   stbi__context *s = z->s;
   stbi__uint32 i, pixel_count = s->img_x * s->img_y;
   stbi_uc *p = z->out;

   if (s->img_out_n == 3) {  // convert bgr to rgb
      for (i=0; i < pixel_count; ++i) {
         stbi_uc t = p[0];
         p[0] = p[2];
         p[2] = t;
         p += 3;
      }
   } else {
      STBI_ASSERT(s->img_out_n == 4);
      if (stbi__unpremultiply_on_load) {
         // convert bgr to rgb and unpremultiply
         for (i=0; i < pixel_count; ++i) {
            stbi_uc a = p[3];
            stbi_uc t = p[0];
            if (a) {
               stbi_uc half = a / 2;
               p[0] = (p[2] * 255 + half) / a;
               p[1] = (p[1] * 255 + half) / a;
               p[2] = ( t   * 255 + half) / a;
            } else {
               p[0] = p[2];
               p[2] = t;
            }
            p += 4;
         }
      } else {
         // convert bgr to rgb
         for (i=0; i < pixel_count; ++i) {
            stbi_uc t = p[0];
            p[0] = p[2];
            p[2] = t;
            p += 4;
         }
      }
   }
}

#define STBI__PNG_TYPE(a,b,c,d)  (((unsigned) (a) << 24) + ((unsigned) (b) << 16) + ((unsigned) (c) << 8) + (unsigned) (d))

static int stbi__parse_png_file(stbi__png *z, int scan, int req_comp)
{
   stbi_uc palette[1024], pal_img_n=0;
   stbi_uc has_trans=0, tc[3]={0};
   stbi__uint16 tc16[3];
   stbi__uint32 ioff=0, idata_limit=0, i, pal_len=0;
   int first=1,k,interlace=0, color=0, is_iphone=0;
   stbi__context *s = z->s;

   z->expanded = NULL;
   z->idata = NULL;
   z->out = NULL;

   if (!stbi__check_png_header(s)) return 0;

   if (scan == STBI__SCAN_type) return 1;

   for (;;) {
      stbi__pngchunk c = stbi__get_chunk_header(s);
      switch (c.type) {
         case STBI__PNG_TYPE('C','g','B','I'):
            is_iphone = 1;
            stbi__skip(s, c.length);
            break;
         case STBI__PNG_TYPE('I','H','D','R'): {
            int comp,filter;
            if (!first) return stbi__err("multiple IHDR","Corrupt PNG");
            first = 0;
            if (c.length != 13) return stbi__err("bad IHDR len","Corrupt PNG");
            s->img_x = stbi__get32be(s);
            s->img_y = stbi__get32be(s);
            if (s->img_y > STBI_MAX_DIMENSIONS) return stbi__err("too large","Very large image (corrupt?)");
            if (s->img_x > STBI_MAX_DIMENSIONS) return stbi__err("too large","Very large image (corrupt?)");
            z->depth = stbi__get8(s);  if (z->depth != 1 && z->depth != 2 && z->depth != 4 && z->depth != 8 && z->depth != 16)  return stbi__err("1/2/4/8/16-bit only","PNG not supported: 1/2/4/8/16-bit only");
            color = stbi__get8(s);  if (color > 6)         return stbi__err("bad ctype","Corrupt PNG");
            if (color == 3 && z->depth == 16)                  return stbi__err("bad ctype","Corrupt PNG");
            if (color == 3) pal_img_n = 3; else if (color & 1) return stbi__err("bad ctype","Corrupt PNG");
            comp  = stbi__get8(s);  if (comp) return stbi__err("bad comp method","Corrupt PNG");
            filter= stbi__get8(s);  if (filter) return stbi__err("bad filter method","Corrupt PNG");
            interlace = stbi__get8(s); if (interlace>1) return stbi__err("bad interlace method","Corrupt PNG");
            if (!s->img_x || !s->img_y) return stbi__err("0-pixel image","Corrupt PNG");
            if (!pal_img_n) {
               s->img_n = (color & 2 ? 3 : 1) + (color & 4 ? 1 : 0);
               if ((1 << 30) / s->img_x / s->img_n < s->img_y) return stbi__err("too large", "Image too large to decode");
               if (scan == STBI__SCAN_header) return 1;
            } else {
               // if paletted, then pal_n is our final components, and
               // img_n is # components to decompress/filter.
               s->img_n = 1;
               if ((1 << 30) / s->img_x / 4 < s->img_y) return stbi__err("too large","Corrupt PNG");
               // if SCAN_header, have to scan to see if we have a tRNS
            }
            break;
         }

         case STBI__PNG_TYPE('P','L','T','E'):  {
            if (first) return stbi__err("first not IHDR", "Corrupt PNG");
            if (c.length > 256*3) return stbi__err("invalid PLTE","Corrupt PNG");
            pal_len = c.length / 3;
            if (pal_len * 3 != c.length) return stbi__err("invalid PLTE","Corrupt PNG");
            for (i=0; i < pal_len; ++i) {
               palette[i*4+0] = stbi__get8(s);
               palette[i*4+1] = stbi__get8(s);
               palette[i*4+2] = stbi__get8(s);
               palette[i*4+3] = 255;
            }
            break;
         }

         case STBI__PNG_TYPE('t','R','N','S'): {
            if (first) return stbi__err("first not IHDR", "Corrupt PNG");
            if (z->idata) return stbi__err("tRNS after IDAT","Corrupt PNG");
            if (pal_img_n) {
               if (scan == STBI__SCAN_header) { s->img_n = 4; return 1; }
               if (pal_len == 0) return stbi__err("tRNS before PLTE","Corrupt PNG");
               if (c.length > pal_len) return stbi__err("bad tRNS len","Corrupt PNG");
               pal_img_n = 4;
               for (i=0; i < c.length; ++i)
                  palette[i*4+3] = stbi__get8(s);
            } else {
               if (!(s->img_n & 1)) return stbi__err("tRNS with alpha","Corrupt PNG");
               if (c.length != (stbi__uint32) s->img_n*2) return stbi__err("bad tRNS len","Corrupt PNG");
               has_trans = 1;
               if (z->depth == 16) {
                  for (k = 0; k < s->img_n; ++k) tc16[k] = (stbi__uint16)stbi__get16be(s); // copy the values as-is
               } else {
                  for (k = 0; k < s->img_n; ++k) tc[k] = (stbi_uc)(stbi__get16be(s) & 255) * stbi__depth_scale_table[z->depth]; // non 8-bit images will be larger
               }
            }
            break;
         }

         case STBI__PNG_TYPE('I','D','A','T'): {
            if (first) return stbi__err("first not IHDR", "Corrupt PNG");
            if (pal_img_n && !pal_len) return stbi__err("no PLTE","Corrupt PNG");
            if (scan == STBI__SCAN_header) { s->img_n = pal_img_n; return 1; }
            if ((int)(ioff + c.length) < (int)ioff) return 0;
            if (ioff + c.length > idata_limit) {
               stbi__uint32 idata_limit_old = idata_limit;
               stbi_uc *p;
               if (idata_limit == 0) idata_limit = c.length > 4096 ? c.length : 4096;
               while (ioff + c.length > idata_limit)
                  idata_limit *= 2;
               STBI_NOTUSED(idata_limit_old);
               p = (stbi_uc *) STBI_REALLOC_SIZED(z->idata, idata_limit_old, idata_limit); if (p == NULL) return stbi__err("outofmem", "Out of memory");
               z->idata = p;
            }
            if (!stbi__getn(s, z->idata+ioff,c.length)) return stbi__err("outofdata","Corrupt PNG");
            ioff += c.length;
            break;
         }

         case STBI__PNG_TYPE('I','E','N','D'): {
            stbi__uint32 raw_len, bpl;
            if (first) return stbi__err("first not IHDR", "Corrupt PNG");
            if (scan != STBI__SCAN_load) return 1;
            if (z->idata == NULL) return stbi__err("no IDAT","Corrupt PNG");
            // initial guess for decoded data size to avoid unnecessary reallocs
            bpl = (s->img_x * z->depth + 7) / 8; // bytes per line, per component
            raw_len = bpl * s->img_y * s->img_n /* pixels */ + s->img_y /* filter mode per row */;
            z->expanded = (stbi_uc *) stbi_zlib_decode_malloc_guesssize_headerflag((char *) z->idata, ioff, raw_len, (int *) &raw_len, !is_iphone);
            if (z->expanded == NULL) return 0; // zlib should set error
            STBI_FREE(z->idata); z->idata = NULL;
            if ((req_comp == s->img_n+1 && req_comp != 3 && !pal_img_n) || has_trans)
               s->img_out_n = s->img_n+1;
            else
               s->img_out_n = s->img_n;
            if (!stbi__create_png_image(z, z->expanded, raw_len, s->img_out_n, z->depth, color, interlace)) return 0;
            if (has_trans) {
               if (z->depth == 16) {
                  if (!stbi__compute_transparency16(z, tc16, s->img_out_n)) return 0;
               } else {
                  if (!stbi__compute_transparency(z, tc, s->img_out_n)) return 0;
               }
            }
            if (is_iphone && stbi__de_iphone_flag && s->img_out_n > 2)
               stbi__de_iphone(z);
            if (pal_img_n) {
               // pal_img_n == 3 or 4
               s->img_n = pal_img_n; // record the actual colors we had
               s->img_out_n = pal_img_n;
               if (req_comp >= 3) s->img_out_n = req_comp;
               if (!stbi__expand_png_palette(z, palette, pal_len, s->img_out_n))
                  return 0;
            } else if (has_trans) {
               // non-paletted image with tRNS -> source image has (constant) alpha
               ++s->img_n;
            }
            STBI_FREE(z->expanded); z->expanded = NULL;
            // end of PNG chunk, read and skip CRC
            stbi__get32be(s);
            return 1;
         }

         default:
            // if critical, fail
            if (first) return stbi__err("first not IHDR", "Corrupt PNG");
            if ((c.type & (1 << 29)) == 0) {
               #ifndef STBI_NO_FAILURE_STRINGS
               // not threadsafe
               static char invalid_chunk[] = "XXXX PNG chunk not known";
               invalid_chunk[0] = STBI__BYTECAST(c.type >> 24);
               invalid_chunk[1] = STBI__BYTECAST(c.type >> 16);
               invalid_chunk[2] = STBI__BYTECAST(c.type >>  8);
               invalid_chunk[3] = STBI__BYTECAST(c.type >>  0);
               #endif
               return stbi__err(invalid_chunk, "PNG not supported: unknown PNG chunk type");
            }
            stbi__skip(s, c.length);
            break;
      }
      // end of PNG chunk, read and skip CRC
      stbi__get32be(s);
   }
}

static void *stbi__do_png(stbi__png *p, int *x, int *y, int *n, int req_comp, stbi__result_info *ri)
{
   void *result=NULL;
   if (req_comp < 0 || req_comp > 4) return stbi__errpuc("bad req_comp", "Internal error");
   if (stbi__parse_png_file(p, STBI__SCAN_load, req_comp)) {
      if (p->depth <= 8)
         ri->bits_per_channel = 8;
      else if (p->depth == 16)
         ri->bits_per_channel = 16;
      else
         return stbi__errpuc("bad bits_per_channel", "PNG not supported: unsupported color depth");
      result = p->out;
      p->out = NULL;
      if (req_comp && req_comp != p->s->img_out_n) {
         if (ri->bits_per_channel == 8)
            result = stbi__convert_format((unsigned char *) result, p->s->img_out_n, req_comp, p->s->img_x, p->s->img_y);
         else
            result = stbi__convert_format16((stbi__uint16 *) result, p->s->img_out_n, req_comp, p->s->img_x, p->s->img_y);
         p->s->img_out_n = req_comp;
         if (result == NULL) return result;
      }
      *x = p->s->img_x;
      *y = p->s->img_y;
      if (n) *n = p->s->img_n;
   }
   STBI_FREE(p->out);      p->out      = NULL;
   STBI_FREE(p->expanded); p->expanded = NULL;
   STBI_FREE(p->idata);    p->idata    = NULL;

   return result;
}

static void *stbi__png_load(stbi__context *s, int *x, int *y, int *comp, int req_comp, stbi__result_info *ri)
{
   stbi__png p;
   p.s = s;
   return stbi__do_png(&p, x,y,comp,req_comp, ri);
}

static int stbi__png_test(stbi__context *s)
{
   int r;
   r = stbi__check_png_header(s);
   stbi__rewind(s);
   return r;
}

static int stbi__png_info_raw(stbi__png *p, int *x, int *y, int *comp)
{
   if (!stbi__parse_png_file(p, STBI__SCAN_header, 0)) {
      stbi__rewind( p->s );
      return 0;
   }
   if (x) *x = p->s->img_x;
   if (y) *y = p->s->img_y;
   if (comp) *comp = p->s->img_n;
   return 1;
}

static int stbi__png_info(stbi__context *s, int *x, int *y, int *comp)
{
   stbi__png p;
   p.s = s;
   return stbi__png_info_raw(&p, x, y, comp);
}

static int stbi__png_is16(stbi__context *s)
{
   stbi__png p;
   p.s = s;
   if (!stbi__png_info_raw(&p, NULL, NULL, NULL))
	   return 0;
   if (p.depth != 16) {
      stbi__rewind(p.s);
      return 0;
   }
   return 1;
}
#endif

// Microsoft/Windows BMP image

#ifndef STBI_NO_BMP
static int stbi__bmp_test_raw(stbi__context *s)
{
   int r;
   int sz;
   if (stbi__get8(s) != 'B') return 0;
   if (stbi__get8(s) != 'M') return 0;
   stbi__get32le(s); // discard filesize
   stbi__get16le(s); // discard reserved
   stbi__get16le(s); // discard reserved
   stbi__get32le(s); // discard data offset
   sz = stbi__get32le(s);
   r = (sz == 12 || sz == 40 || sz == 56 || sz == 108 || sz == 124);
   return r;
}

static int stbi__bmp_test(stbi__context *s)
{
   int r = stbi__bmp_test_raw(s);
   stbi__rewind(s);
   return r;
}


// returns 0..31 for the highest set bit
static int stbi__high_bit(unsigned int z)
{
   int n=0;
   if (z == 0) return -1;
   if (z >= 0x10000) { n += 16; z >>= 16; }
   if (z >= 0x00100) { n +=  8; z >>=  8; }
   if (z >= 0x00010) { n +=  4; z >>=  4; }
   if (z >= 0x00004) { n +=  2; z >>=  2; }
   if (z >= 0x00002) { n +=  1;/* >>=  1;*/ }
   return n;
}

static int stbi__bitcount(unsigned int a)
{
   a = (a & 0x55555555) + ((a >>  1) & 0x55555555); // max 2
   a = (a & 0x33333333) + ((a >>  2) & 0x33333333); // max 4
   a = (a + (a >> 4)) & 0x0f0f0f0f; // max 8 per 4, now 8 bits
   a = (a + (a >> 8)); // max 16 per 8 bits
   a = (a + (a >> 16)); // max 32 per 8 bits
   return a & 0xff;
}

// extract an arbitrarily-aligned N-bit value (N=bits)
// from v, and then make it 8-bits long and fractionally
// extend it to full full range.
static int stbi__shiftsigned(unsigned int v, int shift, int bits)
{
   static unsigned int mul_table[9] = {
      0,
      0xff/*0b11111111*/, 0x55/*0b01010101*/, 0x49/*0b01001001*/, 0x11/*0b00010001*/,
      0x21/*0b00100001*/, 0x41/*0b01000001*/, 0x81/*0b10000001*/, 0x01/*0b00000001*/,
   };
   static unsigned int shift_table[9] = {
      0, 0,0,1,0,2,4,6,0,
   };
   if (shift < 0)
      v <<= -shift;
   else
      v >>= shift;
   STBI_ASSERT(v < 256);
   v >>= (8-bits);
   STBI_ASSERT(bits >= 0 && bits <= 8);
   return (int) ((unsigned) v * mul_table[bits]) >> shift_table[bits];
}

typedef struct
{
   int bpp, offset, hsz;
   unsigned int mr,mg,mb,ma, all_a;
   int extra_read;
} stbi__bmp_data;

static void *stbi__bmp_parse_header(stbi__context *s, stbi__bmp_data *info)
{
   int hsz;
   if (stbi__get8(s) != 'B' || stbi__get8(s) != 'M') return stbi__errpuc("not BMP", "Corrupt BMP");
   stbi__get32le(s); // discard filesize
   stbi__get16le(s); // discard reserved
   stbi__get16le(s); // discard reserved
   info->offset = stbi__get32le(s);
   info->hsz = hsz = stbi__get32le(s);
   info->mr = info->mg = info->mb = info->ma = 0;
   info->extra_read = 14;

   if (info->offset < 0) return stbi__errpuc("bad BMP", "bad BMP");

   if (hsz != 12 && hsz != 40 && hsz != 56 && hsz != 108 && hsz != 124) return stbi__errpuc("unknown BMP", "BMP type not supported: unknown");
   if (hsz == 12) {
      s->img_x = stbi__get16le(s);
      s->img_y = stbi__get16le(s);
   } else {
      s->img_x = stbi__get32le(s);
      s->img_y = stbi__get32le(s);
   }
   if (stbi__get16le(s) != 1) return stbi__errpuc("bad BMP", "bad BMP");
   info->bpp = stbi__get16le(s);
   if (hsz != 12) {
      int compress = stbi__get32le(s);
      if (compress == 1 || compress == 2) return stbi__errpuc("BMP RLE", "BMP type not supported: RLE");
      stbi__get32le(s); // discard sizeof
      stbi__get32le(s); // discard hres
      stbi__get32le(s); // discard vres
      stbi__get32le(s); // discard colorsused
      stbi__get32le(s); // discard max important
      if (hsz == 40 || hsz == 56) {
         if (hsz == 56) {
            stbi__get32le(s);
            stbi__get32le(s);
            stbi__get32le(s);
            stbi__get32le(s);
         }
         if (info->bpp == 16 || info->bpp == 32) {
            if (compress == 0) {
               if (info->bpp == 32) {
                  info->mr = 0xffu << 16;
                  info->mg = 0xffu <<  8;
                  info->mb = 0xffu <<  0;
                  info->ma = 0xffu << 24;
                  info->all_a = 0; // if all_a is 0 at end, then we loaded alpha channel but it was all 0
               } else {
                  info->mr = 31u << 10;
                  info->mg = 31u <<  5;
                  info->mb = 31u <<  0;
               }
            } else if (compress == 3) {
               info->mr = stbi__get32le(s);
               info->mg = stbi__get32le(s);
               info->mb = stbi__get32le(s);
               info->extra_read += 12;
               // not documented, but generated by photoshop and handled by mspaint
               if (info->mr == info->mg && info->mg == info->mb) {
                  // ?!?!?
                  return stbi__errpuc("bad BMP", "bad BMP");
               }
            } else
               return stbi__errpuc("bad BMP", "bad BMP");
         }
      } else {
         int i;
         if (hsz != 108 && hsz != 124)
            return stbi__errpuc("bad BMP", "bad BMP");
         info->mr = stbi__get32le(s);
         info->mg = stbi__get32le(s);
         info->mb = stbi__get32le(s);
         info->ma = stbi__get32le(s);
         stbi__get32le(s); // discard color space
         for (i=0; i < 12; ++i)
            stbi__get32le(s); // discard color space parameters
         if (hsz == 124) {
            stbi__get32le(s); // discard rendering intent
            stbi__get32le(s); // discard offset of profile data
            stbi__get32le(s); // discard size of profile data
            stbi__get32le(s); // discard reserved
         }
      }
   }
   return (void *) 1;
}


static void *stbi__bmp_load(stbi__context *s, int *x, int *y, int *comp, int req_comp, stbi__result_info *ri)
{
   stbi_uc *out;
   unsigned int mr=0,mg=0,mb=0,ma=0, all_a;
   stbi_uc pal[256][4];
   int psize=0,i,j,width;
   int flip_vertically, pad, target;
   stbi__bmp_data info;
   STBI_NOTUSED(ri);

   info.all_a = 255;
   if (stbi__bmp_parse_header(s, &info) == NULL)
      return NULL; // error code already set

   flip_vertically = ((int) s->img_y) > 0;
   s->img_y = abs((int) s->img_y);

   if (s->img_y > STBI_MAX_DIMENSIONS) return stbi__errpuc("too large","Very large image (corrupt?)");
   if (s->img_x > STBI_MAX_DIMENSIONS) return stbi__errpuc("too large","Very large image (corrupt?)");

   mr = info.mr;
   mg = info.mg;
   mb = info.mb;
   ma = info.ma;
   all_a = info.all_a;

   if (info.hsz == 12) {
      if (info.bpp < 24)
         psize = (info.offset - info.extra_read - 24) / 3;
   } else {
      if (info.bpp < 16)
         psize = (info.offset - info.extra_read - info.hsz) >> 2;
   }
   if (psize == 0) {
      STBI_ASSERT(info.offset == s->callback_already_read + (int) (s->img_buffer - s->img_buffer_original));
      if (info.offset != s->callback_already_read + (s->img_buffer - s->buffer_start)) {
        return stbi__errpuc("bad offset", "Corrupt BMP");
      }
   }

   if (info.bpp == 24 && ma == 0xff000000)
      s->img_n = 3;
   else
      s->img_n = ma ? 4 : 3;
   if (req_comp && req_comp >= 3) // we can directly decode 3 or 4
      target = req_comp;
   else
      target = s->img_n; // if they want monochrome, we'll post-convert

   // sanity-check size
   if (!stbi__mad3sizes_valid(target, s->img_x, s->img_y, 0))
      return stbi__errpuc("too large", "Corrupt BMP");

   out = (stbi_uc *) stbi__malloc_mad3(target, s->img_x, s->img_y, 0);
   if (!out) return stbi__errpuc("outofmem", "Out of memory");
   if (info.bpp < 16) {
      int z=0;
      if (psize == 0 || psize > 256) { STBI_FREE(out); return stbi__errpuc("invalid", "Corrupt BMP"); }
      for (i=0; i < psize; ++i) {
         pal[i][2] = stbi__get8(s);
         pal[i][1] = stbi__get8(s);
         pal[i][0] = stbi__get8(s);
         if (info.hsz != 12) stbi__get8(s);
         pal[i][3] = 255;
      }
      stbi__skip(s, info.offset - info.extra_read - info.hsz - psize * (info.hsz == 12 ? 3 : 4));
      if (info.bpp == 1) width = (s->img_x + 7) >> 3;
      else if (info.bpp == 4) width = (s->img_x + 1) >> 1;
      else if (info.bpp == 8) width = s->img_x;
      else { STBI_FREE(out); return stbi__errpuc("bad bpp", "Corrupt BMP"); }
      pad = (-width)&3;
      if (info.bpp == 1) {
         for (j=0; j < (int) s->img_y; ++j) {
            int bit_offset = 7, v = stbi__get8(s);
            for (i=0; i < (int) s->img_x; ++i) {
               int color = (v>>bit_offset)&0x1;
               out[z++] = pal[color][0];
               out[z++] = pal[color][1];
               out[z++] = pal[color][2];
               if (target == 4) out[z++] = 255;
               if (i+1 == (int) s->img_x) break;
               if((--bit_offset) < 0) {
                  bit_offset = 7;
                  v = stbi__get8(s);
               }
            }
            stbi__skip(s, pad);
         }
      } else {
         for (j=0; j < (int) s->img_y; ++j) {
            for (i=0; i < (int) s->img_x; i += 2) {
               int v=stbi__get8(s),v2=0;
               if (info.bpp == 4) {
                  v2 = v & 15;
                  v >>= 4;
               }
               out[z++] = pal[v][0];
               out[z++] = pal[v][1];
               out[z++] = pal[v][2];
               if (target == 4) out[z++] = 255;
               if (i+1 == (int) s->img_x) break;
               v = (info.bpp == 8) ? stbi__get8(s) : v2;
               out[z++] = pal[v][0];
               out[z++] = pal[v][1];
               out[z++] = pal[v][2];
               if (target == 4) out[z++] = 255;
            }
            stbi__skip(s, pad);
         }
      }
   } else {
      int rshift=0,gshift=0,bshift=0,ashift=0,rcount=0,gcount=0,bcount=0,acount=0;
      int z = 0;
      int easy=0;
      stbi__skip(s, info.offset - info.extra_read - info.hsz);
      if (info.bpp == 24) width = 3 * s->img_x;
      else if (info.bpp == 16) width = 2*s->img_x;
      else /* bpp = 32 and pad = 0 */ width=0;
      pad = (-width) & 3;
      if (info.bpp == 24) {
         easy = 1;
      } else if (info.bpp == 32) {
         if (mb == 0xff && mg == 0xff00 && mr == 0x00ff0000 && ma == 0xff000000)
            easy = 2;
      }
      if (!easy) {
         if (!mr || !mg || !mb) { STBI_FREE(out); return stbi__errpuc("bad masks", "Corrupt BMP"); }
         // right shift amt to put high bit in position #7
         rshift = stbi__high_bit(mr)-7; rcount = stbi__bitcount(mr);
         gshift = stbi__high_bit(mg)-7; gcount = stbi__bitcount(mg);
         bshift = stbi__high_bit(mb)-7; bcount = stbi__bitcount(mb);
         ashift = stbi__high_bit(ma)-7; acount = stbi__bitcount(ma);
         if (rcount > 8 || gcount > 8 || bcount > 8 || acount > 8) { STBI_FREE(out); return stbi__errpuc("bad masks", "Corrupt BMP"); }
      }
      for (j=0; j < (int) s->img_y; ++j) {
         if (easy) {
            for (i=0; i < (int) s->img_x; ++i) {
               unsigned char a;
               out[z+2] = stbi__get8(s);
               out[z+1] = stbi__get8(s);
               out[z+0] = stbi__get8(s);
               z += 3;
               a = (easy == 2 ? stbi__get8(s) : 255);
               all_a |= a;
               if (target == 4) out[z++] = a;
            }
         } else {
            int bpp = info.bpp;
            for (i=0; i < (int) s->img_x; ++i) {
               stbi__uint32 v = (bpp == 16 ? (stbi__uint32) stbi__get16le(s) : stbi__get32le(s));
               unsigned int a;
               out[z++] = STBI__BYTECAST(stbi__shiftsigned(v & mr, rshift, rcount));
               out[z++] = STBI__BYTECAST(stbi__shiftsigned(v & mg, gshift, gcount));
               out[z++] = STBI__BYTECAST(stbi__shiftsigned(v & mb, bshift, bcount));
               a = (ma ? stbi__shiftsigned(v & ma, ashift, acount) : 255);
               all_a |= a;
               if (target == 4) out[z++] = STBI__BYTECAST(a);
            }
         }
         stbi__skip(s, pad);
      }
   }

   // if alpha channel is all 0s, replace with all 255s
   if (target == 4 && all_a == 0)
      for (i=4*s->img_x*s->img_y-1; i >= 0; i -= 4)
         out[i] = 255;

   if (flip_vertically) {
      stbi_uc t;
      for (j=0; j < (int) s->img_y>>1; ++j) {
         stbi_uc *p1 = out +      j     *s->img_x*target;
         stbi_uc *p2 = out + (s->img_y-1-j)*s->img_x*target;
         for (i=0; i < (int) s->img_x*target; ++i) {
            t = p1[i]; p1[i] = p2[i]; p2[i] = t;
         }
      }
   }

   if (req_comp && req_comp != target) {
      out = stbi__convert_format(out, target, req_comp, s->img_x, s->img_y);
      if (out == NULL) return out; // stbi__convert_format frees input on failure
   }

   *x = s->img_x;
   *y = s->img_y;
   if (comp) *comp = s->img_n;
   return out;
}
#endif

// Targa Truevision - TGA
// by Jonathan Dummer
#ifndef STBI_NO_TGA
// returns STBI_rgb or whatever, 0 on error
static int stbi__tga_get_comp(int bits_per_pixel, int is_grey, int* is_rgb16)
{
   // only RGB or RGBA (incl. 16bit) or grey allowed
   if (is_rgb16) *is_rgb16 = 0;
   switch(bits_per_pixel) {
      case 8:  return STBI_grey;
      case 16: if(is_grey) return STBI_grey_alpha;
               // fallthrough
      case 15: if(is_rgb16) *is_rgb16 = 1;
               return STBI_rgb;
      case 24: // fallthrough
      case 32: return bits_per_pixel/8;
      default: return 0;
   }
}

static int stbi__tga_info(stbi__context *s, int *x, int *y, int *comp)
{
    int tga_w, tga_h, tga_comp, tga_image_type, tga_bits_per_pixel, tga_colormap_bpp;
    int sz, tga_colormap_type;
    stbi__get8(s);                   // discard Offset
    tga_colormap_type = stbi__get8(s); // colormap type
    if( tga_colormap_type > 1 ) {
        stbi__rewind(s);
        return 0;      // only RGB or indexed allowed
    }
    tga_image_type = stbi__get8(s); // image type
    if ( tga_colormap_type == 1 ) { // colormapped (paletted) image
        if (tga_image_type != 1 && tga_image_type != 9) {
            stbi__rewind(s);
            return 0;
        }
        stbi__skip(s,4);       // skip index of first colormap entry and number of entries
        sz = stbi__get8(s);    //   check bits per palette color entry
        if ( (sz != 8) && (sz != 15) && (sz != 16) && (sz != 24) && (sz != 32) ) {
            stbi__rewind(s);
            return 0;
        }
        stbi__skip(s,4);       // skip image x and y origin
        tga_colormap_bpp = sz;
    } else { // "normal" image w/o colormap - only RGB or grey allowed, +/- RLE
        if ( (tga_image_type != 2) && (tga_image_type != 3) && (tga_image_type != 10) && (tga_image_type != 11) ) {
            stbi__rewind(s);
            return 0; // only RGB or grey allowed, +/- RLE
        }
        stbi__skip(s,9); // skip colormap specification and image x/y origin
        tga_colormap_bpp = 0;
    }
    tga_w = stbi__get16le(s);
    if( tga_w < 1 ) {
        stbi__rewind(s);
        return 0;   // test width
    }
    tga_h = stbi__get16le(s);
    if( tga_h < 1 ) {
        stbi__rewind(s);
        return 0;   // test height
    }
    tga_bits_per_pixel = stbi__get8(s); // bits per pixel
    stbi__get8(s); // ignore alpha bits
    if (tga_colormap_bpp != 0) {
        if((tga_bits_per_pixel != 8) && (tga_bits_per_pixel != 16)) {
            // when using a colormap, tga_bits_per_pixel is the size of the indexes
            // I don't think anything but 8 or 16bit indexes makes sense
            stbi__rewind(s);
            return 0;
        }
        tga_comp = stbi__tga_get_comp(tga_colormap_bpp, 0, NULL);
    } else {
        tga_comp = stbi__tga_get_comp(tga_bits_per_pixel, (tga_image_type == 3) || (tga_image_type == 11), NULL);
    }
    if(!tga_comp) {
      stbi__rewind(s);
      return 0;
    }
    if (x) *x = tga_w;
    if (y) *y = tga_h;
    if (comp) *comp = tga_comp;
    return 1;                   // seems to have passed everything
}

static int stbi__tga_test(stbi__context *s)
{
   int res = 0;
   int sz, tga_color_type;
   stbi__get8(s);      //   discard Offset
   tga_color_type = stbi__get8(s);   //   color type
   if ( tga_color_type > 1 ) goto errorEnd;   //   only RGB or indexed allowed
   sz = stbi__get8(s);   //   image type
   if ( tga_color_type == 1 ) { // colormapped (paletted) image
      if (sz != 1 && sz != 9) goto errorEnd; // colortype 1 demands image type 1 or 9
      stbi__skip(s,4);       // skip index of first colormap entry and number of entries
      sz = stbi__get8(s);    //   check bits per palette color entry
      if ( (sz != 8) && (sz != 15) && (sz != 16) && (sz != 24) && (sz != 32) ) goto errorEnd;
      stbi__skip(s,4);       // skip image x and y origin
   } else { // "normal" image w/o colormap
      if ( (sz != 2) && (sz != 3) && (sz != 10) && (sz != 11) ) goto errorEnd; // only RGB or grey allowed, +/- RLE
      stbi__skip(s,9); // skip colormap specification and image x/y origin
   }
   if ( stbi__get16le(s) < 1 ) goto errorEnd;      //   test width
   if ( stbi__get16le(s) < 1 ) goto errorEnd;      //   test height
   sz = stbi__get8(s);   //   bits per pixel
   if ( (tga_color_type == 1) && (sz != 8) && (sz != 16) ) goto errorEnd; // for colormapped images, bpp is size of an index
   if ( (sz != 8) && (sz != 15) && (sz != 16) && (sz != 24) && (sz != 32) ) goto errorEnd;

   res = 1; // if we got this far, everything's good and we can return 1 instead of 0

errorEnd:
   stbi__rewind(s);
   return res;
}

// read 16bit value and convert to 24bit RGB
static void stbi__tga_read_rgb16(stbi__context *s, stbi_uc* out)
{
   stbi__uint16 px = (stbi__uint16)stbi__get16le(s);
   stbi__uint16 fiveBitMask = 31;
   // we have 3 channels with 5bits each
   int r = (px >> 10) & fiveBitMask;
   int g = (px >> 5) & fiveBitMask;
   int b = px & fiveBitMask;
   // Note that this saves the data in RGB(A) order, so it doesn't need to be swapped later
   out[0] = (stbi_uc)((r * 255)/31);
   out[1] = (stbi_uc)((g * 255)/31);
   out[2] = (stbi_uc)((b * 255)/31);

   // some people claim that the most significant bit might be used for alpha
   // (possibly if an alpha-bit is set in the "image descriptor byte")
   // but that only made 16bit test images completely translucent..
   // so let's treat all 15 and 16bit TGAs as RGB with no alpha.
}

static void *stbi__tga_load(stbi__context *s, int *x, int *y, int *comp, int req_comp, stbi__result_info *ri)
{
   //   read in the TGA header stuff
   int tga_offset = stbi__get8(s);
   int tga_indexed = stbi__get8(s);
   int tga_image_type = stbi__get8(s);
   int tga_is_RLE = 0;
   int tga_palette_start = stbi__get16le(s);
   int tga_palette_len = stbi__get16le(s);
   int tga_palette_bits = stbi__get8(s);
   int tga_x_origin = stbi__get16le(s);
   int tga_y_origin = stbi__get16le(s);
   int tga_width = stbi__get16le(s);
   int tga_height = stbi__get16le(s);
   int tga_bits_per_pixel = stbi__get8(s);
   int tga_comp, tga_rgb16=0;
   int tga_inverted = stbi__get8(s);
   // int tga_alpha_bits = tga_inverted & 15; // the 4 lowest bits - unused (useless?)
   //   image data
   unsigned char *tga_data;
   unsigned char *tga_palette = NULL;
   int i, j;
   unsigned char raw_data[4] = {0};
   int RLE_count = 0;
   int RLE_repeating = 0;
   int read_next_pixel = 1;
   STBI_NOTUSED(ri);
   STBI_NOTUSED(tga_x_origin); // @TODO
   STBI_NOTUSED(tga_y_origin); // @TODO

   if (tga_height > STBI_MAX_DIMENSIONS) return stbi__errpuc("too large","Very large image (corrupt?)");
   if (tga_width > STBI_MAX_DIMENSIONS) return stbi__errpuc("too large","Very large image (corrupt?)");

   //   do a tiny bit of precessing
   if ( tga_image_type >= 8 )
   {
      tga_image_type -= 8;
      tga_is_RLE = 1;
   }
   tga_inverted = 1 - ((tga_inverted >> 5) & 1);

   //   If I'm paletted, then I'll use the number of bits from the palette
   if ( tga_indexed ) tga_comp = stbi__tga_get_comp(tga_palette_bits, 0, &tga_rgb16);
   else tga_comp = stbi__tga_get_comp(tga_bits_per_pixel, (tga_image_type == 3), &tga_rgb16);

   if(!tga_comp) // shouldn't really happen, stbi__tga_test() should have ensured basic consistency
      return stbi__errpuc("bad format", "Can't find out TGA pixelformat");

   //   tga info
   *x = tga_width;
   *y = tga_height;
   if (comp) *comp = tga_comp;

   if (!stbi__mad3sizes_valid(tga_width, tga_height, tga_comp, 0))
      return stbi__errpuc("too large", "Corrupt TGA");

   tga_data = (unsigned char*)stbi__malloc_mad3(tga_width, tga_height, tga_comp, 0);
   if (!tga_data) return stbi__errpuc("outofmem", "Out of memory");

   // skip to the data's starting position (offset usually = 0)
   stbi__skip(s, tga_offset );

   if ( !tga_indexed && !tga_is_RLE && !tga_rgb16 ) {
      for (i=0; i < tga_height; ++i) {
         int row = tga_inverted ? tga_height -i - 1 : i;
         stbi_uc *tga_row = tga_data + row*tga_width*tga_comp;
         stbi__getn(s, tga_row, tga_width * tga_comp);
      }
   } else  {
      //   do I need to load a palette?
      if ( tga_indexed)
      {
         if (tga_palette_len == 0) {  /* you have to have at least one entry! */
            STBI_FREE(tga_data);
            return stbi__errpuc("bad palette", "Corrupt TGA");
         }

         //   any data to skip? (offset usually = 0)
         stbi__skip(s, tga_palette_start );
         //   load the palette
         tga_palette = (unsigned char*)stbi__malloc_mad2(tga_palette_len, tga_comp, 0);
         if (!tga_palette) {
            STBI_FREE(tga_data);
            return stbi__errpuc("outofmem", "Out of memory");
         }
         if (tga_rgb16) {
            stbi_uc *pal_entry = tga_palette;
            STBI_ASSERT(tga_comp == STBI_rgb);
            for (i=0; i < tga_palette_len; ++i) {
               stbi__tga_read_rgb16(s, pal_entry);
               pal_entry += tga_comp;
            }
         } else if (!stbi__getn(s, tga_palette, tga_palette_len * tga_comp)) {
               STBI_FREE(tga_data);
               STBI_FREE(tga_palette);
               return stbi__errpuc("bad palette", "Corrupt TGA");
         }
      }
      //   load the data
      for (i=0; i < tga_width * tga_height; ++i)
      {
         //   if I'm in RLE mode, do I need to get a RLE stbi__pngchunk?
         if ( tga_is_RLE )
         {
            if ( RLE_count == 0 )
            {
               //   yep, get the next byte as a RLE command
               int RLE_cmd = stbi__get8(s);
               RLE_count = 1 + (RLE_cmd & 127);
               RLE_repeating = RLE_cmd >> 7;
               read_next_pixel = 1;
            } else if ( !RLE_repeating )
            {
               read_next_pixel = 1;
            }
         } else
         {
            read_next_pixel = 1;
         }
         //   OK, if I need to read a pixel, do it now
         if ( read_next_pixel )
         {
            //   load however much data we did have
            if ( tga_indexed )
            {
               // read in index, then perform the lookup
               int pal_idx = (tga_bits_per_pixel == 8) ? stbi__get8(s) : stbi__get16le(s);
               if ( pal_idx >= tga_palette_len ) {
                  // invalid index
                  pal_idx = 0;
               }
               pal_idx *= tga_comp;
               for (j = 0; j < tga_comp; ++j) {
                  raw_data[j] = tga_palette[pal_idx+j];
               }
            } else if(tga_rgb16) {
               STBI_ASSERT(tga_comp == STBI_rgb);
               stbi__tga_read_rgb16(s, raw_data);
            } else {
               //   read in the data raw
               for (j = 0; j < tga_comp; ++j) {
                  raw_data[j] = stbi__get8(s);
               }
            }
            //   clear the reading flag for the next pixel
            read_next_pixel = 0;
         } // end of reading a pixel

         // copy data
         for (j = 0; j < tga_comp; ++j)
           tga_data[i*tga_comp+j] = raw_data[j];

         //   in case we're in RLE mode, keep counting down
         --RLE_count;
      }
      //   do I need to invert the image?
      if ( tga_inverted )
      {
         for (j = 0; j*2 < tga_height; ++j)
         {
            int index1 = j * tga_width * tga_comp;
            int index2 = (tga_height - 1 - j) * tga_width * tga_comp;
            for (i = tga_width * tga_comp; i > 0; --i)
            {
               unsigned char temp = tga_data[index1];
               tga_data[index1] = tga_data[index2];
               tga_data[index2] = temp;
               ++index1;
               ++index2;
            }
         }
      }
      //   clear my palette, if I had one
      if ( tga_palette != NULL )
      {
         STBI_FREE( tga_palette );
      }
   }

   // swap RGB - if the source data was RGB16, it already is in the right order
   if (tga_comp >= 3 && !tga_rgb16)
   {
      unsigned char* tga_pixel = tga_data;
      for (i=0; i < tga_width * tga_height; ++i)
      {
         unsigned char temp = tga_pixel[0];
         tga_pixel[0] = tga_pixel[2];
         tga_pixel[2] = temp;
         tga_pixel += tga_comp;
      }
   }

   // convert to target component count
   if (req_comp && req_comp != tga_comp)
      tga_data = stbi__convert_format(tga_data, tga_comp, req_comp, tga_width, tga_height);

   //   the things I do to get rid of an error message, and yet keep
   //   Microsoft's C compilers happy... [8^(
   tga_palette_start = tga_palette_len = tga_palette_bits =
         tga_x_origin = tga_y_origin = 0;
   STBI_NOTUSED(tga_palette_start);
   //   OK, done
   return tga_data;
}
#endif

// *************************************************************************************************
// Photoshop PSD loader -- PD by Thatcher Ulrich, integration by Nicolas Schulz, tweaked by STB

#ifndef STBI_NO_PSD
static int stbi__psd_test(stbi__context *s)
{
   int r = (stbi__get32be(s) == 0x38425053);
   stbi__rewind(s);
   return r;
}

static int stbi__psd_decode_rle(stbi__context *s, stbi_uc *p, int pixelCount)
{
   int count, nleft, len;

   count = 0;
   while ((nleft = pixelCount - count) > 0) {
      len = stbi__get8(s);
      if (len == 128) {
         // No-op.
      } else if (len < 128) {
         // Copy next len+1 bytes literally.
         len++;
         if (len > nleft) return 0; // corrupt data
         count += len;
         while (len) {
            *p = stbi__get8(s);
            p += 4;
            len--;
         }
      } else if (len > 128) {
         stbi_uc   val;
         // Next -len+1 bytes in the dest are replicated from next source byte.
         // (Interpret len as a negative 8-bit int.)
         len = 257 - len;
         if (len > nleft) return 0; // corrupt data
         val = stbi__get8(s);
         count += len;
         while (len) {
            *p = val;
            p += 4;
            len--;
         }
      }
   }

   return 1;
}

static void *stbi__psd_load(stbi__context *s, int *x, int *y, int *comp, int req_comp, stbi__result_info *ri, int bpc)
{
   int pixelCount;
   int channelCount, compression;
   int channel, i;
   int bitdepth;
   int w,h;
   stbi_uc *out;
   STBI_NOTUSED(ri);

   // Check identifier
   if (stbi__get32be(s) != 0x38425053)   // "8BPS"
      return stbi__errpuc("not PSD", "Corrupt PSD image");

   // Check file type version.
   if (stbi__get16be(s) != 1)
      return stbi__errpuc("wrong version", "Unsupported version of PSD image");

   // Skip 6 reserved bytes.
   stbi__skip(s, 6 );

   // Read the number of channels (R, G, B, A, etc).
   channelCount = stbi__get16be(s);
   if (channelCount < 0 || channelCount > 16)
      return stbi__errpuc("wrong channel count", "Unsupported number of channels in PSD image");

   // Read the rows and columns of the image.
   h = stbi__get32be(s);
   w = stbi__get32be(s);

   if (h > STBI_MAX_DIMENSIONS) return stbi__errpuc("too large","Very large image (corrupt?)");
   if (w > STBI_MAX_DIMENSIONS) return stbi__errpuc("too large","Very large image (corrupt?)");

   // Make sure the depth is 8 bits.
   bitdepth = stbi__get16be(s);
   if (bitdepth != 8 && bitdepth != 16)
      return stbi__errpuc("unsupported bit depth", "PSD bit depth is not 8 or 16 bit");

   // Make sure the color mode is RGB.
   // Valid options are:
   //   0: Bitmap
   //   1: Grayscale
   //   2: Indexed color
   //   3: RGB color
   //   4: CMYK color
   //   7: Multichannel
   //   8: Duotone
   //   9: Lab color
   if (stbi__get16be(s) != 3)
      return stbi__errpuc("wrong color format", "PSD is not in RGB color format");

   // Skip the Mode Data.  (It's the palette for indexed color; other info for other modes.)
   stbi__skip(s,stbi__get32be(s) );

   // Skip the image resources.  (resolution, pen tool paths, etc)
   stbi__skip(s, stbi__get32be(s) );

   // Skip the reserved data.
   stbi__skip(s, stbi__get32be(s) );

   // Find out if the data is compressed.
   // Known values:
   //   0: no compression
   //   1: RLE compressed
   compression = stbi__get16be(s);
   if (compression > 1)
      return stbi__errpuc("bad compression", "PSD has an unknown compression format");

   // Check size
   if (!stbi__mad3sizes_valid(4, w, h, 0))
      return stbi__errpuc("too large", "Corrupt PSD");

   // Create the destination image.

   if (!compression && bitdepth == 16 && bpc == 16) {
      out = (stbi_uc *) stbi__malloc_mad3(8, w, h, 0);
      ri->bits_per_channel = 16;
   } else
      out = (stbi_uc *) stbi__malloc(4 * w*h);

   if (!out) return stbi__errpuc("outofmem", "Out of memory");
   pixelCount = w*h;

   // Initialize the data to zero.
   //memset( out, 0, pixelCount * 4 );

   // Finally, the image data.
   if (compression) {
      // RLE as used by .PSD and .TIFF
      // Loop until you get the number of unpacked bytes you are expecting:
      //     Read the next source byte into n.
      //     If n is between 0 and 127 inclusive, copy the next n+1 bytes literally.
      //     Else if n is between -127 and -1 inclusive, copy the next byte -n+1 times.
      //     Else if n is 128, noop.
      // Endloop

      // The RLE-compressed data is preceded by a 2-byte data count for each row in the data,
      // which we're going to just skip.
      stbi__skip(s, h * channelCount * 2 );

      // Read the RLE data by channel.
      for (channel = 0; channel < 4; channel++) {
         stbi_uc *p;

         p = out+channel;
         if (channel >= channelCount) {
            // Fill this channel with default data.
            for (i = 0; i < pixelCount; i++, p += 4)
               *p = (channel == 3 ? 255 : 0);
         } else {
            // Read the RLE data.
            if (!stbi__psd_decode_rle(s, p, pixelCount)) {
               STBI_FREE(out);
               return stbi__errpuc("corrupt", "bad RLE data");
            }
         }
      }

   } else {
      // We're at the raw image data.  It's each channel in order (Red, Green, Blue, Alpha, ...)
      // where each channel consists of an 8-bit (or 16-bit) value for each pixel in the image.

      // Read the data by channel.
      for (channel = 0; channel < 4; channel++) {
         if (channel >= channelCount) {
            // Fill this channel with default data.
            if (bitdepth == 16 && bpc == 16) {
               stbi__uint16 *q = ((stbi__uint16 *) out) + channel;
               stbi__uint16 val = channel == 3 ? 65535 : 0;
               for (i = 0; i < pixelCount; i++, q += 4)
                  *q = val;
            } else {
               stbi_uc *p = out+channel;
               stbi_uc val = channel == 3 ? 255 : 0;
               for (i = 0; i < pixelCount; i++, p += 4)
                  *p = val;
            }
         } else {
            if (ri->bits_per_channel == 16) {    // output bpc
               stbi__uint16 *q = ((stbi__uint16 *) out) + channel;
               for (i = 0; i < pixelCount; i++, q += 4)
                  *q = (stbi__uint16) stbi__get16be(s);
            } else {
               stbi_uc *p = out+channel;
               if (bitdepth == 16) {  // input bpc
                  for (i = 0; i < pixelCount; i++, p += 4)
                     *p = (stbi_uc) (stbi__get16be(s) >> 8);
               } else {
                  for (i = 0; i < pixelCount; i++, p += 4)
                     *p = stbi__get8(s);
               }
            }
         }
      }
   }

   // remove weird white matte from PSD
   if (channelCount >= 4) {
      if (ri->bits_per_channel == 16) {
         for (i=0; i < w*h; ++i) {
            stbi__uint16 *pixel = (stbi__uint16 *) out + 4*i;
            if (pixel[3] != 0 && pixel[3] != 65535) {
               float a = pixel[3] / 65535.0f;
               float ra = 1.0f / a;
               float inv_a = 65535.0f * (1 - ra);
               pixel[0] = (stbi__uint16) (pixel[0]*ra + inv_a);
               pixel[1] = (stbi__uint16) (pixel[1]*ra + inv_a);
               pixel[2] = (stbi__uint16) (pixel[2]*ra + inv_a);
            }
         }
      } else {
         for (i=0; i < w*h; ++i) {
            unsigned char *pixel = out + 4*i;
            if (pixel[3] != 0 && pixel[3] != 255) {
               float a = pixel[3] / 255.0f;
               float ra = 1.0f / a;
               float inv_a = 255.0f * (1 - ra);
               pixel[0] = (unsigned char) (pixel[0]*ra + inv_a);
               pixel[1] = (unsigned char) (pixel[1]*ra + inv_a);
               pixel[2] = (unsigned char) (pixel[2]*ra + inv_a);
            }
         }
      }
   }

   // convert to desired output format
   if (req_comp && req_comp != 4) {
      if (ri->bits_per_channel == 16)
         out = (stbi_uc *) stbi__convert_format16((stbi__uint16 *) out, 4, req_comp, w, h);
      else
         out = stbi__convert_format(out, 4, req_comp, w, h);
      if (out == NULL) return out; // stbi__convert_format frees input on failure
   }

   if (comp) *comp = 4;
   *y = h;
   *x = w;

   return out;
}
#endif

// *************************************************************************************************
// Softimage PIC loader
// by Tom Seddon
//
// See http://softimage.wiki.softimage.com/index.php/INFO:_PIC_file_format
// See http://ozviz.wasp.uwa.edu.au/~pbourke/dataformats/softimagepic/

#ifndef STBI_NO_PIC
static int stbi__pic_is4(stbi__context *s,const char *str)
{
   int i;
   for (i=0; i<4; ++i)
      if (stbi__get8(s) != (stbi_uc)str[i])
         return 0;

   return 1;
}

static int stbi__pic_test_core(stbi__context *s)
{
   int i;

   if (!stbi__pic_is4(s,"\x53\x80\xF6\x34"))
      return 0;

   for(i=0;i<84;++i)
      stbi__get8(s);

   if (!stbi__pic_is4(s,"PICT"))
      return 0;

   return 1;
}

typedef struct
{
   stbi_uc size,type,channel;
} stbi__pic_packet;

static stbi_uc *stbi__readval(stbi__context *s, int channel, stbi_uc *dest)
{
   int mask=0x80, i;

   for (i=0; i<4; ++i, mask>>=1) {
      if (channel & mask) {
         if (stbi__at_eof(s)) return stbi__errpuc("bad file","PIC file too short");
         dest[i]=stbi__get8(s);
      }
   }

   return dest;
}

static void stbi__copyval(int channel,stbi_uc *dest,const stbi_uc *src)
{
   int mask=0x80,i;

   for (i=0;i<4; ++i, mask>>=1)
      if (channel&mask)
         dest[i]=src[i];
}

static stbi_uc *stbi__pic_load_core(stbi__context *s,int width,int height,int *comp, stbi_uc *result)
{
   int act_comp=0,num_packets=0,y,chained;
   stbi__pic_packet packets[10];

   // this will (should...) cater for even some bizarre stuff like having data
    // for the same channel in multiple packets.
   do {
      stbi__pic_packet *packet;

      if (num_packets==sizeof(packets)/sizeof(packets[0]))
         return stbi__errpuc("bad format","too many packets");

      packet = &packets[num_packets++];

      chained = stbi__get8(s);
      packet->size    = stbi__get8(s);
      packet->type    = stbi__get8(s);
      packet->channel = stbi__get8(s);

      act_comp |= packet->channel;

      if (stbi__at_eof(s))          return stbi__errpuc("bad file","file too short (reading packets)");
      if (packet->size != 8)  return stbi__errpuc("bad format","packet isn't 8bpp");
   } while (chained);

   *comp = (act_comp & 0x10 ? 4 : 3); // has alpha channel?

   for(y=0; y<height; ++y) {
      int packet_idx;

      for(packet_idx=0; packet_idx < num_packets; ++packet_idx) {
         stbi__pic_packet *packet = &packets[packet_idx];
         stbi_uc *dest = result+y*width*4;

         switch (packet->type) {
            default:
               return stbi__errpuc("bad format","packet has bad compression type");

            case 0: {//uncompressed
               int x;

               for(x=0;x<width;++x, dest+=4)
                  if (!stbi__readval(s,packet->channel,dest))
                     return 0;
               break;
            }

            case 1://Pure RLE
               {
                  int left=width, i;

                  while (left>0) {
                     stbi_uc count,value[4];

                     count=stbi__get8(s);
                     if (stbi__at_eof(s))   return stbi__errpuc("bad file","file too short (pure read count)");

                     if (count > left)
                        count = (stbi_uc) left;

                     if (!stbi__readval(s,packet->channel,value))  return 0;

                     for(i=0; i<count; ++i,dest+=4)
                        stbi__copyval(packet->channel,dest,value);
                     left -= count;
                  }
               }
               break;

            case 2: {//Mixed RLE
               int left=width;
               while (left>0) {
                  int count = stbi__get8(s), i;
                  if (stbi__at_eof(s))  return stbi__errpuc("bad file","file too short (mixed read count)");

                  if (count >= 128) { // Repeated
                     stbi_uc value[4];

                     if (count==128)
                        count = stbi__get16be(s);
                     else
                        count -= 127;
                     if (count > left)
                        return stbi__errpuc("bad file","scanline overrun");

                     if (!stbi__readval(s,packet->channel,value))
                        return 0;

                     for(i=0;i<count;++i, dest += 4)
                        stbi__copyval(packet->channel,dest,value);
                  } else { // Raw
                     ++count;
                     if (count>left) return stbi__errpuc("bad file","scanline overrun");

                     for(i=0;i<count;++i, dest+=4)
                        if (!stbi__readval(s,packet->channel,dest))
                           return 0;
                  }
                  left-=count;
               }
               break;
            }
         }
      }
   }

   return result;
}

static void *stbi__pic_load(stbi__context *s,int *px,int *py,int *comp,int req_comp, stbi__result_info *ri)
{
   stbi_uc *result;
   int i, x,y, internal_comp;
   STBI_NOTUSED(ri);

   if (!comp) comp = &internal_comp;

   for (i=0; i<92; ++i)
      stbi__get8(s);

   x = stbi__get16be(s);
   y = stbi__get16be(s);

   if (y > STBI_MAX_DIMENSIONS) return stbi__errpuc("too large","Very large image (corrupt?)");
   if (x > STBI_MAX_DIMENSIONS) return stbi__errpuc("too large","Very large image (corrupt?)");

   if (stbi__at_eof(s))  return stbi__errpuc("bad file","file too short (pic header)");
   if (!stbi__mad3sizes_valid(x, y, 4, 0)) return stbi__errpuc("too large", "PIC image too large to decode");

   stbi__get32be(s); //skip `ratio'
   stbi__get16be(s); //skip `fields'
   stbi__get16be(s); //skip `pad'

   // intermediate buffer is RGBA
   result = (stbi_uc *) stbi__malloc_mad3(x, y, 4, 0);
   memset(result, 0xff, x*y*4);

   if (!stbi__pic_load_core(s,x,y,comp, result)) {
      STBI_FREE(result);
      result=0;
   }
   *px = x;
   *py = y;
   if (req_comp == 0) req_comp = *comp;
   result=stbi__convert_format(result,4,req_comp,x,y);

   return result;
}

static int stbi__pic_test(stbi__context *s)
{
   int r = stbi__pic_test_core(s);
   stbi__rewind(s);
   return r;
}
#endif

// *************************************************************************************************
// GIF loader -- public domain by Jean-Marc Lienher -- simplified/shrunk by stb

#ifndef STBI_NO_GIF
typedef struct
{
   stbi__int16 prefix;
   stbi_uc first;
   stbi_uc suffix;
} stbi__gif_lzw;

typedef struct
{
   int w,h;
   stbi_uc *out;                 // output buffer (always 4 components)
   stbi_uc *background;          // The current "background" as far as a gif is concerned
   stbi_uc *history;
   int flags, bgindex, ratio, transparent, eflags;
   stbi_uc  pal[256][4];
   stbi_uc lpal[256][4];
   stbi__gif_lzw codes[8192];
   stbi_uc *color_table;
   int parse, step;
   int lflags;
   int start_x, start_y;
   int max_x, max_y;
   int cur_x, cur_y;
   int line_size;
   int delay;
} stbi__gif;

static int stbi__gif_test_raw(stbi__context *s)
{
   int sz;
   if (stbi__get8(s) != 'G' || stbi__get8(s) != 'I' || stbi__get8(s) != 'F' || stbi__get8(s) != '8') return 0;
   sz = stbi__get8(s);
   if (sz != '9' && sz != '7') return 0;
   if (stbi__get8(s) != 'a') return 0;
   return 1;
}

static int stbi__gif_test(stbi__context *s)
{
   int r = stbi__gif_test_raw(s);
   stbi__rewind(s);
   return r;
}

static void stbi__gif_parse_colortable(stbi__context *s, stbi_uc pal[256][4], int num_entries, int transp)
{
   int i;
   for (i=0; i < num_entries; ++i) {
      pal[i][2] = stbi__get8(s);
      pal[i][1] = stbi__get8(s);
      pal[i][0] = stbi__get8(s);
      pal[i][3] = transp == i ? 0 : 255;
   }
}

static int stbi__gif_header(stbi__context *s, stbi__gif *g, int *comp, int is_info)
{
   stbi_uc version;
   if (stbi__get8(s) != 'G' || stbi__get8(s) != 'I' || stbi__get8(s) != 'F' || stbi__get8(s) != '8')
      return stbi__err("not GIF", "Corrupt GIF");

   version = stbi__get8(s);
   if (version != '7' && version != '9')    return stbi__err("not GIF", "Corrupt GIF");
   if (stbi__get8(s) != 'a')                return stbi__err("not GIF", "Corrupt GIF");

   stbi__g_failure_reason = "";
   g->w = stbi__get16le(s);
   g->h = stbi__get16le(s);
   g->flags = stbi__get8(s);
   g->bgindex = stbi__get8(s);
   g->ratio = stbi__get8(s);
   g->transparent = -1;

   if (g->w > STBI_MAX_DIMENSIONS) return stbi__err("too large","Very large image (corrupt?)");
   if (g->h > STBI_MAX_DIMENSIONS) return stbi__err("too large","Very large image (corrupt?)");

   if (comp != 0) *comp = 4;  // can't actually tell whether it's 3 or 4 until we parse the comments

   if (is_info) return 1;

   if (g->flags & 0x80)
      stbi__gif_parse_colortable(s,g->pal, 2 << (g->flags & 7), -1);

   return 1;
}

static int stbi__gif_info_raw(stbi__context *s, int *x, int *y, int *comp)
{
   stbi__gif* g = (stbi__gif*) stbi__malloc(sizeof(stbi__gif));
   if (!stbi__gif_header(s, g, comp, 1)) {
      STBI_FREE(g);
      stbi__rewind( s );
      return 0;
   }
   if (x) *x = g->w;
   if (y) *y = g->h;
   STBI_FREE(g);
   return 1;
}

static void stbi__out_gif_code(stbi__gif *g, stbi__uint16 code)
{
   stbi_uc *p, *c;
   int idx;

   // recurse to decode the prefixes, since the linked-list is backwards,
   // and working backwards through an interleaved image would be nasty
   if (g->codes[code].prefix >= 0)
      stbi__out_gif_code(g, g->codes[code].prefix);

   if (g->cur_y >= g->max_y) return;

   idx = g->cur_x + g->cur_y;
   p = &g->out[idx];
   g->history[idx / 4] = 1;

   c = &g->color_table[g->codes[code].suffix * 4];
   if (c[3] > 128) { // don't render transparent pixels;
      p[0] = c[2];
      p[1] = c[1];
      p[2] = c[0];
      p[3] = c[3];
   }
   g->cur_x += 4;

   if (g->cur_x >= g->max_x) {
      g->cur_x = g->start_x;
      g->cur_y += g->step;

      while (g->cur_y >= g->max_y && g->parse > 0) {
         g->step = (1 << g->parse) * g->line_size;
         g->cur_y = g->start_y + (g->step >> 1);
         --g->parse;
      }
   }
}

static stbi_uc *stbi__process_gif_raster(stbi__context *s, stbi__gif *g)
{
   stbi_uc lzw_cs;
   stbi__int32 len, init_code;
   stbi__uint32 first;
   stbi__int32 codesize, codemask, avail, oldcode, bits, valid_bits, clear;
   stbi__gif_lzw *p;

   lzw_cs = stbi__get8(s);
   if (lzw_cs > 12) return NULL;
   clear = 1 << lzw_cs;
   first = 1;
   codesize = lzw_cs + 1;
   codemask = (1 << codesize) - 1;
   bits = 0;
   valid_bits = 0;
   for (init_code = 0; init_code < clear; init_code++) {
      g->codes[init_code].prefix = -1;
      g->codes[init_code].first = (stbi_uc) init_code;
      g->codes[init_code].suffix = (stbi_uc) init_code;
   }

   // support no starting clear code
   avail = clear+2;
   oldcode = -1;

   len = 0;
   for(;;) {
      if (valid_bits < codesize) {
         if (len == 0) {
            len = stbi__get8(s); // start new block
            if (len == 0)
               return g->out;
         }
         --len;
         bits |= (stbi__int32) stbi__get8(s) << valid_bits;
         valid_bits += 8;
      } else {
         stbi__int32 code = bits & codemask;
         bits >>= codesize;
         valid_bits -= codesize;
         // @OPTIMIZE: is there some way we can accelerate the non-clear path?
         if (code == clear) {  // clear code
            codesize = lzw_cs + 1;
            codemask = (1 << codesize) - 1;
            avail = clear + 2;
            oldcode = -1;
            first = 0;
         } else if (code == clear + 1) { // end of stream code
            stbi__skip(s, len);
            while ((len = stbi__get8(s)) > 0)
               stbi__skip(s,len);
            return g->out;
         } else if (code <= avail) {
            if (first) {
               return stbi__errpuc("no clear code", "Corrupt GIF");
            }

            if (oldcode >= 0) {
               p = &g->codes[avail++];
               if (avail > 8192) {
                  return stbi__errpuc("too many codes", "Corrupt GIF");
               }

               p->prefix = (stbi__int16) oldcode;
               p->first = g->codes[oldcode].first;
               p->suffix = (code == avail) ? p->first : g->codes[code].first;
            } else if (code == avail)
               return stbi__errpuc("illegal code in raster", "Corrupt GIF");

            stbi__out_gif_code(g, (stbi__uint16) code);

            if ((avail & codemask) == 0 && avail <= 0x0FFF) {
               codesize++;
               codemask = (1 << codesize) - 1;
            }

            oldcode = code;
         } else {
            return stbi__errpuc("illegal code in raster", "Corrupt GIF");
         }
      }
   }
}

// this function is designed to support animated gifs, although stb_image doesn't support it
// two back is the image from two frames ago, used for a very specific disposal format
static stbi_uc *stbi__gif_load_next(stbi__context *s, stbi__gif *g, int *comp, int req_comp, stbi_uc *two_back)
{
   int dispose;
   int first_frame;
   int pi;
   int pcount;
   STBI_NOTUSED(req_comp);

   // on first frame, any non-written pixels get the background colour (non-transparent)
   first_frame = 0;
   if (g->out == 0) {
      if (!stbi__gif_header(s, g, comp,0)) return 0; // stbi__g_failure_reason set by stbi__gif_header
      if (!stbi__mad3sizes_valid(4, g->w, g->h, 0))
         return stbi__errpuc("too large", "GIF image is too large");
      pcount = g->w * g->h;
      g->out = (stbi_uc *) stbi__malloc(4 * pcount);
      g->background = (stbi_uc *) stbi__malloc(4 * pcount);
      g->history = (stbi_uc *) stbi__malloc(pcount);
      if (!g->out || !g->background || !g->history)
         return stbi__errpuc("outofmem", "Out of memory");

      // image is treated as "transparent" at the start - ie, nothing overwrites the current background;
      // background colour is only used for pixels that are not rendered first frame, after that "background"
      // color refers to the color that was there the previous frame.
      memset(g->out, 0x00, 4 * pcount);
      memset(g->background, 0x00, 4 * pcount); // state of the background (starts transparent)
      memset(g->history, 0x00, pcount);        // pixels that were affected previous frame
      first_frame = 1;
   } else {
      // second frame - how do we dispoase of the previous one?
      dispose = (g->eflags & 0x1C) >> 2;
      pcount = g->w * g->h;

      if ((dispose == 3) && (two_back == 0)) {
         dispose = 2; // if I don't have an image to revert back to, default to the old background
      }

      if (dispose == 3) { // use previous graphic
         for (pi = 0; pi < pcount; ++pi) {
            if (g->history[pi]) {
               memcpy( &g->out[pi * 4], &two_back[pi * 4], 4 );
            }
         }
      } else if (dispose == 2) {
         // restore what was changed last frame to background before that frame;
         for (pi = 0; pi < pcount; ++pi) {
            if (g->history[pi]) {
               memcpy( &g->out[pi * 4], &g->background[pi * 4], 4 );
            }
         }
      } else {
         // This is a non-disposal case eithe way, so just
         // leave the pixels as is, and they will become the new background
         // 1: do not dispose
         // 0:  not specified.
      }

      // background is what out is after the undoing of the previou frame;
      memcpy( g->background, g->out, 4 * g->w * g->h );
   }

   // clear my history;
   memset( g->history, 0x00, g->w * g->h );        // pixels that were affected previous frame

   for (;;) {
      int tag = stbi__get8(s);
      switch (tag) {
         case 0x2C: /* Image Descriptor */
         {
            stbi__int32 x, y, w, h;
            stbi_uc *o;

            x = stbi__get16le(s);
            y = stbi__get16le(s);
            w = stbi__get16le(s);
            h = stbi__get16le(s);
            if (((x + w) > (g->w)) || ((y + h) > (g->h)))
               return stbi__errpuc("bad Image Descriptor", "Corrupt GIF");

            g->line_size = g->w * 4;
            g->start_x = x * 4;
            g->start_y = y * g->line_size;
            g->max_x   = g->start_x + w * 4;
            g->max_y   = g->start_y + h * g->line_size;
            g->cur_x   = g->start_x;
            g->cur_y   = g->start_y;

            // if the width of the specified rectangle is 0, that means
            // we may not see *any* pixels or the image is malformed;
            // to make sure this is caught, move the current y down to
            // max_y (which is what out_gif_code checks).
            if (w == 0)
               g->cur_y = g->max_y;

            g->lflags = stbi__get8(s);

            if (g->lflags & 0x40) {
               g->step = 8 * g->line_size; // first interlaced spacing
               g->parse = 3;
            } else {
               g->step = g->line_size;
               g->parse = 0;
            }

            if (g->lflags & 0x80) {
               stbi__gif_parse_colortable(s,g->lpal, 2 << (g->lflags & 7), g->eflags & 0x01 ? g->transparent : -1);
               g->color_table = (stbi_uc *) g->lpal;
            } else if (g->flags & 0x80) {
               g->color_table = (stbi_uc *) g->pal;
            } else
               return stbi__errpuc("missing color table", "Corrupt GIF");

            o = stbi__process_gif_raster(s, g);
            if (!o) return NULL;

            // if this was the first frame,
            pcount = g->w * g->h;
            if (first_frame && (g->bgindex > 0)) {
               // if first frame, any pixel not drawn to gets the background color
               for (pi = 0; pi < pcount; ++pi) {
                  if (g->history[pi] == 0) {
                     g->pal[g->bgindex][3] = 255; // just in case it was made transparent, undo that; It will be reset next frame if need be;
                     memcpy( &g->out[pi * 4], &g->pal[g->bgindex], 4 );
                  }
               }
            }

            return o;
         }

         case 0x21: // Comment Extension.
         {
            int len;
            int ext = stbi__get8(s);
            if (ext == 0xF9) { // Graphic Control Extension.
               len = stbi__get8(s);
               if (len == 4) {
                  g->eflags = stbi__get8(s);
                  g->delay = 10 * stbi__get16le(s); // delay - 1/100th of a second, saving as 1/1000ths.

                  // unset old transparent
                  if (g->transparent >= 0) {
                     g->pal[g->transparent][3] = 255;
                  }
                  if (g->eflags & 0x01) {
                     g->transparent = stbi__get8(s);
                     if (g->transparent >= 0) {
                        g->pal[g->transparent][3] = 0;
                     }
                  } else {
                     // don't need transparent
                     stbi__skip(s, 1);
                     g->transparent = -1;
                  }
               } else {
                  stbi__skip(s, len);
                  break;
               }
            }
            while ((len = stbi__get8(s)) != 0) {
               stbi__skip(s, len);
            }
            break;
         }

         case 0x3B: // gif stream termination code
            return (stbi_uc *) s; // using '1' causes warning on some compilers

         default:
            return stbi__errpuc("unknown code", "Corrupt GIF");
      }
   }
}

static void *stbi__load_gif_main(stbi__context *s, int **delays, int *x, int *y, int *z, int *comp, int req_comp)
{
   if (stbi__gif_test(s)) {
      int layers = 0;
      stbi_uc *u = 0;
      stbi_uc *out = 0;
      stbi_uc *two_back = 0;
      stbi__gif g;
      int stride;
      int out_size = 0;
      int delays_size = 0;
      memset(&g, 0, sizeof(g));
      if (delays) {
         *delays = 0;
      }

      do {
         u = stbi__gif_load_next(s, &g, comp, req_comp, two_back);
         if (u == (stbi_uc *) s) u = 0;  // end of animated gif marker

         if (u) {
            *x = g.w;
            *y = g.h;
            ++layers;
            stride = g.w * g.h * 4;

            if (out) {
               void *tmp = (stbi_uc*) STBI_REALLOC_SIZED( out, out_size, layers * stride );
               if (NULL == tmp) {
                  STBI_FREE(g.out);
                  STBI_FREE(g.history);
                  STBI_FREE(g.background);
                  return stbi__errpuc("outofmem", "Out of memory");
               }
               else {
                   out = (stbi_uc*) tmp;
                   out_size = layers * stride;
               }

               if (delays) {
                  *delays = (int*) STBI_REALLOC_SIZED( *delays, delays_size, sizeof(int) * layers );
                  delays_size = layers * sizeof(int);
               }
            } else {
               out = (stbi_uc*)stbi__malloc( layers * stride );
               out_size = layers * stride;
               if (delays) {
                  *delays = (int*) stbi__malloc( layers * sizeof(int) );
                  delays_size = layers * sizeof(int);
               }
            }
            memcpy( out + ((layers - 1) * stride), u, stride );
            if (layers >= 2) {
               two_back = out - 2 * stride;
            }

            if (delays) {
               (*delays)[layers - 1U] = g.delay;
            }
         }
      } while (u != 0);

      // free temp buffer;
      STBI_FREE(g.out);
      STBI_FREE(g.history);
      STBI_FREE(g.background);

      // do the final conversion after loading everything;
      if (req_comp && req_comp != 4)
         out = stbi__convert_format(out, 4, req_comp, layers * g.w, g.h);

      *z = layers;
      return out;
   } else {
      return stbi__errpuc("not GIF", "Image was not as a gif type.");
   }
}

static void *stbi__gif_load(stbi__context *s, int *x, int *y, int *comp, int req_comp, stbi__result_info *ri)
{
   stbi_uc *u = 0;
   stbi__gif g;
   memset(&g, 0, sizeof(g));
   STBI_NOTUSED(ri);

   u = stbi__gif_load_next(s, &g, comp, req_comp, 0);
   if (u == (stbi_uc *) s) u = 0;  // end of animated gif marker
   if (u) {
      *x = g.w;
      *y = g.h;

      // moved conversion to after successful load so that the same
      // can be done for multiple frames.
      if (req_comp && req_comp != 4)
         u = stbi__convert_format(u, 4, req_comp, g.w, g.h);
   } else if (g.out) {
      // if there was an error and we allocated an image buffer, free it!
      STBI_FREE(g.out);
   }

   // free buffers needed for multiple frame loading;
   STBI_FREE(g.history);
   STBI_FREE(g.background);

   return u;
}

static int stbi__gif_info(stbi__context *s, int *x, int *y, int *comp)
{
   return stbi__gif_info_raw(s,x,y,comp);
}
#endif

// *************************************************************************************************
// Radiance RGBE HDR loader
// originally by Nicolas Schulz
#ifndef STBI_NO_HDR
static int stbi__hdr_test_core(stbi__context *s, const char *signature)
{
   int i;
   for (i=0; signature[i]; ++i)
      if (stbi__get8(s) != signature[i])
          return 0;
   stbi__rewind(s);
   return 1;
}

static int stbi__hdr_test(stbi__context* s)
{
   int r = stbi__hdr_test_core(s, "#?RADIANCE\n");
   stbi__rewind(s);
   if(!r) {
       r = stbi__hdr_test_core(s, "#?RGBE\n");
       stbi__rewind(s);
   }
   return r;
}

#define STBI__HDR_BUFLEN  1024
static char *stbi__hdr_gettoken(stbi__context *z, char *buffer)
{
   int len=0;
   char c = '\0';

   c = (char) stbi__get8(z);

   while (!stbi__at_eof(z) && c != '\n') {
      buffer[len++] = c;
      if (len == STBI__HDR_BUFLEN-1) {
         // flush to end of line
         while (!stbi__at_eof(z) && stbi__get8(z) != '\n')
            ;
         break;
      }
      c = (char) stbi__get8(z);
   }

   buffer[len] = 0;
   return buffer;
}

static void stbi__hdr_convert(float *output, stbi_uc *input, int req_comp)
{
   if ( input[3] != 0 ) {
      float f1;
      // Exponent
      f1 = (float) ldexp(1.0f, input[3] - (int)(128 + 8));
      if (req_comp <= 2)
         output[0] = (input[0] + input[1] + input[2]) * f1 / 3;
      else {
         output[0] = input[0] * f1;
         output[1] = input[1] * f1;
         output[2] = input[2] * f1;
      }
      if (req_comp == 2) output[1] = 1;
      if (req_comp == 4) output[3] = 1;
   } else {
      switch (req_comp) {
         case 4: output[3] = 1; /* fallthrough */
         case 3: output[0] = output[1] = output[2] = 0;
                 break;
         case 2: output[1] = 1; /* fallthrough */
         case 1: output[0] = 0;
                 break;
      }
   }
}

static float *stbi__hdr_load(stbi__context *s, int *x, int *y, int *comp, int req_comp, stbi__result_info *ri)
{
   char buffer[STBI__HDR_BUFLEN];
   char *token;
   int valid = 0;
   int width, height;
   stbi_uc *scanline;
   float *hdr_data;
   int len;
   unsigned char count, value;
   int i, j, k, c1,c2, z;
   const char *headerToken;
   STBI_NOTUSED(ri);

   // Check identifier
   headerToken = stbi__hdr_gettoken(s,buffer);
   if (strcmp(headerToken, "#?RADIANCE") != 0 && strcmp(headerToken, "#?RGBE") != 0)
      return stbi__errpf("not HDR", "Corrupt HDR image");

   // Parse header
   for(;;) {
      token = stbi__hdr_gettoken(s,buffer);
      if (token[0] == 0) break;
      if (strcmp(token, "FORMAT=32-bit_rle_rgbe") == 0) valid = 1;
   }

   if (!valid)    return stbi__errpf("unsupported format", "Unsupported HDR format");

   // Parse width and height
   // can't use sscanf() if we're not using stdio!
   token = stbi__hdr_gettoken(s,buffer);
   if (strncmp(token, "-Y ", 3))  return stbi__errpf("unsupported data layout", "Unsupported HDR format");
   token += 3;
   height = (int) strtol(token, &token, 10);
   while (*token == ' ') ++token;
   if (strncmp(token, "+X ", 3))  return stbi__errpf("unsupported data layout", "Unsupported HDR format");
   token += 3;
   width = (int) strtol(token, NULL, 10);

   if (height > STBI_MAX_DIMENSIONS) return stbi__errpf("too large","Very large image (corrupt?)");
   if (width > STBI_MAX_DIMENSIONS) return stbi__errpf("too large","Very large image (corrupt?)");

   *x = width;
   *y = height;

   if (comp) *comp = 3;
   if (req_comp == 0) req_comp = 3;

   if (!stbi__mad4sizes_valid(width, height, req_comp, sizeof(float), 0))
      return stbi__errpf("too large", "HDR image is too large");

   // Read data
   hdr_data = (float *) stbi__malloc_mad4(width, height, req_comp, sizeof(float), 0);
   if (!hdr_data)
      return stbi__errpf("outofmem", "Out of memory");

   // Load image data
   // image data is stored as some number of sca
   if ( width < 8 || width >= 32768) {
      // Read flat data
      for (j=0; j < height; ++j) {
         for (i=0; i < width; ++i) {
            stbi_uc rgbe[4];
           main_decode_loop:
            stbi__getn(s, rgbe, 4);
            stbi__hdr_convert(hdr_data + j * width * req_comp + i * req_comp, rgbe, req_comp);
         }
      }
   } else {
      // Read RLE-encoded data
      scanline = NULL;

      for (j = 0; j < height; ++j) {
         c1 = stbi__get8(s);
         c2 = stbi__get8(s);
         len = stbi__get8(s);
         if (c1 != 2 || c2 != 2 || (len & 0x80)) {
            // not run-length encoded, so we have to actually use THIS data as a decoded
            // pixel (note this can't be a valid pixel--one of RGB must be >= 128)
            stbi_uc rgbe[4];
            rgbe[0] = (stbi_uc) c1;
            rgbe[1] = (stbi_uc) c2;
            rgbe[2] = (stbi_uc) len;
            rgbe[3] = (stbi_uc) stbi__get8(s);
            stbi__hdr_convert(hdr_data, rgbe, req_comp);
            i = 1;
            j = 0;
            STBI_FREE(scanline);
            goto main_decode_loop; // yes, this makes no sense
         }
         len <<= 8;
         len |= stbi__get8(s);
         if (len != width) { STBI_FREE(hdr_data); STBI_FREE(scanline); return stbi__errpf("invalid decoded scanline length", "corrupt HDR"); }
         if (scanline == NULL) {
            scanline = (stbi_uc *) stbi__malloc_mad2(width, 4, 0);
            if (!scanline) {
               STBI_FREE(hdr_data);
               return stbi__errpf("outofmem", "Out of memory");
            }
         }

         for (k = 0; k < 4; ++k) {
            int nleft;
            i = 0;
            while ((nleft = width - i) > 0) {
               count = stbi__get8(s);
               if (count > 128) {
                  // Run
                  value = stbi__get8(s);
                  count -= 128;
                  if (count > nleft) { STBI_FREE(hdr_data); STBI_FREE(scanline); return stbi__errpf("corrupt", "bad RLE data in HDR"); }
                  for (z = 0; z < count; ++z)
                     scanline[i++ * 4 + k] = value;
               } else {
                  // Dump
                  if (count > nleft) { STBI_FREE(hdr_data); STBI_FREE(scanline); return stbi__errpf("corrupt", "bad RLE data in HDR"); }
                  for (z = 0; z < count; ++z)
                     scanline[i++ * 4 + k] = stbi__get8(s);
               }
            }
         }
         for (i=0; i < width; ++i)
            stbi__hdr_convert(hdr_data+(j*width + i)*req_comp, scanline + i*4, req_comp);
      }
      if (scanline)
         STBI_FREE(scanline);
   }

   return hdr_data;
}

static int stbi__hdr_info(stbi__context *s, int *x, int *y, int *comp)
{
   char buffer[STBI__HDR_BUFLEN];
   char *token;
   int valid = 0;
   int dummy;

   if (!x) x = &dummy;
   if (!y) y = &dummy;
   if (!comp) comp = &dummy;

   if (stbi__hdr_test(s) == 0) {
       stbi__rewind( s );
       return 0;
   }

   for(;;) {
      token = stbi__hdr_gettoken(s,buffer);
      if (token[0] == 0) break;
      if (strcmp(token, "FORMAT=32-bit_rle_rgbe") == 0) valid = 1;
   }

   if (!valid) {
       stbi__rewind( s );
       return 0;
   }
   token = stbi__hdr_gettoken(s,buffer);
   if (strncmp(token, "-Y ", 3)) {
       stbi__rewind( s );
       return 0;
   }
   token += 3;
   *y = (int) strtol(token, &token, 10);
   while (*token == ' ') ++token;
   if (strncmp(token, "+X ", 3)) {
       stbi__rewind( s );
       return 0;
   }
   token += 3;
   *x = (int) strtol(token, NULL, 10);
   *comp = 3;
   return 1;
}
#endif // STBI_NO_HDR

#ifndef STBI_NO_BMP
static int stbi__bmp_info(stbi__context *s, int *x, int *y, int *comp)
{
   void *p;
   stbi__bmp_data info;

   info.all_a = 255;
   p = stbi__bmp_parse_header(s, &info);
   stbi__rewind( s );
   if (p == NULL)
      return 0;
   if (x) *x = s->img_x;
   if (y) *y = s->img_y;
   if (comp) {
      if (info.bpp == 24 && info.ma == 0xff000000)
         *comp = 3;
      else
         *comp = info.ma ? 4 : 3;
   }
   return 1;
}
#endif

#ifndef STBI_NO_PSD
static int stbi__psd_info(stbi__context *s, int *x, int *y, int *comp)
{
   int channelCount, dummy, depth;
   if (!x) x = &dummy;
   if (!y) y = &dummy;
   if (!comp) comp = &dummy;
   if (stbi__get32be(s) != 0x38425053) {
       stbi__rewind( s );
       return 0;
   }
   if (stbi__get16be(s) != 1) {
       stbi__rewind( s );
       return 0;
   }
   stbi__skip(s, 6);
   channelCount = stbi__get16be(s);
   if (channelCount < 0 || channelCount > 16) {
       stbi__rewind( s );
       return 0;
   }
   *y = stbi__get32be(s);
   *x = stbi__get32be(s);
   depth = stbi__get16be(s);
   if (depth != 8 && depth != 16) {
       stbi__rewind( s );
       return 0;
   }
   if (stbi__get16be(s) != 3) {
       stbi__rewind( s );
       return 0;
   }
   *comp = 4;
   return 1;
}

static int stbi__psd_is16(stbi__context *s)
{
   int channelCount, depth;
   if (stbi__get32be(s) != 0x38425053) {
       stbi__rewind( s );
       return 0;
   }
   if (stbi__get16be(s) != 1) {
       stbi__rewind( s );
       return 0;
   }
   stbi__skip(s, 6);
   channelCount = stbi__get16be(s);
   if (channelCount < 0 || channelCount > 16) {
       stbi__rewind( s );
       return 0;
   }
   (void) stbi__get32be(s);
   (void) stbi__get32be(s);
   depth = stbi__get16be(s);
   if (depth != 16) {
       stbi__rewind( s );
       return 0;
   }
   return 1;
}
#endif

#ifndef STBI_NO_PIC
static int stbi__pic_info(stbi__context *s, int *x, int *y, int *comp)
{
   int act_comp=0,num_packets=0,chained,dummy;
   stbi__pic_packet packets[10];

   if (!x) x = &dummy;
   if (!y) y = &dummy;
   if (!comp) comp = &dummy;

   if (!stbi__pic_is4(s,"\x53\x80\xF6\x34")) {
      stbi__rewind(s);
      return 0;
   }

   stbi__skip(s, 88);

   *x = stbi__get16be(s);
   *y = stbi__get16be(s);
   if (stbi__at_eof(s)) {
      stbi__rewind( s);
      return 0;
   }
   if ( (*x) != 0 && (1 << 28) / (*x) < (*y)) {
      stbi__rewind( s );
      return 0;
   }

   stbi__skip(s, 8);

   do {
      stbi__pic_packet *packet;

      if (num_packets==sizeof(packets)/sizeof(packets[0]))
         return 0;

      packet = &packets[num_packets++];
      chained = stbi__get8(s);
      packet->size    = stbi__get8(s);
      packet->type    = stbi__get8(s);
      packet->channel = stbi__get8(s);
      act_comp |= packet->channel;

      if (stbi__at_eof(s)) {
          stbi__rewind( s );
          return 0;
      }
      if (packet->size != 8) {
          stbi__rewind( s );
          return 0;
      }
   } while (chained);

   *comp = (act_comp & 0x10 ? 4 : 3);

   return 1;
}
#endif

// *************************************************************************************************
// Portable Gray Map and Portable Pixel Map loader
// by Ken Miller
//
// PGM: http://netpbm.sourceforge.net/doc/pgm.html
// PPM: http://netpbm.sourceforge.net/doc/ppm.html
//
// Known limitations:
//    Does not support comments in the header section
//    Does not support ASCII image data (formats P2 and P3)
//    Does not support 16-bit-per-channel

#ifndef STBI_NO_PNM

static int      stbi__pnm_test(stbi__context *s)
{
   char p, t;
   p = (char) stbi__get8(s);
   t = (char) stbi__get8(s);
   if (p != 'P' || (t != '5' && t != '6')) {
       stbi__rewind( s );
       return 0;
   }
   return 1;
}

static void *stbi__pnm_load(stbi__context *s, int *x, int *y, int *comp, int req_comp, stbi__result_info *ri)
{
   stbi_uc *out;
   STBI_NOTUSED(ri);

   if (!stbi__pnm_info(s, (int *)&s->img_x, (int *)&s->img_y, (int *)&s->img_n))
      return 0;

   if (s->img_y > STBI_MAX_DIMENSIONS) return stbi__errpuc("too large","Very large image (corrupt?)");
   if (s->img_x > STBI_MAX_DIMENSIONS) return stbi__errpuc("too large","Very large image (corrupt?)");

   *x = s->img_x;
   *y = s->img_y;
   if (comp) *comp = s->img_n;

   if (!stbi__mad3sizes_valid(s->img_n, s->img_x, s->img_y, 0))
      return stbi__errpuc("too large", "PNM too large");

   out = (stbi_uc *) stbi__malloc_mad3(s->img_n, s->img_x, s->img_y, 0);
   if (!out) return stbi__errpuc("outofmem", "Out of memory");
   stbi__getn(s, out, s->img_n * s->img_x * s->img_y);

   if (req_comp && req_comp != s->img_n) {
      out = stbi__convert_format(out, s->img_n, req_comp, s->img_x, s->img_y);
      if (out == NULL) return out; // stbi__convert_format frees input on failure
   }
   return out;
}

static int      stbi__pnm_isspace(char c)
{
   return c == ' ' || c == '\t' || c == '\n' || c == '\v' || c == '\f' || c == '\r';
}

static void     stbi__pnm_skip_whitespace(stbi__context *s, char *c)
{
   for (;;) {
      while (!stbi__at_eof(s) && stbi__pnm_isspace(*c))
         *c = (char) stbi__get8(s);

      if (stbi__at_eof(s) || *c != '#')
         break;

      while (!stbi__at_eof(s) && *c != '\n' && *c != '\r' )
         *c = (char) stbi__get8(s);
   }
}

static int      stbi__pnm_isdigit(char c)
{
   return c >= '0' && c <= '9';
}

static int      stbi__pnm_getinteger(stbi__context *s, char *c)
{
   int value = 0;

   while (!stbi__at_eof(s) && stbi__pnm_isdigit(*c)) {
      value = value*10 + (*c - '0');
      *c = (char) stbi__get8(s);
   }

   return value;
}

static int      stbi__pnm_info(stbi__context *s, int *x, int *y, int *comp)
{
   int maxv, dummy;
   char c, p, t;

   if (!x) x = &dummy;
   if (!y) y = &dummy;
   if (!comp) comp = &dummy;

   stbi__rewind(s);

   // Get identifier
   p = (char) stbi__get8(s);
   t = (char) stbi__get8(s);
   if (p != 'P' || (t != '5' && t != '6')) {
       stbi__rewind(s);
       return 0;
   }

   *comp = (t == '6') ? 3 : 1;  // '5' is 1-component .pgm; '6' is 3-component .ppm

   c = (char) stbi__get8(s);
   stbi__pnm_skip_whitespace(s, &c);

   *x = stbi__pnm_getinteger(s, &c); // read width
   stbi__pnm_skip_whitespace(s, &c);

   *y = stbi__pnm_getinteger(s, &c); // read height
   stbi__pnm_skip_whitespace(s, &c);

   maxv = stbi__pnm_getinteger(s, &c);  // read max value

   if (maxv > 255)
      return stbi__err("max value > 255", "PPM image not 8-bit");
   else
      return 1;
}
#endif

static int stbi__info_main(stbi__context *s, int *x, int *y, int *comp)
{
   #ifndef STBI_NO_JPEG
   if (stbi__jpeg_info(s, x, y, comp)) return 1;
   #endif

   #ifndef STBI_NO_PNG
   if (stbi__png_info(s, x, y, comp))  return 1;
   #endif

   #ifndef STBI_NO_GIF
   if (stbi__gif_info(s, x, y, comp))  return 1;
   #endif

   #ifndef STBI_NO_BMP
   if (stbi__bmp_info(s, x, y, comp))  return 1;
   #endif

   #ifndef STBI_NO_PSD
   if (stbi__psd_info(s, x, y, comp))  return 1;
   #endif

   #ifndef STBI_NO_PIC
   if (stbi__pic_info(s, x, y, comp))  return 1;
   #endif

   #ifndef STBI_NO_PNM
   if (stbi__pnm_info(s, x, y, comp))  return 1;
   #endif

   #ifndef STBI_NO_HDR
   if (stbi__hdr_info(s, x, y, comp))  return 1;
   #endif

   // test tga last because it's a crappy test!
   #ifndef STBI_NO_TGA
   if (stbi__tga_info(s, x, y, comp))
       return 1;
   #endif
   return stbi__err("unknown image type", "Image not of any known type, or corrupt");
}

static int stbi__is_16_main(stbi__context *s)
{
   #ifndef STBI_NO_PNG
   if (stbi__png_is16(s))  return 1;
   #endif

   #ifndef STBI_NO_PSD
   if (stbi__psd_is16(s))  return 1;
   #endif

   return 0;
}

#ifndef STBI_NO_STDIO
STBIDEF int stbi_info(char const *filename, int *x, int *y, int *comp)
{
    FILE *f = stbi__fopen(filename, "rb");
    int result;
    if (!f) return stbi__err("can't fopen", "Unable to open file");
    result = stbi_info_from_file(f, x, y, comp);
    fclose(f);
    return result;
}

STBIDEF int stbi_info_from_file(FILE *f, int *x, int *y, int *comp)
{
   int r;
   stbi__context s;
   long pos = ftell(f);
   stbi__start_file(&s, f);
   r = stbi__info_main(&s,x,y,comp);
   fseek(f,pos,SEEK_SET);
   return r;
}

STBIDEF int stbi_is_16_bit(char const *filename)
{
    FILE *f = stbi__fopen(filename, "rb");
    int result;
    if (!f) return stbi__err("can't fopen", "Unable to open file");
    result = stbi_is_16_bit_from_file(f);
    fclose(f);
    return result;
}

STBIDEF int stbi_is_16_bit_from_file(FILE *f)
{
   int r;
   stbi__context s;
   long pos = ftell(f);
   stbi__start_file(&s, f);
   r = stbi__is_16_main(&s);
   fseek(f,pos,SEEK_SET);
   return r;
}
#endif // !STBI_NO_STDIO

STBIDEF int stbi_info_from_memory(stbi_uc const *buffer, int len, int *x, int *y, int *comp)
{
   stbi__context s;
   stbi__start_mem(&s,buffer,len);
   return stbi__info_main(&s,x,y,comp);
}

STBIDEF int stbi_info_from_callbacks(stbi_io_callbacks const *c, void *user, int *x, int *y, int *comp)
{
   stbi__context s;
   stbi__start_callbacks(&s, (stbi_io_callbacks *) c, user);
   return stbi__info_main(&s,x,y,comp);
}

STBIDEF int stbi_is_16_bit_from_memory(stbi_uc const *buffer, int len)
{
   stbi__context s;
   stbi__start_mem(&s,buffer,len);
   return stbi__is_16_main(&s);
}

STBIDEF int stbi_is_16_bit_from_callbacks(stbi_io_callbacks const *c, void *user)
{
   stbi__context s;
   stbi__start_callbacks(&s, (stbi_io_callbacks *) c, user);
   return stbi__is_16_main(&s);
}

#endif // STB_IMAGE_IMPLEMENTATION

/*
   revision history:
      2.20  (2019-02-07) support utf8 filenames in Windows; fix warnings and platform ifdefs
      2.19  (2018-02-11) fix warning
      2.18  (2018-01-30) fix warnings
      2.17  (2018-01-29) change sbti__shiftsigned to avoid clang -O2 bug
                         1-bit BMP
                         *_is_16_bit api
                         avoid warnings
      2.16  (2017-07-23) all functions have 16-bit variants;
                         STBI_NO_STDIO works again;
                         compilation fixes;
                         fix rounding in unpremultiply;
                         optimize vertical flip;
                         disable raw_len validation;
                         documentation fixes
      2.15  (2017-03-18) fix png-1,2,4 bug; now all Imagenet JPGs decode;
                         warning fixes; disable run-time SSE detection on gcc;
                         uniform handling of optional "return" values;
                         thread-safe initialization of zlib tables
      2.14  (2017-03-03) remove deprecated STBI_JPEG_OLD; fixes for Imagenet JPGs
      2.13  (2016-11-29) add 16-bit API, only supported for PNG right now
      2.12  (2016-04-02) fix typo in 2.11 PSD fix that caused crashes
      2.11  (2016-04-02) allocate large structures on the stack
                         remove white matting for transparent PSD
                         fix reported channel count for PNG & BMP
                         re-enable SSE2 in non-gcc 64-bit
                         support RGB-formatted JPEG
                         read 16-bit PNGs (only as 8-bit)
      2.10  (2016-01-22) avoid warning introduced in 2.09 by STBI_REALLOC_SIZED
      2.09  (2016-01-16) allow comments in PNM files
                         16-bit-per-pixel TGA (not bit-per-component)
                         info() for TGA could break due to .hdr handling
                         info() for BMP to shares code instead of sloppy parse
                         can use STBI_REALLOC_SIZED if allocator doesn't support realloc
                         code cleanup
      2.08  (2015-09-13) fix to 2.07 cleanup, reading RGB PSD as RGBA
      2.07  (2015-09-13) fix compiler warnings
                         partial animated GIF support
                         limited 16-bpc PSD support
                         #ifdef unused functions
                         bug with < 92 byte PIC,PNM,HDR,TGA
      2.06  (2015-04-19) fix bug where PSD returns wrong '*comp' value
      2.05  (2015-04-19) fix bug in progressive JPEG handling, fix warning
      2.04  (2015-04-15) try to re-enable SIMD on MinGW 64-bit
      2.03  (2015-04-12) extra corruption checking (mmozeiko)
                         stbi_set_flip_vertically_on_load (nguillemot)
                         fix NEON support; fix mingw support
      2.02  (2015-01-19) fix incorrect assert, fix warning
      2.01  (2015-01-17) fix various warnings; suppress SIMD on gcc 32-bit without -msse2
      2.00b (2014-12-25) fix STBI_MALLOC in progressive JPEG
      2.00  (2014-12-25) optimize JPG, including x86 SSE2 & NEON SIMD (ryg)
                         progressive JPEG (stb)
                         PGM/PPM support (Ken Miller)
                         STBI_MALLOC,STBI_REALLOC,STBI_FREE
                         GIF bugfix -- seemingly never worked
                         STBI_NO_*, STBI_ONLY_*
      1.48  (2014-12-14) fix incorrectly-named assert()
      1.47  (2014-12-14) 1/2/4-bit PNG support, both direct and paletted (Omar Cornut & stb)
                         optimize PNG (ryg)
                         fix bug in interlaced PNG with user-specified channel count (stb)
      1.46  (2014-08-26)
              fix broken tRNS chunk (colorkey-style transparency) in non-paletted PNG
      1.45  (2014-08-16)
              fix MSVC-ARM internal compiler error by wrapping malloc
      1.44  (2014-08-07)
              various warning fixes from Ronny Chevalier
      1.43  (2014-07-15)
              fix MSVC-only compiler problem in code changed in 1.42
      1.42  (2014-07-09)
              don't define _CRT_SECURE_NO_WARNINGS (affects user code)
              fixes to stbi__cleanup_jpeg path
              added STBI_ASSERT to avoid requiring assert.h
      1.41  (2014-06-25)
              fix search&replace from 1.36 that messed up comments/error messages
      1.40  (2014-06-22)
              fix gcc struct-initialization warning
      1.39  (2014-06-15)
              fix to TGA optimization when req_comp != number of components in TGA;
              fix to GIF loading because BMP wasn't rewinding (whoops, no GIFs in my test suite)
              add support for BMP version 5 (more ignored fields)
      1.38  (2014-06-06)
              suppress MSVC warnings on integer casts truncating values
              fix accidental rename of 'skip' field of I/O
      1.37  (2014-06-04)
              remove duplicate typedef
      1.36  (2014-06-03)
              convert to header file single-file library
              if de-iphone isn't set, load iphone images color-swapped instead of returning NULL
      1.35  (2014-05-27)
              various warnings
              fix broken STBI_SIMD path
              fix bug where stbi_load_from_file no longer left file pointer in correct place
              fix broken non-easy path for 32-bit BMP (possibly never used)
              TGA optimization by Arseny Kapoulkine
      1.34  (unknown)
              use STBI_NOTUSED in stbi__resample_row_generic(), fix one more leak in tga failure case
      1.33  (2011-07-14)
              make stbi_is_hdr work in STBI_NO_HDR (as specified), minor compiler-friendly improvements
      1.32  (2011-07-13)
              support for "info" function for all supported filetypes (SpartanJ)
      1.31  (2011-06-20)
              a few more leak fixes, bug in PNG handling (SpartanJ)
      1.30  (2011-06-11)
              added ability to load files via callbacks to accomidate custom input streams (Ben Wenger)
              removed deprecated format-specific test/load functions
              removed support for installable file formats (stbi_loader) -- would have been broken for IO callbacks anyway
              error cases in bmp and tga give messages and don't leak (Raymond Barbiero, grisha)
              fix inefficiency in decoding 32-bit BMP (David Woo)
      1.29  (2010-08-16)
              various warning fixes from Aurelien Pocheville
      1.28  (2010-08-01)
              fix bug in GIF palette transparency (SpartanJ)
      1.27  (2010-08-01)
              cast-to-stbi_uc to fix warnings
      1.26  (2010-07-24)
              fix bug in file buffering for PNG reported by SpartanJ
      1.25  (2010-07-17)
              refix trans_data warning (Won Chun)
      1.24  (2010-07-12)
              perf improvements reading from files on platforms with lock-heavy fgetc()
              minor perf improvements for jpeg
              deprecated type-specific functions so we'll get feedback if they're needed
              attempt to fix trans_data warning (Won Chun)
      1.23    fixed bug in iPhone support
      1.22  (2010-07-10)
              removed image *writing* support
              stbi_info support from Jetro Lauha
              GIF support from Jean-Marc Lienher
              iPhone PNG-extensions from James Brown
              warning-fixes from Nicolas Schulz and Janez Zemva (i.stbi__err. Janez (U+017D)emva)
      1.21    fix use of 'stbi_uc' in header (reported by jon blow)
      1.20    added support for Softimage PIC, by Tom Seddon
      1.19    bug in interlaced PNG corruption check (found by ryg)
      1.18  (2008-08-02)
              fix a threading bug (local mutable static)
      1.17    support interlaced PNG
      1.16    major bugfix - stbi__convert_format converted one too many pixels
      1.15    initialize some fields for thread safety
      1.14    fix threadsafe conversion bug
              header-file-only version (#define STBI_HEADER_FILE_ONLY before including)
      1.13    threadsafe
      1.12    const qualifiers in the API
      1.11    Support installable IDCT, colorspace conversion routines
      1.10    Fixes for 64-bit (don't use "unsigned long")
              optimized upsampling by Fabian "ryg" Giesen
      1.09    Fix format-conversion for PSD code (bad global variables!)
      1.08    Thatcher Ulrich's PSD code integrated by Nicolas Schulz
      1.07    attempt to fix C++ warning/errors again
      1.06    attempt to fix C++ warning/errors again
      1.05    fix TGA loading to return correct *comp and use good luminance calc
      1.04    default float alpha is 1, not 255; use 'void *' for stbi_image_free
      1.03    bugfixes to STBI_NO_STDIO, STBI_NO_HDR
      1.02    support for (subset of) HDR files, float interface for preferred access to them
      1.01    fix bug: possible bug in handling right-side up bmps... not sure
              fix bug: the stbi__bmp_load() and stbi__tga_load() functions didn't work at all
      1.00    interface to zlib that skips zlib header
      0.99    correct handling of alpha in palette
      0.98    TGA loader by lonesock; dynamically add loaders (untested)
      0.97    jpeg errors on too large a file; also catch another malloc failure
      0.96    fix detection of invalid v value - particleman@mollyrocket forum
      0.95    during header scan, seek to markers in case of padding
      0.94    STBI_NO_STDIO to disable stdio usage; rename all #defines the same
      0.93    handle jpegtran output; verbose errors
      0.92    read 4,8,16,24,32-bit BMP files of several formats
      0.91    output 24-bit Windows 3.0 BMP files
      0.90    fix a few more warnings; bump version number to approach 1.0
      0.61    bugfixes due to Marc LeBlanc, Christopher Lloyd
      0.60    fix compiling as c++
      0.59    fix warnings: merge Dave Moore's -Wall fixes
      0.58    fix bug: zlib uncompressed mode len/nlen was wrong endian
      0.57    fix bug: jpg last huffman symbol before marker was >9 bits but less than 16 available
      0.56    fix bug: zlib uncompressed mode len vs. nlen
      0.55    fix bug: restart_interval not initialized to 0
      0.54    allow NULL for 'int *comp'
      0.53    fix bug in png 3->4; speedup png decoding
      0.52    png handles req_comp=3,4 directly; minor cleanup; jpeg comments
      0.51    obey req_comp requests, 1-component jpegs return as 1-component,
              on 'test' only check type, not whether we support this variant
      0.50  (2006-11-19)
              first released version
*/


/*
------------------------------------------------------------------------------
This software is available under 2 licenses -- choose whichever you prefer.
------------------------------------------------------------------------------
ALTERNATIVE A - MIT License
Copyright (c) 2017 Sean Barrett
Permission is hereby granted, free of charge, to any person obtaining a copy of
this software and associated documentation files (the "Software"), to deal in
the Software without restriction, including without limitation the rights to
use, copy, modify, merge, publish, distribute, sublicense, and/or sell copies
of the Software, and to permit persons to whom the Software is furnished to do
so, subject to the following conditions:
The above copyright notice and this permission notice shall be included in all
copies or substantial portions of the Software.
THE SOFTWARE IS PROVIDED "AS IS", WITHOUT WARRANTY OF ANY KIND, EXPRESS OR
IMPLIED, INCLUDING BUT NOT LIMITED TO THE WARRANTIES OF MERCHANTABILITY,
FITNESS FOR A PARTICULAR PURPOSE AND NONINFRINGEMENT. IN NO EVENT SHALL THE
AUTHORS OR COPYRIGHT HOLDERS BE LIABLE FOR ANY CLAIM, DAMAGES OR OTHER
LIABILITY, WHETHER IN AN ACTION OF CONTRACT, TORT OR OTHERWISE, ARISING FROM,
OUT OF OR IN CONNECTION WITH THE SOFTWARE OR THE USE OR OTHER DEALINGS IN THE
SOFTWARE.
------------------------------------------------------------------------------
ALTERNATIVE B - Public Domain (www.unlicense.org)
This is free and unencumbered software released into the public domain.
Anyone is free to copy, modify, publish, use, compile, sell, or distribute this
software, either in source code form or as a compiled binary, for any purpose,
commercial or non-commercial, and by any means.
In jurisdictions that recognize copyright laws, the author or authors of this
software dedicate any and all copyright interest in the software to the public
domain. We make this dedication for the benefit of the public at large and to
the detriment of our heirs and successors. We intend this dedication to be an
overt act of relinquishment in perpetuity of all present and future rights to
this software under copyright law.
THE SOFTWARE IS PROVIDED "AS IS", WITHOUT WARRANTY OF ANY KIND, EXPRESS OR
IMPLIED, INCLUDING BUT NOT LIMITED TO THE WARRANTIES OF MERCHANTABILITY,
FITNESS FOR A PARTICULAR PURPOSE AND NONINFRINGEMENT. IN NO EVENT SHALL THE
AUTHORS BE LIABLE FOR ANY CLAIM, DAMAGES OR OTHER LIABILITY, WHETHER IN AN
ACTION OF CONTRACT, TORT OR OTHERWISE, ARISING FROM, OUT OF OR IN CONNECTION
WITH THE SOFTWARE OR THE USE OR OTHER DEALINGS IN THE SOFTWARE.
------------------------------------------------------------------------------
*/<|MERGE_RESOLUTION|>--- conflicted
+++ resolved
@@ -593,8 +593,6 @@
       #define STBI_THREAD_LOCAL       __thread
    #elif defined(_MSC_VER)
       #define STBI_THREAD_LOCAL       __declspec(thread)
-<<<<<<< HEAD
-=======
    #elif defined (__STDC_VERSION__) && __STDC_VERSION__ >= 201112L && !defined(__STDC_NO_THREADS__)
       #define STBI_THREAD_LOCAL       _Thread_local
    #endif
@@ -603,7 +601,6 @@
       #if defined(__GNUC__)
         #define STBI_THREAD_LOCAL       __thread
       #endif
->>>>>>> ec898982
    #endif
 #endif
 
