--- conflicted
+++ resolved
@@ -1092,16 +1092,16 @@
 {
    int i;
    int img_len = w * h * channels;
-   stbi__uint16 *reduced;
-
-   reduced = (stbi__uint16 *) stbi__malloc(img_len*2);
-   if (reduced == NULL) return (stbi__uint16 *) stbi__errpuc("outofmem", "Out of memory");
+   stbi__uint16 *enlarged;
+
+   enlarged = (stbi__uint16 *) stbi__malloc(img_len*2);
+   if (enlarged == NULL) return (stbi__uint16 *) stbi__errpuc("outofmem", "Out of memory");
 
    for (i = 0; i < img_len; ++i)
-      reduced[i] = (stbi__uint16)((orig[i] << 8) + orig[i]); // replicate to high and low byte, maps 0->0, 255->0xffff
+      enlarged[i] = (stbi__uint16)((orig[i] << 8) + orig[i]); // replicate to high and low byte, maps 0->0, 255->0xffff
 
    STBI_FREE(orig);
-   return reduced;
+   return enlarged;
 }
 
 static unsigned char *stbi__load_and_postprocess_8bit(stbi__context *s, int *x, int *y, int *comp, int req_comp)
@@ -4610,30 +4610,6 @@
    return 1;
 }
 
-<<<<<<< HEAD
-=======
-static int stbi__reduce_png(stbi__png *p)
-{
-   int i;
-   int img_len = p->s->img_x * p->s->img_y * p->s->img_out_n;
-   stbi_uc *reduced;
-   stbi__uint16 *orig = (stbi__uint16*)p->out;
-
-   if (p->depth != 16) return 1; // don't need to do anything if not 16-bit data
-
-   reduced = (stbi_uc *)stbi__malloc(img_len);
-   if (reduced == NULL) return stbi__err("outofmem", "Out of memory");
-
-   for (i = 0; i < img_len; ++i)
-      reduced[i] = (stbi_uc)((orig[i] >> 8) & 0xFF); // top half of each byte is a decent approx of 16->8 bit scaling
-
-   p->out = reduced;
-   STBI_FREE(orig);
-
-   return 1;
-}
-
->>>>>>> 6b66033e
 static int stbi__unpremultiply_on_load = 0;
 static int stbi__de_iphone_flag = 0;
 
@@ -5579,10 +5555,6 @@
    return r;
 }
 
-<<<<<<< HEAD
-// @TODO: return 16-bit PSD data to 16-bit interface
-static void *stbi__psd_load(stbi__context *s, int *x, int *y, int *comp, int req_comp, stbi__result_info *ri, int bpc)
-=======
 static int stbi__psd_decode_rle(stbi__context *s, stbi_uc *p, int pixelCount)
 {
    int count, nleft, len;
@@ -5621,8 +5593,7 @@
    return 1;
 }
 
-static stbi_uc *stbi__psd_load(stbi__context *s, int *x, int *y, int *comp, int req_comp)
->>>>>>> 6b66033e
+static void *stbi__psd_load(stbi__context *s, int *x, int *y, int *comp, int req_comp, stbi__result_info *ri, int bpc)
 {
    int pixelCount;
    int channelCount, compression;
@@ -5692,17 +5663,13 @@
       return stbi__errpuc("too large", "Corrupt PSD");
 
    // Create the destination image.
-<<<<<<< HEAD
 
    if (!compression && bitdepth == 16 && bpc == 16) {
-      out = (stbi_uc *) stbi__malloc(4 * w*h * 2);
+      out = (stbi_uc *) stbi__malloc_mad3(8, w, h, 0);
       ri->bits_per_channel = 16;
    } else
       out = (stbi_uc *) stbi__malloc(4 * w*h);
 
-=======
-   out = (stbi_uc *) stbi__malloc_mad3(4, w, h, 0);
->>>>>>> 6b66033e
    if (!out) return stbi__errpuc("outofmem", "Out of memory");
    pixelCount = w*h;
 
@@ -5743,7 +5710,7 @@
 
    } else {
       // We're at the raw image data.  It's each channel in order (Red, Green, Blue, Alpha, ...)
-      // where each channel consists of an 8-bit value for each pixel in the image.
+      // where each channel consists of an 8-bit (or 16-bit) value for each pixel in the image.
 
       // Read the data by channel.
       for (channel = 0; channel < 4; channel++) {
