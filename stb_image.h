/* stb_image - v2.25 - public domain image loader - http://nothings.org/stb
                                  no warranty implied; use at your own risk

   Do this:
      #define STB_IMAGE_IMPLEMENTATION
   before you include this file in *one* C or C++ file to create the implementation.

   // i.e. it should look like this:
   #include ...
   #include ...
   #include ...
   #define STB_IMAGE_IMPLEMENTATION
   #include "stb_image.h"

   You can #define STBI_ASSERT(x) before the #include to avoid using assert.h.
   And #define STBI_MALLOC, STBI_REALLOC, and STBI_FREE to avoid using malloc,realloc,free


   QUICK NOTES:
      Primarily of interest to game developers and other people who can
          avoid problematic images and only need the trivial interface

      JPEG baseline & progressive (12 bpc/arithmetic not supported, same as stock IJG lib)
      PNG 1/2/4/8/16-bit-per-channel

      TGA (not sure what subset, if a subset)
      BMP non-1bpp, non-RLE
      PSD (composited view only, no extra channels, 8/16 bit-per-channel)

      GIF (*comp always reports as 4-channel)
      HDR (radiance rgbE format)
      PIC (Softimage PIC)
      PNM (PPM and PGM binary only)

      Animated GIF still needs a proper API, but here's one way to do it:
          http://gist.github.com/urraka/685d9a6340b26b830d49

      - decode from memory or through FILE (define STBI_NO_STDIO to remove code)
      - decode from arbitrary I/O callbacks
      - SIMD acceleration on x86/x64 (SSE2) and ARM (NEON)

   Full documentation under "DOCUMENTATION" below.


LICENSE

  See end of file for license information.

RECENT REVISION HISTORY:

      2.25  (2020-02-02) fix warnings
      2.24  (2020-02-02) fix warnings; thread-local failure_reason and flip_vertically
      2.23  (2019-08-11) fix clang static analysis warning
      2.22  (2019-03-04) gif fixes, fix warnings
      2.21  (2019-02-25) fix typo in comment
      2.20  (2019-02-07) support utf8 filenames in Windows; fix warnings and platform ifdefs
      2.19  (2018-02-11) fix warning
      2.18  (2018-01-30) fix warnings
      2.17  (2018-01-29) bugfix, 1-bit BMP, 16-bitness query, fix warnings
      2.16  (2017-07-23) all functions have 16-bit variants; optimizations; bugfixes
      2.15  (2017-03-18) fix png-1,2,4; all Imagenet JPGs; no runtime SSE detection on GCC
      2.14  (2017-03-03) remove deprecated STBI_JPEG_OLD; fixes for Imagenet JPGs
      2.13  (2016-12-04) experimental 16-bit API, only for PNG so far; fixes
      2.12  (2016-04-02) fix typo in 2.11 PSD fix that caused crashes
      2.11  (2016-04-02) 16-bit PNGS; enable SSE2 in non-gcc x64
                         RGB-format JPEG; remove white matting in PSD;
                         allocate large structures on the stack;
                         correct channel count for PNG & BMP
      2.10  (2016-01-22) avoid warning introduced in 2.09
      2.09  (2016-01-16) 16-bit TGA; comments in PNM files; STBI_REALLOC_SIZED

   See end of file for full revision history.


 ============================    Contributors    =========================

 Image formats                          Extensions, features
    Sean Barrett (jpeg, png, bmp)          Jetro Lauha (stbi_info)
    Nicolas Schulz (hdr, psd)              Martin "SpartanJ" Golini (stbi_info)
    Jonathan Dummer (tga)                  James "moose2000" Brown (iPhone PNG)
    Jean-Marc Lienher (gif)                Ben "Disch" Wenger (io callbacks)
    Tom Seddon (pic)                       Omar Cornut (1/2/4-bit PNG)
    Thatcher Ulrich (psd)                  Nicolas Guillemot (vertical flip)
    Ken Miller (pgm, ppm)                  Richard Mitton (16-bit PSD)
    github:urraka (animated gif)           Junggon Kim (PNM comments)
    Christopher Forseth (animated gif)     Daniel Gibson (16-bit TGA)
                                           socks-the-fox (16-bit PNG)
                                           Jeremy Sawicki (handle all ImageNet JPGs)
 Optimizations & bugfixes                  Mikhail Morozov (1-bit BMP)
    Fabian "ryg" Giesen                    Anael Seghezzi (is-16-bit query)
    Arseny Kapoulkine
    John-Mark Allen
    Carmelo J Fdez-Aguera

 Bug & warning fixes
    Marc LeBlanc            David Woo          Guillaume George   Martins Mozeiko
    Christpher Lloyd        Jerry Jansson      Joseph Thomson     Phil Jordan
    Dave Moore              Roy Eltham         Hayaki Saito       Nathan Reed
    Won Chun                Luke Graham        Johan Duparc       Nick Verigakis
    the Horde3D community   Thomas Ruf         Ronny Chevalier    github:rlyeh
    Janez Zemva             John Bartholomew   Michal Cichon      github:romigrou
    Jonathan Blow           Ken Hamada         Tero Hanninen      github:svdijk
    Laurent Gomila          Cort Stratton      Sergio Gonzalez    github:snagar
    Aruelien Pocheville     Thibault Reuille   Cass Everitt       github:Zelex
    Ryamond Barbiero        Paul Du Bois       Engin Manap        github:grim210
    Aldo Culquicondor       Philipp Wiesemann  Dale Weiler        github:sammyhw
    Oriol Ferrer Mesia      Josh Tobin         Matthew Gregan     github:phprus
    Julian Raschke          Gregory Mullen     Baldur Karlsson    github:poppolopoppo
    Christian Floisand      Kevin Schmidt      JR Smith           github:darealshinji
<<<<<<< HEAD
    Brad Weinberger         Matvey Cherevko    Luca Sas           github:Michaelangel007
    Blazej Dariusz Roszkowski                  Alexander Veselov  Zack Middleton
=======
    Brad Weinberger         Matvey Cherevko                       github:Michaelangel007
    Blazej Dariusz Roszkowski                  Alexander Veselov  github:randy408
    Ryan C. Gordon
>>>>>>> c29138ba
*/

#ifndef STBI_INCLUDE_STB_IMAGE_H
#define STBI_INCLUDE_STB_IMAGE_H

// DOCUMENTATION
//
// Limitations:
//    - no 12-bit-per-channel JPEG
//    - no JPEGs with arithmetic coding
//    - GIF always returns *comp=4
//
// Basic usage (see HDR discussion below for HDR usage):
//    int x,y,n;
//    unsigned char *data = stbi_load(filename, &x, &y, &n, 0);
//    // ... process data if not NULL ...
//    // ... x = width, y = height, n = # 8-bit components per pixel ...
//    // ... replace '0' with '1'..'4' to force that many components per pixel
//    // ... but 'n' will always be the number that it would have been if you said 0
//    stbi_image_free(data)
//
// Standard parameters:
//    int *x                 -- outputs image width in pixels
//    int *y                 -- outputs image height in pixels
//    int *channels_in_file  -- outputs # of image components in image file
//    int desired_channels   -- if non-zero, # of image components requested in result
//
// The return value from an image loader is an 'unsigned char *' which points
// to the pixel data, or NULL on an allocation failure or if the image is
// corrupt or invalid. The pixel data consists of *y scanlines of *x pixels,
// with each pixel consisting of N interleaved 8-bit components; the first
// pixel pointed to is top-left-most in the image. There is no padding between
// image scanlines or between pixels, regardless of format. The number of
// components N is 'desired_channels' if desired_channels is non-zero, or
// *channels_in_file otherwise. If desired_channels is non-zero,
// *channels_in_file has the number of components that _would_ have been
// output otherwise. E.g. if you set desired_channels to 4, you will always
// get RGBA output, but you can check *channels_in_file to see if it's trivially
// opaque because e.g. there were only 3 channels in the source image.
//
// An output image with N components has the following components interleaved
// in this order in each pixel:
//
//     N=#comp     components
//       1           grey
//       2           grey, alpha
//       3           red, green, blue
//       4           red, green, blue, alpha
//
// If image loading fails for any reason, the return value will be NULL,
// and *x, *y, *channels_in_file will be unchanged. The function
// stbi_failure_reason() can be queried for an extremely brief, end-user
// unfriendly explanation of why the load failed. Define STBI_NO_FAILURE_STRINGS
// to avoid compiling these strings at all, and STBI_FAILURE_USERMSG to get slightly
// more user-friendly ones.
//
// Paletted PNG, BMP, GIF, and PIC images are automatically depalettized.
//
// ===========================================================================
//
// UNICODE:
//
//   If compiling for Windows and you wish to use Unicode filenames, compile
//   with
//       #define STBI_WINDOWS_UTF8
//   and pass utf8-encoded filenames. Call stbi_convert_wchar_to_utf8 to convert
//   Windows wchar_t filenames to utf8.
//
// ===========================================================================
//
// Philosophy
//
// stb libraries are designed with the following priorities:
//
//    1. easy to use
//    2. easy to maintain
//    3. good performance
//
// Sometimes I let "good performance" creep up in priority over "easy to maintain",
// and for best performance I may provide less-easy-to-use APIs that give higher
// performance, in addition to the easy-to-use ones. Nevertheless, it's important
// to keep in mind that from the standpoint of you, a client of this library,
// all you care about is #1 and #3, and stb libraries DO NOT emphasize #3 above all.
//
// Some secondary priorities arise directly from the first two, some of which
// provide more explicit reasons why performance can't be emphasized.
//
//    - Portable ("ease of use")
//    - Small source code footprint ("easy to maintain")
//    - No dependencies ("ease of use")
//
// ===========================================================================
//
// I/O callbacks
//
// I/O callbacks allow you to read from arbitrary sources, like packaged
// files or some other source. Data read from callbacks are processed
// through a small internal buffer (currently 128 bytes) to try to reduce
// overhead.
//
// The three functions you must define are "read" (reads some bytes of data),
// "skip" (skips some bytes of data), "eof" (reports if the stream is at the end).
//
// ===========================================================================
//
// SIMD support
//
// The JPEG decoder will try to automatically use SIMD kernels on x86 when
// supported by the compiler. For ARM Neon support, you must explicitly
// request it.
//
// (The old do-it-yourself SIMD API is no longer supported in the current
// code.)
//
// On x86, SSE2 will automatically be used when available based on a run-time
// test; if not, the generic C versions are used as a fall-back. On ARM targets,
// the typical path is to have separate builds for NEON and non-NEON devices
// (at least this is true for iOS and Android). Therefore, the NEON support is
// toggled by a build flag: define STBI_NEON to get NEON loops.
//
// If for some reason you do not want to use any of SIMD code, or if
// you have issues compiling it, you can disable it entirely by
// defining STBI_NO_SIMD.
//
// ===========================================================================
//
// HDR image support   (disable by defining STBI_NO_HDR)
//
// stb_image supports loading HDR images in general, and currently the Radiance
// .HDR file format specifically. You can still load any file through the existing
// interface; if you attempt to load an HDR file, it will be automatically remapped
// to LDR, assuming gamma 2.2 and an arbitrary scale factor defaulting to 1;
// both of these constants can be reconfigured through this interface:
//
//     stbi_hdr_to_ldr_gamma(2.2f);
//     stbi_hdr_to_ldr_scale(1.0f);
//
// (note, do not use _inverse_ constants; stbi_image will invert them
// appropriately).
//
// Additionally, there is a new, parallel interface for loading files as
// (linear) floats to preserve the full dynamic range:
//
//    float *data = stbi_loadf(filename, &x, &y, &n, 0);
//
// If you load LDR images through this interface, those images will
// be promoted to floating point values, run through the inverse of
// constants corresponding to the above:
//
//     stbi_ldr_to_hdr_scale(1.0f);
//     stbi_ldr_to_hdr_gamma(2.2f);
//
// Finally, given a filename (or an open file or memory block--see header
// file for details) containing image data, you can query for the "most
// appropriate" interface to use (that is, whether the image is HDR or
// not), using:
//
//     stbi_is_hdr(char *filename);
//
// ===========================================================================
//
// iPhone PNG support:
//
// By default we convert iphone-formatted PNGs back to RGB, even though
// they are internally encoded differently. You can disable this conversion
// by calling stbi_convert_iphone_png_to_rgb(0), in which case
// you will always just get the native iphone "format" through (which
// is BGR stored in RGB).
//
// Call stbi_set_unpremultiply_on_load(1) as well to force a divide per
// pixel to remove any premultiplied alpha *only* if the image file explicitly
// says there's premultiplied data (currently only happens in iPhone images,
// and only if iPhone convert-to-rgb processing is on).
//
// ===========================================================================
//
// ADDITIONAL CONFIGURATION
//
//  - You can suppress implementation of any of the decoders to reduce
//    your code footprint by #defining one or more of the following
//    symbols before creating the implementation.
//
//        STBI_NO_JPEG
//        STBI_NO_PNG
//        STBI_NO_BMP
//        STBI_NO_PSD
//        STBI_NO_TGA
//        STBI_NO_GIF
//        STBI_NO_HDR
//        STBI_NO_PIC
//        STBI_NO_PNM   (.ppm and .pgm)
//
//  - You can request *only* certain decoders and suppress all other ones
//    (this will be more forward-compatible, as addition of new decoders
//    doesn't require you to disable them explicitly):
//
//        STBI_ONLY_JPEG
//        STBI_ONLY_PNG
//        STBI_ONLY_BMP
//        STBI_ONLY_PSD
//        STBI_ONLY_TGA
//        STBI_ONLY_GIF
//        STBI_ONLY_HDR
//        STBI_ONLY_PIC
//        STBI_ONLY_PNM   (.ppm and .pgm)
//
//   - If you use STBI_NO_PNG (or _ONLY_ without PNG), and you still
//     want the zlib decoder to be available, #define STBI_SUPPORT_ZLIB
//
//  - If you define STBI_MAX_DIMENSIONS, stb_image will reject images greater
//    than that size (in either width or height) without further processing.
//    This is to let programs in the wild set an upper bound to prevent
//    denial-of-service attacks on untrusted data, as one could generate a
//    valid image of gigantic dimensions and force stb_image to allocate a
//    huge block of memory and spend disproportionate time decoding it. By
//    default this is set to (1 << 24), which is 16777216, but that's still
//    very big.

#ifndef STBI_NO_STDIO
#include <stdio.h>
#endif // STBI_NO_STDIO

#define STBI_VERSION 1

enum
{
   STBI_default = 0, // only used for desired_channels

   STBI_grey       = 1,
   STBI_grey_alpha = 2,
   STBI_rgb        = 3,
   STBI_rgb_alpha  = 4
};

#include <stdlib.h>
typedef unsigned char stbi_uc;
typedef unsigned short stbi_us;

#ifdef __cplusplus
extern "C" {
#endif

#ifndef STBIDEF
#ifdef STB_IMAGE_STATIC
#define STBIDEF static
#else
#define STBIDEF extern
#endif
#endif

//////////////////////////////////////////////////////////////////////////////
//
// PRIMARY API - works on images of any type
//

//
// load image by filename, open file, or memory buffer
//

typedef struct
{
   int      (*read)  (void *user,char *data,int size);   // fill 'data' with 'size' bytes.  return number of bytes actually read
   void     (*skip)  (void *user,int n);                 // skip the next 'n' bytes, or 'unget' the last -n bytes if negative
   int      (*eof)   (void *user);                       // returns nonzero if we are at end of file/data
} stbi_io_callbacks;

////////////////////////////////////
//
// 8-bits-per-channel interface
//

STBIDEF stbi_uc *stbi_load_from_memory   (stbi_uc           const *buffer, int len   , int *x, int *y, int *channels_in_file, int desired_channels);
STBIDEF stbi_uc *stbi_load_from_callbacks(stbi_io_callbacks const *clbk  , void *user, int *x, int *y, int *channels_in_file, int desired_channels);

#ifndef STBI_NO_STDIO
STBIDEF stbi_uc *stbi_load            (char const *filename, int *x, int *y, int *channels_in_file, int desired_channels);
STBIDEF stbi_uc *stbi_load_from_file  (FILE *f, int *x, int *y, int *channels_in_file, int desired_channels);
// for stbi_load_from_file, file pointer is left pointing immediately after image
#endif

#ifndef STBI_NO_GIF
STBIDEF stbi_uc *stbi_load_gif_from_memory(stbi_uc const *buffer, int len, int **delays, int *x, int *y, int *z, int *comp, int req_comp);
#endif

#ifdef STBI_WINDOWS_UTF8
STBIDEF int stbi_convert_wchar_to_utf8(char *buffer, size_t bufferlen, const wchar_t* input);
#endif

////////////////////////////////////
//
// 16-bits-per-channel interface
//

STBIDEF stbi_us *stbi_load_16_from_memory   (stbi_uc const *buffer, int len, int *x, int *y, int *channels_in_file, int desired_channels);
STBIDEF stbi_us *stbi_load_16_from_callbacks(stbi_io_callbacks const *clbk, void *user, int *x, int *y, int *channels_in_file, int desired_channels);

#ifndef STBI_NO_STDIO
STBIDEF stbi_us *stbi_load_16          (char const *filename, int *x, int *y, int *channels_in_file, int desired_channels);
STBIDEF stbi_us *stbi_load_from_file_16(FILE *f, int *x, int *y, int *channels_in_file, int desired_channels);
#endif

////////////////////////////////////
//
// float-per-channel interface
//
#ifndef STBI_NO_LINEAR
   STBIDEF float *stbi_loadf_from_memory     (stbi_uc const *buffer, int len, int *x, int *y, int *channels_in_file, int desired_channels);
   STBIDEF float *stbi_loadf_from_callbacks  (stbi_io_callbacks const *clbk, void *user, int *x, int *y,  int *channels_in_file, int desired_channels);

   #ifndef STBI_NO_STDIO
   STBIDEF float *stbi_loadf            (char const *filename, int *x, int *y, int *channels_in_file, int desired_channels);
   STBIDEF float *stbi_loadf_from_file  (FILE *f, int *x, int *y, int *channels_in_file, int desired_channels);
   #endif
#endif

#ifndef STBI_NO_HDR
   STBIDEF void   stbi_hdr_to_ldr_gamma(float gamma);
   STBIDEF void   stbi_hdr_to_ldr_scale(float scale);
#endif // STBI_NO_HDR

#ifndef STBI_NO_LINEAR
   STBIDEF void   stbi_ldr_to_hdr_gamma(float gamma);
   STBIDEF void   stbi_ldr_to_hdr_scale(float scale);
#endif // STBI_NO_LINEAR

// stbi_is_hdr is always defined, but always returns false if STBI_NO_HDR
STBIDEF int    stbi_is_hdr_from_callbacks(stbi_io_callbacks const *clbk, void *user);
STBIDEF int    stbi_is_hdr_from_memory(stbi_uc const *buffer, int len);
#ifndef STBI_NO_STDIO
STBIDEF int      stbi_is_hdr          (char const *filename);
STBIDEF int      stbi_is_hdr_from_file(FILE *f);
#endif // STBI_NO_STDIO


// get a VERY brief reason for failure
// on most compilers (and ALL modern mainstream compilers) this is threadsafe
STBIDEF const char *stbi_failure_reason  (void);

// free the loaded image -- this is just free()
STBIDEF void     stbi_image_free      (void *retval_from_stbi_load);

// get image dimensions & components without fully decoding
STBIDEF int      stbi_info_from_memory(stbi_uc const *buffer, int len, int *x, int *y, int *comp);
STBIDEF int      stbi_info_from_callbacks(stbi_io_callbacks const *clbk, void *user, int *x, int *y, int *comp);
STBIDEF int      stbi_is_16_bit_from_memory(stbi_uc const *buffer, int len);
STBIDEF int      stbi_is_16_bit_from_callbacks(stbi_io_callbacks const *clbk, void *user);

#ifndef STBI_NO_STDIO
STBIDEF int      stbi_info               (char const *filename,     int *x, int *y, int *comp);
STBIDEF int      stbi_info_from_file     (FILE *f,                  int *x, int *y, int *comp);
STBIDEF int      stbi_is_16_bit          (char const *filename);
STBIDEF int      stbi_is_16_bit_from_file(FILE *f);
#endif



// for image formats that explicitly notate that they have premultiplied alpha,
// we just return the colors as stored in the file. set this flag to force
// unpremultiplication. results are undefined if the unpremultiply overflow.
STBIDEF void stbi_set_unpremultiply_on_load(int flag_true_if_should_unpremultiply);

// indicate whether we should process iphone images back to canonical format,
// or just pass them through "as-is"
STBIDEF void stbi_convert_iphone_png_to_rgb(int flag_true_if_should_convert);

// flip the image vertically, so the first pixel in the output array is the bottom left
STBIDEF void stbi_set_flip_vertically_on_load(int flag_true_if_should_flip);

// as above, but only applies to images loaded on the thread that calls the function
// this function is only available if your compiler supports thread-local variables;
// calling it will fail to link if your compiler doesn't
STBIDEF void stbi_set_flip_vertically_on_load_thread(int flag_true_if_should_flip);

// ZLIB client - used by PNG, available for other purposes

STBIDEF char *stbi_zlib_decode_malloc_guesssize(const char *buffer, int len, int initial_size, int *outlen);
STBIDEF char *stbi_zlib_decode_malloc_guesssize_headerflag(const char *buffer, int len, int initial_size, int *outlen, int parse_header);
STBIDEF char *stbi_zlib_decode_malloc(const char *buffer, int len, int *outlen);
STBIDEF int   stbi_zlib_decode_buffer(char *obuffer, int olen, const char *ibuffer, int ilen);

STBIDEF char *stbi_zlib_decode_noheader_malloc(const char *buffer, int len, int *outlen);
STBIDEF int   stbi_zlib_decode_noheader_buffer(char *obuffer, int olen, const char *ibuffer, int ilen);


#ifdef __cplusplus
}
#endif

//
//
////   end header file   /////////////////////////////////////////////////////
#endif // STBI_INCLUDE_STB_IMAGE_H

#ifdef STB_IMAGE_IMPLEMENTATION

#if defined(STBI_ONLY_JPEG) || defined(STBI_ONLY_PNG) || defined(STBI_ONLY_BMP) \
  || defined(STBI_ONLY_TGA) || defined(STBI_ONLY_GIF) || defined(STBI_ONLY_PSD) \
  || defined(STBI_ONLY_HDR) || defined(STBI_ONLY_PIC) || defined(STBI_ONLY_PNM) \
  || defined(STBI_ONLY_ZLIB)
   #ifndef STBI_ONLY_JPEG
   #define STBI_NO_JPEG
   #endif
   #ifndef STBI_ONLY_PNG
   #define STBI_NO_PNG
   #endif
   #ifndef STBI_ONLY_BMP
   #define STBI_NO_BMP
   #endif
   #ifndef STBI_ONLY_PSD
   #define STBI_NO_PSD
   #endif
   #ifndef STBI_ONLY_TGA
   #define STBI_NO_TGA
   #endif
   #ifndef STBI_ONLY_GIF
   #define STBI_NO_GIF
   #endif
   #ifndef STBI_ONLY_HDR
   #define STBI_NO_HDR
   #endif
   #ifndef STBI_ONLY_PIC
   #define STBI_NO_PIC
   #endif
   #ifndef STBI_ONLY_PNM
   #define STBI_NO_PNM
   #endif
#endif

#if defined(STBI_NO_PNG) && !defined(STBI_SUPPORT_ZLIB) && !defined(STBI_NO_ZLIB)
#define STBI_NO_ZLIB
#endif


#include <stdarg.h>
#include <stddef.h> // ptrdiff_t on osx
#include <stdlib.h>
#include <string.h>
#include <limits.h>

#if !defined(STBI_NO_LINEAR) || !defined(STBI_NO_HDR)
#include <math.h>  // ldexp, pow
#endif

#ifndef STBI_NO_STDIO
#include <stdio.h>
#endif

#ifndef STBI_ASSERT
#include <assert.h>
#define STBI_ASSERT(x) assert(x)
#endif

#ifdef __cplusplus
#define STBI_EXTERN extern "C"
#else
#define STBI_EXTERN extern
#endif


#ifndef _MSC_VER
   #ifdef __cplusplus
   #define stbi_inline inline
   #else
   #define stbi_inline
   #endif
#else
   #define stbi_inline __forceinline
#endif

#ifndef STBI_NO_THREAD_LOCALS
   #if defined(__cplusplus) &&  __cplusplus >= 201103L
      #define STBI_THREAD_LOCAL       thread_local
   #elif defined (__STDC_VERSION__) && __STDC_VERSION__ >= 201112L
      #define STBI_THREAD_LOCAL       _Thread_local
   #elif defined(__GNUC__)
      #define STBI_THREAD_LOCAL       __thread
   #elif defined(_MSC_VER)
      #define STBI_THREAD_LOCAL       __declspec(thread)
   #endif
#endif

#ifdef _MSC_VER
typedef unsigned short stbi__uint16;
typedef   signed short stbi__int16;
typedef unsigned int   stbi__uint32;
typedef   signed int   stbi__int32;
#else
#include <stdint.h>
typedef uint16_t stbi__uint16;
typedef int16_t  stbi__int16;
typedef uint32_t stbi__uint32;
typedef int32_t  stbi__int32;
#endif

// should produce compiler error if size is wrong
typedef unsigned char validate_uint32[sizeof(stbi__uint32)==4 ? 1 : -1];

#ifdef _MSC_VER
#define STBI_NOTUSED(v)  (void)(v)
#else
#define STBI_NOTUSED(v)  (void)sizeof(v)
#endif

#ifdef _MSC_VER
#define STBI_HAS_LROTL
#endif

#ifdef STBI_HAS_LROTL
   #define stbi_lrot(x,y)  _lrotl(x,y)
#else
   #define stbi_lrot(x,y)  (((x) << (y)) | ((x) >> (32 - (y))))
#endif

#if defined(STBI_MALLOC) && defined(STBI_FREE) && (defined(STBI_REALLOC) || defined(STBI_REALLOC_SIZED))
// ok
#elif !defined(STBI_MALLOC) && !defined(STBI_FREE) && !defined(STBI_REALLOC) && !defined(STBI_REALLOC_SIZED)
// ok
#else
#error "Must define all or none of STBI_MALLOC, STBI_FREE, and STBI_REALLOC (or STBI_REALLOC_SIZED)."
#endif

#ifndef STBI_MALLOC
#define STBI_MALLOC(sz)           malloc(sz)
#define STBI_REALLOC(p,newsz)     realloc(p,newsz)
#define STBI_FREE(p)              free(p)
#endif

#ifndef STBI_REALLOC_SIZED
#define STBI_REALLOC_SIZED(p,oldsz,newsz) STBI_REALLOC(p,newsz)
#endif

// x86/x64 detection
#if defined(__x86_64__) || defined(_M_X64)
#define STBI__X64_TARGET
#elif defined(__i386) || defined(_M_IX86)
#define STBI__X86_TARGET
#endif

#if defined(__GNUC__) && defined(STBI__X86_TARGET) && !defined(__SSE2__) && !defined(STBI_NO_SIMD)
// gcc doesn't support sse2 intrinsics unless you compile with -msse2,
// which in turn means it gets to use SSE2 everywhere. This is unfortunate,
// but previous attempts to provide the SSE2 functions with runtime
// detection caused numerous issues. The way architecture extensions are
// exposed in GCC/Clang is, sadly, not really suited for one-file libs.
// New behavior: if compiled with -msse2, we use SSE2 without any
// detection; if not, we don't use it at all.
#define STBI_NO_SIMD
#endif

#if defined(__MINGW32__) && defined(STBI__X86_TARGET) && !defined(STBI_MINGW_ENABLE_SSE2) && !defined(STBI_NO_SIMD)
// Note that __MINGW32__ doesn't actually mean 32-bit, so we have to avoid STBI__X64_TARGET
//
// 32-bit MinGW wants ESP to be 16-byte aligned, but this is not in the
// Windows ABI and VC++ as well as Windows DLLs don't maintain that invariant.
// As a result, enabling SSE2 on 32-bit MinGW is dangerous when not
// simultaneously enabling "-mstackrealign".
//
// See https://github.com/nothings/stb/issues/81 for more information.
//
// So default to no SSE2 on 32-bit MinGW. If you've read this far and added
// -mstackrealign to your build settings, feel free to #define STBI_MINGW_ENABLE_SSE2.
#define STBI_NO_SIMD
#endif

#if !defined(STBI_NO_SIMD) && (defined(STBI__X86_TARGET) || defined(STBI__X64_TARGET))
#define STBI_SSE2
#include <emmintrin.h>

#ifdef _MSC_VER

#if _MSC_VER >= 1400  // not VC6
#include <intrin.h> // __cpuid
static int stbi__cpuid3(void)
{
   int info[4];
   __cpuid(info,1);
   return info[3];
}
#else
static int stbi__cpuid3(void)
{
   int res;
   __asm {
      mov  eax,1
      cpuid
      mov  res,edx
   }
   return res;
}
#endif

#define STBI_SIMD_ALIGN(type, name) __declspec(align(16)) type name

#if !defined(STBI_NO_JPEG) && defined(STBI_SSE2)
static int stbi__sse2_available(void)
{
   int info3 = stbi__cpuid3();
   return ((info3 >> 26) & 1) != 0;
}
#endif

#else // assume GCC-style if not VC++
#define STBI_SIMD_ALIGN(type, name) type name __attribute__((aligned(16)))

#if !defined(STBI_NO_JPEG) && defined(STBI_SSE2)
static int stbi__sse2_available(void)
{
   // If we're even attempting to compile this on GCC/Clang, that means
   // -msse2 is on, which means the compiler is allowed to use SSE2
   // instructions at will, and so are we.
   return 1;
}
#endif

#endif
#endif

// ARM NEON
#if defined(STBI_NO_SIMD) && defined(STBI_NEON)
#undef STBI_NEON
#endif

#ifdef STBI_NEON
#include <arm_neon.h>
// assume GCC or Clang on ARM targets
#define STBI_SIMD_ALIGN(type, name) type name __attribute__((aligned(16)))
#endif

#ifndef STBI_SIMD_ALIGN
#define STBI_SIMD_ALIGN(type, name) type name
#endif

#ifndef STBI_MAX_DIMENSIONS
#define STBI_MAX_DIMENSIONS (1 << 24)
#endif

///////////////////////////////////////////////
//
//  stbi__context struct and start_xxx functions

// stbi__context structure is our basic context used by all images, so it
// contains all the IO context, plus some basic image information
typedef struct
{
   stbi__uint32 img_x, img_y;
   int img_n, img_out_n;

   stbi_io_callbacks io;
   void *io_user_data;

   int read_from_callbacks;
   int buflen;
   stbi_uc buffer_start[128];
   int callback_already_read;

   stbi_uc *img_buffer, *img_buffer_end;
   stbi_uc *img_buffer_original, *img_buffer_original_end;
} stbi__context;


static void stbi__refill_buffer(stbi__context *s);

// initialize a memory-decode context
static void stbi__start_mem(stbi__context *s, stbi_uc const *buffer, int len)
{
   s->io.read = NULL;
   s->read_from_callbacks = 0;
   s->callback_already_read = 0;
   s->img_buffer = s->img_buffer_original = (stbi_uc *) buffer;
   s->img_buffer_end = s->img_buffer_original_end = (stbi_uc *) buffer+len;
}

// initialize a callback-based context
static void stbi__start_callbacks(stbi__context *s, stbi_io_callbacks *c, void *user)
{
   s->io = *c;
   s->io_user_data = user;
   s->buflen = sizeof(s->buffer_start);
   s->read_from_callbacks = 1;
   s->callback_already_read = 0;
   s->img_buffer = s->img_buffer_original = s->buffer_start;
   stbi__refill_buffer(s);
   s->img_buffer_original_end = s->img_buffer_end;
}

#ifndef STBI_NO_STDIO

static int stbi__stdio_read(void *user, char *data, int size)
{
   return (int) fread(data,1,size,(FILE*) user);
}

static void stbi__stdio_skip(void *user, int n)
{
   int ch;
   fseek((FILE*) user, n, SEEK_CUR);
   ch = fgetc((FILE*) user);  /* have to read a byte to reset feof()'s flag */
   if (ch != EOF) {
      ungetc(ch, (FILE *) user);  /* push byte back onto stream if valid. */
   }
}

static int stbi__stdio_eof(void *user)
{
   return feof((FILE*) user) || ferror((FILE *) user);
}

static stbi_io_callbacks stbi__stdio_callbacks =
{
   stbi__stdio_read,
   stbi__stdio_skip,
   stbi__stdio_eof,
};

static void stbi__start_file(stbi__context *s, FILE *f)
{
   stbi__start_callbacks(s, &stbi__stdio_callbacks, (void *) f);
}

//static void stop_file(stbi__context *s) { }

#endif // !STBI_NO_STDIO

static void stbi__rewind(stbi__context *s)
{
   // conceptually rewind SHOULD rewind to the beginning of the stream,
   // but we just rewind to the beginning of the initial buffer, because
   // we only use it after doing 'test', which only ever looks at at most 92 bytes
   s->img_buffer = s->img_buffer_original;
   s->img_buffer_end = s->img_buffer_original_end;
}

enum
{
   STBI_ORDER_RGB,
   STBI_ORDER_BGR
};

typedef struct
{
   int bits_per_channel;
   int num_channels;
   int channel_order;
} stbi__result_info;

#ifndef STBI_NO_JPEG
static int      stbi__jpeg_test(stbi__context *s);
static void    *stbi__jpeg_load(stbi__context *s, int *x, int *y, int *comp, int req_comp, stbi__result_info *ri);
static int      stbi__jpeg_info(stbi__context *s, int *x, int *y, int *comp);
#endif

#ifndef STBI_NO_PNG
static int      stbi__png_test(stbi__context *s);
static void    *stbi__png_load(stbi__context *s, int *x, int *y, int *comp, int req_comp, stbi__result_info *ri);
static int      stbi__png_info(stbi__context *s, int *x, int *y, int *comp);
static int      stbi__png_is16(stbi__context *s);
#endif

#ifndef STBI_NO_BMP
static int      stbi__bmp_test(stbi__context *s);
static void    *stbi__bmp_load(stbi__context *s, int *x, int *y, int *comp, int req_comp, stbi__result_info *ri);
static int      stbi__bmp_info(stbi__context *s, int *x, int *y, int *comp);
#endif

#ifndef STBI_NO_TGA
static int      stbi__tga_test(stbi__context *s);
static void    *stbi__tga_load(stbi__context *s, int *x, int *y, int *comp, int req_comp, stbi__result_info *ri);
static int      stbi__tga_info(stbi__context *s, int *x, int *y, int *comp);
#endif

#ifndef STBI_NO_PSD
static int      stbi__psd_test(stbi__context *s);
static void    *stbi__psd_load(stbi__context *s, int *x, int *y, int *comp, int req_comp, stbi__result_info *ri, int bpc);
static int      stbi__psd_info(stbi__context *s, int *x, int *y, int *comp);
static int      stbi__psd_is16(stbi__context *s);
#endif

#ifndef STBI_NO_HDR
static int      stbi__hdr_test(stbi__context *s);
static float   *stbi__hdr_load(stbi__context *s, int *x, int *y, int *comp, int req_comp, stbi__result_info *ri);
static int      stbi__hdr_info(stbi__context *s, int *x, int *y, int *comp);
#endif

#ifndef STBI_NO_PIC
static int      stbi__pic_test(stbi__context *s);
static void    *stbi__pic_load(stbi__context *s, int *x, int *y, int *comp, int req_comp, stbi__result_info *ri);
static int      stbi__pic_info(stbi__context *s, int *x, int *y, int *comp);
#endif

#ifndef STBI_NO_GIF
static int      stbi__gif_test(stbi__context *s);
static void    *stbi__gif_load(stbi__context *s, int *x, int *y, int *comp, int req_comp, stbi__result_info *ri);
static void    *stbi__load_gif_main(stbi__context *s, int **delays, int *x, int *y, int *z, int *comp, int req_comp);
static int      stbi__gif_info(stbi__context *s, int *x, int *y, int *comp);
#endif

#ifndef STBI_NO_PNM
static int      stbi__pnm_test(stbi__context *s);
static void    *stbi__pnm_load(stbi__context *s, int *x, int *y, int *comp, int req_comp, stbi__result_info *ri);
static int      stbi__pnm_info(stbi__context *s, int *x, int *y, int *comp);
#endif

static
#ifdef STBI_THREAD_LOCAL
STBI_THREAD_LOCAL
#endif
const char *stbi__g_failure_reason;

STBIDEF const char *stbi_failure_reason(void)
{
   return stbi__g_failure_reason;
}

#ifndef STBI_NO_FAILURE_STRINGS
static int stbi__err(const char *str)
{
   stbi__g_failure_reason = str;
   return 0;
}
#endif

static void *stbi__malloc(size_t size)
{
    return STBI_MALLOC(size);
}

// stb_image uses ints pervasively, including for offset calculations.
// therefore the largest decoded image size we can support with the
// current code, even on 64-bit targets, is INT_MAX. this is not a
// significant limitation for the intended use case.
//
// we do, however, need to make sure our size calculations don't
// overflow. hence a few helper functions for size calculations that
// multiply integers together, making sure that they're non-negative
// and no overflow occurs.

// return 1 if the sum is valid, 0 on overflow.
// negative terms are considered invalid.
static int stbi__addsizes_valid(int a, int b)
{
   if (b < 0) return 0;
   // now 0 <= b <= INT_MAX, hence also
   // 0 <= INT_MAX - b <= INTMAX.
   // And "a + b <= INT_MAX" (which might overflow) is the
   // same as a <= INT_MAX - b (no overflow)
   return a <= INT_MAX - b;
}

// returns 1 if the product is valid, 0 on overflow.
// negative factors are considered invalid.
static int stbi__mul2sizes_valid(int a, int b)
{
   if (a < 0 || b < 0) return 0;
   if (b == 0) return 1; // mul-by-0 is always safe
   // portable way to check for no overflows in a*b
   return a <= INT_MAX/b;
}

#if !defined(STBI_NO_JPEG) || !defined(STBI_NO_PNG) || !defined(STBI_NO_TGA) || !defined(STBI_NO_HDR)
// returns 1 if "a*b + add" has no negative terms/factors and doesn't overflow
static int stbi__mad2sizes_valid(int a, int b, int add)
{
   return stbi__mul2sizes_valid(a, b) && stbi__addsizes_valid(a*b, add);
}
#endif

// returns 1 if "a*b*c + add" has no negative terms/factors and doesn't overflow
static int stbi__mad3sizes_valid(int a, int b, int c, int add)
{
   return stbi__mul2sizes_valid(a, b) && stbi__mul2sizes_valid(a*b, c) &&
      stbi__addsizes_valid(a*b*c, add);
}

// returns 1 if "a*b*c*d + add" has no negative terms/factors and doesn't overflow
#if !defined(STBI_NO_LINEAR) || !defined(STBI_NO_HDR)
static int stbi__mad4sizes_valid(int a, int b, int c, int d, int add)
{
   return stbi__mul2sizes_valid(a, b) && stbi__mul2sizes_valid(a*b, c) &&
      stbi__mul2sizes_valid(a*b*c, d) && stbi__addsizes_valid(a*b*c*d, add);
}
#endif

#if !defined(STBI_NO_JPEG) || !defined(STBI_NO_PNG) || !defined(STBI_NO_TGA) || !defined(STBI_NO_HDR)
// mallocs with size overflow checking
static void *stbi__malloc_mad2(int a, int b, int add)
{
   if (!stbi__mad2sizes_valid(a, b, add)) return NULL;
   return stbi__malloc(a*b + add);
}
#endif

static void *stbi__malloc_mad3(int a, int b, int c, int add)
{
   if (!stbi__mad3sizes_valid(a, b, c, add)) return NULL;
   return stbi__malloc(a*b*c + add);
}

#if !defined(STBI_NO_LINEAR) || !defined(STBI_NO_HDR)
static void *stbi__malloc_mad4(int a, int b, int c, int d, int add)
{
   if (!stbi__mad4sizes_valid(a, b, c, d, add)) return NULL;
   return stbi__malloc(a*b*c*d + add);
}
#endif

// stbi__err - error
// stbi__errpf - error returning pointer to float
// stbi__errpuc - error returning pointer to unsigned char

#ifdef STBI_NO_FAILURE_STRINGS
   #define stbi__err(x,y)  0
#elif defined(STBI_FAILURE_USERMSG)
   #define stbi__err(x,y)  stbi__err(y)
#else
   #define stbi__err(x,y)  stbi__err(x)
#endif

#define stbi__errpf(x,y)   ((float *)(size_t) (stbi__err(x,y)?NULL:NULL))
#define stbi__errpuc(x,y)  ((unsigned char *)(size_t) (stbi__err(x,y)?NULL:NULL))

STBIDEF void stbi_image_free(void *retval_from_stbi_load)
{
   STBI_FREE(retval_from_stbi_load);
}

#ifndef STBI_NO_LINEAR
static float   *stbi__ldr_to_hdr(stbi_uc *data, int x, int y, int comp);
#endif

#ifndef STBI_NO_HDR
static stbi_uc *stbi__hdr_to_ldr(float   *data, int x, int y, int comp);
#endif

static int stbi__vertically_flip_on_load_global = 0;

STBIDEF void stbi_set_flip_vertically_on_load(int flag_true_if_should_flip)
{
   stbi__vertically_flip_on_load_global = flag_true_if_should_flip;
}

#ifndef STBI_THREAD_LOCAL
#define stbi__vertically_flip_on_load  stbi__vertically_flip_on_load_global
#else
static STBI_THREAD_LOCAL int stbi__vertically_flip_on_load_local, stbi__vertically_flip_on_load_set;

STBIDEF void stbi_set_flip_vertically_on_load_thread(int flag_true_if_should_flip)
{
   stbi__vertically_flip_on_load_local = flag_true_if_should_flip;
   stbi__vertically_flip_on_load_set = 1;
}

#define stbi__vertically_flip_on_load  (stbi__vertically_flip_on_load_set       \
                                         ? stbi__vertically_flip_on_load_local  \
                                         : stbi__vertically_flip_on_load_global)
#endif // STBI_THREAD_LOCAL

static void *stbi__load_main(stbi__context *s, int *x, int *y, int *comp, int req_comp, stbi__result_info *ri, int bpc)
{
   memset(ri, 0, sizeof(*ri)); // make sure it's initialized if we add new fields
   ri->bits_per_channel = 8; // default is 8 so most paths don't have to be changed
   ri->channel_order = STBI_ORDER_RGB; // all current input & output are this, but this is here so we can add BGR order
   ri->num_channels = 0;

   #ifndef STBI_NO_JPEG
   if (stbi__jpeg_test(s)) return stbi__jpeg_load(s,x,y,comp,req_comp, ri);
   #endif
   #ifndef STBI_NO_PNG
   if (stbi__png_test(s))  return stbi__png_load(s,x,y,comp,req_comp, ri);
   #endif
   #ifndef STBI_NO_BMP
   if (stbi__bmp_test(s))  return stbi__bmp_load(s,x,y,comp,req_comp, ri);
   #endif
   #ifndef STBI_NO_GIF
   if (stbi__gif_test(s))  return stbi__gif_load(s,x,y,comp,req_comp, ri);
   #endif
   #ifndef STBI_NO_PSD
   if (stbi__psd_test(s))  return stbi__psd_load(s,x,y,comp,req_comp, ri, bpc);
   #else
   STBI_NOTUSED(bpc);
   #endif
   #ifndef STBI_NO_PIC
   if (stbi__pic_test(s))  return stbi__pic_load(s,x,y,comp,req_comp, ri);
   #endif
   #ifndef STBI_NO_PNM
   if (stbi__pnm_test(s))  return stbi__pnm_load(s,x,y,comp,req_comp, ri);
   #endif

   #ifndef STBI_NO_HDR
   if (stbi__hdr_test(s)) {
      float *hdr = stbi__hdr_load(s, x,y,comp,req_comp, ri);
      return stbi__hdr_to_ldr(hdr, *x, *y, req_comp ? req_comp : *comp);
   }
   #endif

   #ifndef STBI_NO_TGA
   // test tga last because it's a crappy test!
   if (stbi__tga_test(s))
      return stbi__tga_load(s,x,y,comp,req_comp, ri);
   #endif

   return stbi__errpuc("unknown image type", "Image not of any known type, or corrupt");
}

static stbi_uc *stbi__convert_16_to_8(stbi__uint16 *orig, int w, int h, int channels)
{
   int i;
   int img_len = w * h * channels;
   stbi_uc *reduced;

   reduced = (stbi_uc *) stbi__malloc(img_len);
   if (reduced == NULL) return stbi__errpuc("outofmem", "Out of memory");

   for (i = 0; i < img_len; ++i)
      reduced[i] = (stbi_uc)((orig[i] >> 8) & 0xFF); // top half of each byte is sufficient approx of 16->8 bit scaling

   STBI_FREE(orig);
   return reduced;
}

static stbi__uint16 *stbi__convert_8_to_16(stbi_uc *orig, int w, int h, int channels)
{
   int i;
   int img_len = w * h * channels;
   stbi__uint16 *enlarged;

   enlarged = (stbi__uint16 *) stbi__malloc(img_len*2);
   if (enlarged == NULL) return (stbi__uint16 *) stbi__errpuc("outofmem", "Out of memory");

   for (i = 0; i < img_len; ++i)
      enlarged[i] = (stbi__uint16)((orig[i] << 8) + orig[i]); // replicate to high and low byte, maps 0->0, 255->0xffff

   STBI_FREE(orig);
   return enlarged;
}

static void stbi__vertical_flip(void *image, int w, int h, int bytes_per_pixel)
{
   int row;
   size_t bytes_per_row = (size_t)w * bytes_per_pixel;
   stbi_uc temp[2048];
   stbi_uc *bytes = (stbi_uc *)image;

   for (row = 0; row < (h>>1); row++) {
      stbi_uc *row0 = bytes + row*bytes_per_row;
      stbi_uc *row1 = bytes + (h - row - 1)*bytes_per_row;
      // swap row0 with row1
      size_t bytes_left = bytes_per_row;
      while (bytes_left) {
         size_t bytes_copy = (bytes_left < sizeof(temp)) ? bytes_left : sizeof(temp);
         memcpy(temp, row0, bytes_copy);
         memcpy(row0, row1, bytes_copy);
         memcpy(row1, temp, bytes_copy);
         row0 += bytes_copy;
         row1 += bytes_copy;
         bytes_left -= bytes_copy;
      }
   }
}

#ifndef STBI_NO_GIF
static void stbi__vertical_flip_slices(void *image, int w, int h, int z, int bytes_per_pixel)
{
   int slice;
   int slice_size = w * h * bytes_per_pixel;

   stbi_uc *bytes = (stbi_uc *)image;
   for (slice = 0; slice < z; ++slice) {
      stbi__vertical_flip(bytes, w, h, bytes_per_pixel);
      bytes += slice_size;
   }
}
#endif

static unsigned char *stbi__load_and_postprocess_8bit(stbi__context *s, int *x, int *y, int *comp, int req_comp)
{
   stbi__result_info ri;
   void *result = stbi__load_main(s, x, y, comp, req_comp, &ri, 8);

   if (result == NULL)
      return NULL;

   // it is the responsibility of the loaders to make sure we get either 8 or 16 bit.
   STBI_ASSERT(ri.bits_per_channel == 8 || ri.bits_per_channel == 16);

   if (ri.bits_per_channel != 8) {
      result = stbi__convert_16_to_8((stbi__uint16 *) result, *x, *y, req_comp == 0 ? *comp : req_comp);
      ri.bits_per_channel = 8;
   }

   // @TODO: move stbi__convert_format to here

   if (stbi__vertically_flip_on_load) {
      int channels = req_comp ? req_comp : *comp;
      stbi__vertical_flip(result, *x, *y, channels * sizeof(stbi_uc));
   }

   return (unsigned char *) result;
}

static stbi__uint16 *stbi__load_and_postprocess_16bit(stbi__context *s, int *x, int *y, int *comp, int req_comp)
{
   stbi__result_info ri;
   void *result = stbi__load_main(s, x, y, comp, req_comp, &ri, 16);

   if (result == NULL)
      return NULL;

   // it is the responsibility of the loaders to make sure we get either 8 or 16 bit.
   STBI_ASSERT(ri.bits_per_channel == 8 || ri.bits_per_channel == 16);

   if (ri.bits_per_channel != 16) {
      result = stbi__convert_8_to_16((stbi_uc *) result, *x, *y, req_comp == 0 ? *comp : req_comp);
      ri.bits_per_channel = 16;
   }

   // @TODO: move stbi__convert_format16 to here
   // @TODO: special case RGB-to-Y (and RGBA-to-YA) for 8-bit-to-16-bit case to keep more precision

   if (stbi__vertically_flip_on_load) {
      int channels = req_comp ? req_comp : *comp;
      stbi__vertical_flip(result, *x, *y, channels * sizeof(stbi__uint16));
   }

   return (stbi__uint16 *) result;
}

#if !defined(STBI_NO_HDR) && !defined(STBI_NO_LINEAR)
static void stbi__float_postprocess(float *result, int *x, int *y, int *comp, int req_comp)
{
   if (stbi__vertically_flip_on_load && result != NULL) {
      int channels = req_comp ? req_comp : *comp;
      stbi__vertical_flip(result, *x, *y, channels * sizeof(float));
   }
}
#endif

#ifndef STBI_NO_STDIO

#if defined(_MSC_VER) && defined(STBI_WINDOWS_UTF8)
STBI_EXTERN __declspec(dllimport) int __stdcall MultiByteToWideChar(unsigned int cp, unsigned long flags, const char *str, int cbmb, wchar_t *widestr, int cchwide);
STBI_EXTERN __declspec(dllimport) int __stdcall WideCharToMultiByte(unsigned int cp, unsigned long flags, const wchar_t *widestr, int cchwide, char *str, int cbmb, const char *defchar, int *used_default);
#endif

#if defined(_MSC_VER) && defined(STBI_WINDOWS_UTF8)
STBIDEF int stbi_convert_wchar_to_utf8(char *buffer, size_t bufferlen, const wchar_t* input)
{
	return WideCharToMultiByte(65001 /* UTF8 */, 0, input, -1, buffer, (int) bufferlen, NULL, NULL);
}
#endif

static FILE *stbi__fopen(char const *filename, char const *mode)
{
   FILE *f;
#if defined(_MSC_VER) && defined(STBI_WINDOWS_UTF8)
   wchar_t wMode[64];
   wchar_t wFilename[1024];
	if (0 == MultiByteToWideChar(65001 /* UTF8 */, 0, filename, -1, wFilename, sizeof(wFilename)))
      return 0;

	if (0 == MultiByteToWideChar(65001 /* UTF8 */, 0, mode, -1, wMode, sizeof(wMode)))
      return 0;

#if _MSC_VER >= 1400
	if (0 != _wfopen_s(&f, wFilename, wMode))
		f = 0;
#else
   f = _wfopen(wFilename, wMode);
#endif

#elif defined(_MSC_VER) && _MSC_VER >= 1400
   if (0 != fopen_s(&f, filename, mode))
      f=0;
#else
   f = fopen(filename, mode);
#endif
   return f;
}


STBIDEF stbi_uc *stbi_load(char const *filename, int *x, int *y, int *comp, int req_comp)
{
   FILE *f = stbi__fopen(filename, "rb");
   unsigned char *result;
   if (!f) return stbi__errpuc("can't fopen", "Unable to open file");
   result = stbi_load_from_file(f,x,y,comp,req_comp);
   fclose(f);
   return result;
}

STBIDEF stbi_uc *stbi_load_from_file(FILE *f, int *x, int *y, int *comp, int req_comp)
{
   unsigned char *result;
   stbi__context s;
   stbi__start_file(&s,f);
   result = stbi__load_and_postprocess_8bit(&s,x,y,comp,req_comp);
   if (result) {
      // need to 'unget' all the characters in the IO buffer
      fseek(f, - (int) (s.img_buffer_end - s.img_buffer), SEEK_CUR);
   }
   return result;
}

STBIDEF stbi__uint16 *stbi_load_from_file_16(FILE *f, int *x, int *y, int *comp, int req_comp)
{
   stbi__uint16 *result;
   stbi__context s;
   stbi__start_file(&s,f);
   result = stbi__load_and_postprocess_16bit(&s,x,y,comp,req_comp);
   if (result) {
      // need to 'unget' all the characters in the IO buffer
      fseek(f, - (int) (s.img_buffer_end - s.img_buffer), SEEK_CUR);
   }
   return result;
}

STBIDEF stbi_us *stbi_load_16(char const *filename, int *x, int *y, int *comp, int req_comp)
{
   FILE *f = stbi__fopen(filename, "rb");
   stbi__uint16 *result;
   if (!f) return (stbi_us *) stbi__errpuc("can't fopen", "Unable to open file");
   result = stbi_load_from_file_16(f,x,y,comp,req_comp);
   fclose(f);
   return result;
}


#endif //!STBI_NO_STDIO

STBIDEF stbi_us *stbi_load_16_from_memory(stbi_uc const *buffer, int len, int *x, int *y, int *channels_in_file, int desired_channels)
{
   stbi__context s;
   stbi__start_mem(&s,buffer,len);
   return stbi__load_and_postprocess_16bit(&s,x,y,channels_in_file,desired_channels);
}

STBIDEF stbi_us *stbi_load_16_from_callbacks(stbi_io_callbacks const *clbk, void *user, int *x, int *y, int *channels_in_file, int desired_channels)
{
   stbi__context s;
   stbi__start_callbacks(&s, (stbi_io_callbacks *)clbk, user);
   return stbi__load_and_postprocess_16bit(&s,x,y,channels_in_file,desired_channels);
}

STBIDEF stbi_uc *stbi_load_from_memory(stbi_uc const *buffer, int len, int *x, int *y, int *comp, int req_comp)
{
   stbi__context s;
   stbi__start_mem(&s,buffer,len);
   return stbi__load_and_postprocess_8bit(&s,x,y,comp,req_comp);
}

STBIDEF stbi_uc *stbi_load_from_callbacks(stbi_io_callbacks const *clbk, void *user, int *x, int *y, int *comp, int req_comp)
{
   stbi__context s;
   stbi__start_callbacks(&s, (stbi_io_callbacks *) clbk, user);
   return stbi__load_and_postprocess_8bit(&s,x,y,comp,req_comp);
}

#ifndef STBI_NO_GIF
STBIDEF stbi_uc *stbi_load_gif_from_memory(stbi_uc const *buffer, int len, int **delays, int *x, int *y, int *z, int *comp, int req_comp)
{
   unsigned char *result;
   stbi__context s;
   stbi__start_mem(&s,buffer,len);

   result = (unsigned char*) stbi__load_gif_main(&s, delays, x, y, z, comp, req_comp);
   if (stbi__vertically_flip_on_load) {
      stbi__vertical_flip_slices( result, *x, *y, *z, *comp );
   }

   return result;
}
#endif

#ifndef STBI_NO_LINEAR
static float *stbi__loadf_main(stbi__context *s, int *x, int *y, int *comp, int req_comp)
{
   unsigned char *data;
   #ifndef STBI_NO_HDR
   if (stbi__hdr_test(s)) {
      stbi__result_info ri;
      float *hdr_data = stbi__hdr_load(s,x,y,comp,req_comp, &ri);
      if (hdr_data)
         stbi__float_postprocess(hdr_data,x,y,comp,req_comp);
      return hdr_data;
   }
   #endif
   data = stbi__load_and_postprocess_8bit(s, x, y, comp, req_comp);
   if (data)
      return stbi__ldr_to_hdr(data, *x, *y, req_comp ? req_comp : *comp);
   return stbi__errpf("unknown image type", "Image not of any known type, or corrupt");
}

STBIDEF float *stbi_loadf_from_memory(stbi_uc const *buffer, int len, int *x, int *y, int *comp, int req_comp)
{
   stbi__context s;
   stbi__start_mem(&s,buffer,len);
   return stbi__loadf_main(&s,x,y,comp,req_comp);
}

STBIDEF float *stbi_loadf_from_callbacks(stbi_io_callbacks const *clbk, void *user, int *x, int *y, int *comp, int req_comp)
{
   stbi__context s;
   stbi__start_callbacks(&s, (stbi_io_callbacks *) clbk, user);
   return stbi__loadf_main(&s,x,y,comp,req_comp);
}

#ifndef STBI_NO_STDIO
STBIDEF float *stbi_loadf(char const *filename, int *x, int *y, int *comp, int req_comp)
{
   float *result;
   FILE *f = stbi__fopen(filename, "rb");
   if (!f) return stbi__errpf("can't fopen", "Unable to open file");
   result = stbi_loadf_from_file(f,x,y,comp,req_comp);
   fclose(f);
   return result;
}

STBIDEF float *stbi_loadf_from_file(FILE *f, int *x, int *y, int *comp, int req_comp)
{
   stbi__context s;
   stbi__start_file(&s,f);
   return stbi__loadf_main(&s,x,y,comp,req_comp);
}
#endif // !STBI_NO_STDIO

#endif // !STBI_NO_LINEAR

// these is-hdr-or-not is defined independent of whether STBI_NO_LINEAR is
// defined, for API simplicity; if STBI_NO_LINEAR is defined, it always
// reports false!

STBIDEF int stbi_is_hdr_from_memory(stbi_uc const *buffer, int len)
{
   #ifndef STBI_NO_HDR
   stbi__context s;
   stbi__start_mem(&s,buffer,len);
   return stbi__hdr_test(&s);
   #else
   STBI_NOTUSED(buffer);
   STBI_NOTUSED(len);
   return 0;
   #endif
}

#ifndef STBI_NO_STDIO
STBIDEF int      stbi_is_hdr          (char const *filename)
{
   FILE *f = stbi__fopen(filename, "rb");
   int result=0;
   if (f) {
      result = stbi_is_hdr_from_file(f);
      fclose(f);
   }
   return result;
}

STBIDEF int stbi_is_hdr_from_file(FILE *f)
{
   #ifndef STBI_NO_HDR
   long pos = ftell(f);
   int res;
   stbi__context s;
   stbi__start_file(&s,f);
   res = stbi__hdr_test(&s);
   fseek(f, pos, SEEK_SET);
   return res;
   #else
   STBI_NOTUSED(f);
   return 0;
   #endif
}
#endif // !STBI_NO_STDIO

STBIDEF int      stbi_is_hdr_from_callbacks(stbi_io_callbacks const *clbk, void *user)
{
   #ifndef STBI_NO_HDR
   stbi__context s;
   stbi__start_callbacks(&s, (stbi_io_callbacks *) clbk, user);
   return stbi__hdr_test(&s);
   #else
   STBI_NOTUSED(clbk);
   STBI_NOTUSED(user);
   return 0;
   #endif
}

#ifndef STBI_NO_LINEAR
static float stbi__l2h_gamma=2.2f, stbi__l2h_scale=1.0f;

STBIDEF void   stbi_ldr_to_hdr_gamma(float gamma) { stbi__l2h_gamma = gamma; }
STBIDEF void   stbi_ldr_to_hdr_scale(float scale) { stbi__l2h_scale = scale; }
#endif

static float stbi__h2l_gamma_i=1.0f/2.2f, stbi__h2l_scale_i=1.0f;

STBIDEF void   stbi_hdr_to_ldr_gamma(float gamma) { stbi__h2l_gamma_i = 1/gamma; }
STBIDEF void   stbi_hdr_to_ldr_scale(float scale) { stbi__h2l_scale_i = 1/scale; }


//////////////////////////////////////////////////////////////////////////////
//
// Common code used by all image loaders
//

enum
{
   STBI__SCAN_load=0,
   STBI__SCAN_type,
   STBI__SCAN_header
};

static void stbi__refill_buffer(stbi__context *s)
{
   int n = (s->io.read)(s->io_user_data,(char*)s->buffer_start,s->buflen);
   s->callback_already_read += (int) (s->img_buffer - s->img_buffer_original);
   if (n == 0) {
      // at end of file, treat same as if from memory, but need to handle case
      // where s->img_buffer isn't pointing to safe memory, e.g. 0-byte file
      s->read_from_callbacks = 0;
      s->img_buffer = s->buffer_start;
      s->img_buffer_end = s->buffer_start+1;
      *s->img_buffer = 0;
   } else {
      s->img_buffer = s->buffer_start;
      s->img_buffer_end = s->buffer_start + n;
   }
}

stbi_inline static stbi_uc stbi__get8(stbi__context *s)
{
   if (s->img_buffer < s->img_buffer_end)
      return *s->img_buffer++;
   if (s->read_from_callbacks) {
      stbi__refill_buffer(s);
      return *s->img_buffer++;
   }
   return 0;
}

#if defined(STBI_NO_JPEG) && defined(STBI_NO_HDR) && defined(STBI_NO_PIC) && defined(STBI_NO_PNM)
// nothing
#else
stbi_inline static int stbi__at_eof(stbi__context *s)
{
   if (s->io.read) {
      if (!(s->io.eof)(s->io_user_data)) return 0;
      // if feof() is true, check if buffer = end
      // special case: we've only got the special 0 character at the end
      if (s->read_from_callbacks == 0) return 1;
   }

   return s->img_buffer >= s->img_buffer_end;
}
#endif

#if defined(STBI_NO_JPEG) && defined(STBI_NO_PNG) && defined(STBI_NO_BMP) && defined(STBI_NO_PSD) && defined(STBI_NO_TGA) && defined(STBI_NO_GIF) && defined(STBI_NO_PIC)
// nothing
#else
static void stbi__skip(stbi__context *s, int n)
{
   if (n == 0) return;  // already there!
   if (n < 0) {
      s->img_buffer = s->img_buffer_end;
      return;
   }
   if (s->io.read) {
      int blen = (int) (s->img_buffer_end - s->img_buffer);
      if (blen < n) {
         s->img_buffer = s->img_buffer_end;
         (s->io.skip)(s->io_user_data, n - blen);
         return;
      }
   }
   s->img_buffer += n;
}
#endif

#if defined(STBI_NO_PNG) && defined(STBI_NO_TGA) && defined(STBI_NO_HDR) && defined(STBI_NO_PNM)
// nothing
#else
static int stbi__getn(stbi__context *s, stbi_uc *buffer, int n)
{
   if (s->io.read) {
      int blen = (int) (s->img_buffer_end - s->img_buffer);
      if (blen < n) {
         int res, count;

         memcpy(buffer, s->img_buffer, blen);

         count = (s->io.read)(s->io_user_data, (char*) buffer + blen, n - blen);
         res = (count == (n-blen));
         s->img_buffer = s->img_buffer_end;
         return res;
      }
   }

   if (s->img_buffer+n <= s->img_buffer_end) {
      memcpy(buffer, s->img_buffer, n);
      s->img_buffer += n;
      return 1;
   } else
      return 0;
}
#endif

#if defined(STBI_NO_JPEG) && defined(STBI_NO_PNG) && defined(STBI_NO_PSD) && defined(STBI_NO_PIC)
// nothing
#else
static int stbi__get16be(stbi__context *s)
{
   int z = stbi__get8(s);
   return (z << 8) + stbi__get8(s);
}
#endif

#if defined(STBI_NO_PNG) && defined(STBI_NO_PSD) && defined(STBI_NO_PIC)
// nothing
#else
static stbi__uint32 stbi__get32be(stbi__context *s)
{
   stbi__uint32 z = stbi__get16be(s);
   return (z << 16) + stbi__get16be(s);
}
#endif

#if defined(STBI_NO_BMP) && defined(STBI_NO_TGA) && defined(STBI_NO_GIF)
// nothing
#else
static int stbi__get16le(stbi__context *s)
{
   int z = stbi__get8(s);
   return z + (stbi__get8(s) << 8);
}
#endif

#ifndef STBI_NO_BMP
static stbi__uint32 stbi__get32le(stbi__context *s)
{
   stbi__uint32 z = stbi__get16le(s);
   return z + (stbi__get16le(s) << 16);
}
#endif

#define STBI__BYTECAST(x)  ((stbi_uc) ((x) & 255))  // truncate int to byte without warnings

#if defined(STBI_NO_JPEG) && defined(STBI_NO_PNG) && defined(STBI_NO_BMP) && defined(STBI_NO_PSD) && defined(STBI_NO_TGA) && defined(STBI_NO_GIF) && defined(STBI_NO_PIC) && defined(STBI_NO_PNM)
// nothing
#else
//////////////////////////////////////////////////////////////////////////////
//
//  generic converter from built-in img_n to req_comp
//    individual types do this automatically as much as possible (e.g. jpeg
//    does all cases internally since it needs to colorspace convert anyway,
//    and it never has alpha, so very few cases ). png can automatically
//    interleave an alpha=255 channel, but falls back to this for other cases
//
//  assume data buffer is malloced, so malloc a new one and free that one
//  only failure mode is malloc failing

static stbi_uc stbi__compute_y(int r, int g, int b)
{
   return (stbi_uc) (((r*77) + (g*150) +  (29*b)) >> 8);
}
#endif

#if defined(STBI_NO_PNG) && defined(STBI_NO_BMP) && defined(STBI_NO_PSD) && defined(STBI_NO_TGA) && defined(STBI_NO_GIF) && defined(STBI_NO_PIC) && defined(STBI_NO_PNM)
// nothing
#else
static unsigned char *stbi__convert_format(unsigned char *data, int img_n, int req_comp, unsigned int x, unsigned int y)
{
   int i,j;
   unsigned char *good;

   if (req_comp == img_n) return data;
   STBI_ASSERT(req_comp >= 1 && req_comp <= 4);

   good = (unsigned char *) stbi__malloc_mad3(req_comp, x, y, 0);
   if (good == NULL) {
      STBI_FREE(data);
      return stbi__errpuc("outofmem", "Out of memory");
   }

   for (j=0; j < (int) y; ++j) {
      unsigned char *src  = data + j * x * img_n   ;
      unsigned char *dest = good + j * x * req_comp;

      #define STBI__COMBO(a,b)  ((a)*8+(b))
      #define STBI__CASE(a,b)   case STBI__COMBO(a,b): for(i=x-1; i >= 0; --i, src += a, dest += b)
      // convert source image with img_n components to one with req_comp components;
      // avoid switch per pixel, so use switch per scanline and massive macros
      switch (STBI__COMBO(img_n, req_comp)) {
         STBI__CASE(1,2) { dest[0]=src[0]; dest[1]=255;                                     } break;
         STBI__CASE(1,3) { dest[0]=dest[1]=dest[2]=src[0];                                  } break;
         STBI__CASE(1,4) { dest[0]=dest[1]=dest[2]=src[0]; dest[3]=255;                     } break;
         STBI__CASE(2,1) { dest[0]=src[0];                                                  } break;
         STBI__CASE(2,3) { dest[0]=dest[1]=dest[2]=src[0];                                  } break;
         STBI__CASE(2,4) { dest[0]=dest[1]=dest[2]=src[0]; dest[3]=src[1];                  } break;
         STBI__CASE(3,4) { dest[0]=src[0];dest[1]=src[1];dest[2]=src[2];dest[3]=255;        } break;
         STBI__CASE(3,1) { dest[0]=stbi__compute_y(src[0],src[1],src[2]);                   } break;
         STBI__CASE(3,2) { dest[0]=stbi__compute_y(src[0],src[1],src[2]); dest[1] = 255;    } break;
         STBI__CASE(4,1) { dest[0]=stbi__compute_y(src[0],src[1],src[2]);                   } break;
         STBI__CASE(4,2) { dest[0]=stbi__compute_y(src[0],src[1],src[2]); dest[1] = src[3]; } break;
         STBI__CASE(4,3) { dest[0]=src[0];dest[1]=src[1];dest[2]=src[2];                    } break;
         default: STBI_ASSERT(0); STBI_FREE(data); STBI_FREE(good); return stbi__errpuc("unsupported", "Unsupported format conversion");
      }
      #undef STBI__CASE
   }

   STBI_FREE(data);
   return good;
}
#endif

#if defined(STBI_NO_PNG) && defined(STBI_NO_PSD)
// nothing
#else
static stbi__uint16 stbi__compute_y_16(int r, int g, int b)
{
   return (stbi__uint16) (((r*77) + (g*150) +  (29*b)) >> 8);
}
#endif

#if defined(STBI_NO_PNG) && defined(STBI_NO_PSD)
// nothing
#else
static stbi__uint16 *stbi__convert_format16(stbi__uint16 *data, int img_n, int req_comp, unsigned int x, unsigned int y)
{
   int i,j;
   stbi__uint16 *good;

   if (req_comp == img_n) return data;
   STBI_ASSERT(req_comp >= 1 && req_comp <= 4);

   good = (stbi__uint16 *) stbi__malloc(req_comp * x * y * 2);
   if (good == NULL) {
      STBI_FREE(data);
      return (stbi__uint16 *) stbi__errpuc("outofmem", "Out of memory");
   }

   for (j=0; j < (int) y; ++j) {
      stbi__uint16 *src  = data + j * x * img_n   ;
      stbi__uint16 *dest = good + j * x * req_comp;

      #define STBI__COMBO(a,b)  ((a)*8+(b))
      #define STBI__CASE(a,b)   case STBI__COMBO(a,b): for(i=x-1; i >= 0; --i, src += a, dest += b)
      // convert source image with img_n components to one with req_comp components;
      // avoid switch per pixel, so use switch per scanline and massive macros
      switch (STBI__COMBO(img_n, req_comp)) {
         STBI__CASE(1,2) { dest[0]=src[0]; dest[1]=0xffff;                                     } break;
         STBI__CASE(1,3) { dest[0]=dest[1]=dest[2]=src[0];                                     } break;
         STBI__CASE(1,4) { dest[0]=dest[1]=dest[2]=src[0]; dest[3]=0xffff;                     } break;
         STBI__CASE(2,1) { dest[0]=src[0];                                                     } break;
         STBI__CASE(2,3) { dest[0]=dest[1]=dest[2]=src[0];                                     } break;
         STBI__CASE(2,4) { dest[0]=dest[1]=dest[2]=src[0]; dest[3]=src[1];                     } break;
         STBI__CASE(3,4) { dest[0]=src[0];dest[1]=src[1];dest[2]=src[2];dest[3]=0xffff;        } break;
         STBI__CASE(3,1) { dest[0]=stbi__compute_y_16(src[0],src[1],src[2]);                   } break;
         STBI__CASE(3,2) { dest[0]=stbi__compute_y_16(src[0],src[1],src[2]); dest[1] = 0xffff; } break;
         STBI__CASE(4,1) { dest[0]=stbi__compute_y_16(src[0],src[1],src[2]);                   } break;
         STBI__CASE(4,2) { dest[0]=stbi__compute_y_16(src[0],src[1],src[2]); dest[1] = src[3]; } break;
         STBI__CASE(4,3) { dest[0]=src[0];dest[1]=src[1];dest[2]=src[2];                       } break;
         default: STBI_ASSERT(0); STBI_FREE(data); STBI_FREE(good); return (stbi__uint16*) stbi__errpuc("unsupported", "Unsupported format conversion");
      }
      #undef STBI__CASE
   }

   STBI_FREE(data);
   return good;
}
#endif

#ifndef STBI_NO_LINEAR
static float   *stbi__ldr_to_hdr(stbi_uc *data, int x, int y, int comp)
{
   int i,k,n;
   float *output;
   if (!data) return NULL;
   output = (float *) stbi__malloc_mad4(x, y, comp, sizeof(float), 0);
   if (output == NULL) { STBI_FREE(data); return stbi__errpf("outofmem", "Out of memory"); }
   // compute number of non-alpha components
   if (comp & 1) n = comp; else n = comp-1;
   for (i=0; i < x*y; ++i) {
      for (k=0; k < n; ++k) {
         output[i*comp + k] = (float) (pow(data[i*comp+k]/255.0f, stbi__l2h_gamma) * stbi__l2h_scale);
      }
   }
   if (n < comp) {
      for (i=0; i < x*y; ++i) {
         output[i*comp + n] = data[i*comp + n]/255.0f;
      }
   }
   STBI_FREE(data);
   return output;
}
#endif

#ifndef STBI_NO_HDR
#define stbi__float2int(x)   ((int) (x))
static stbi_uc *stbi__hdr_to_ldr(float   *data, int x, int y, int comp)
{
   int i,k,n;
   stbi_uc *output;
   if (!data) return NULL;
   output = (stbi_uc *) stbi__malloc_mad3(x, y, comp, 0);
   if (output == NULL) { STBI_FREE(data); return stbi__errpuc("outofmem", "Out of memory"); }
   // compute number of non-alpha components
   if (comp & 1) n = comp; else n = comp-1;
   for (i=0; i < x*y; ++i) {
      for (k=0; k < n; ++k) {
         float z = (float) pow(data[i*comp+k]*stbi__h2l_scale_i, stbi__h2l_gamma_i) * 255 + 0.5f;
         if (z < 0) z = 0;
         if (z > 255) z = 255;
         output[i*comp + k] = (stbi_uc) stbi__float2int(z);
      }
      if (k < comp) {
         float z = data[i*comp+k] * 255 + 0.5f;
         if (z < 0) z = 0;
         if (z > 255) z = 255;
         output[i*comp + k] = (stbi_uc) stbi__float2int(z);
      }
   }
   STBI_FREE(data);
   return output;
}
#endif

//////////////////////////////////////////////////////////////////////////////
//
//  "baseline" JPEG/JFIF decoder
//
//    simple implementation
//      - doesn't support delayed output of y-dimension
//      - simple interface (only one output format: 8-bit interleaved RGB)
//      - doesn't try to recover corrupt jpegs
//      - doesn't allow partial loading, loading multiple at once
//      - still fast on x86 (copying globals into locals doesn't help x86)
//      - allocates lots of intermediate memory (full size of all components)
//        - non-interleaved case requires this anyway
//        - allows good upsampling (see next)
//    high-quality
//      - upsampled channels are bilinearly interpolated, even across blocks
//      - quality integer IDCT derived from IJG's 'slow'
//    performance
//      - fast huffman; reasonable integer IDCT
//      - some SIMD kernels for common paths on targets with SSE2/NEON
//      - uses a lot of intermediate memory, could cache poorly

#ifndef STBI_NO_JPEG

// huffman decoding acceleration
#define FAST_BITS   9  // larger handles more cases; smaller stomps less cache

typedef struct
{
   stbi_uc  fast[1 << FAST_BITS];
   // weirdly, repacking this into AoS is a 10% speed loss, instead of a win
   stbi__uint16 code[256];
   stbi_uc  values[256];
   stbi_uc  size[257];
   unsigned int maxcode[18];
   int    delta[17];   // old 'firstsymbol' - old 'firstcode'
} stbi__huffman;

typedef struct
{
   stbi__context *s;
   stbi__huffman huff_dc[4];
   stbi__huffman huff_ac[4];
   stbi__uint16 dequant[4][64];
   stbi__int16 fast_ac[4][1 << FAST_BITS];

// sizes for components, interleaved MCUs
   int img_h_max, img_v_max;
   int img_mcu_x, img_mcu_y;
   int img_mcu_w, img_mcu_h;

// definition of jpeg image component
   struct
   {
      int id;
      int h,v;
      int tq;
      int hd,ha;
      int dc_pred;

      int x,y,w2,h2;
      stbi_uc *data;
      void *raw_data, *raw_coeff;
      stbi_uc *linebuf;
      short   *coeff;   // progressive only
      int      coeff_w, coeff_h; // number of 8x8 coefficient blocks
   } img_comp[4];

   stbi__uint32   code_buffer; // jpeg entropy-coded buffer
   int            code_bits;   // number of valid bits
   unsigned char  marker;      // marker seen while filling entropy buffer
   int            nomore;      // flag if we saw a marker so must stop

   int            progressive;
   int            spec_start;
   int            spec_end;
   int            succ_high;
   int            succ_low;
   int            eob_run;
   int            jfif;
   int            app14_color_transform; // Adobe APP14 tag
   int            rgb;

   int scan_n, order[4];
   int restart_interval, todo;

// kernels
   void (*idct_block_kernel)(stbi_uc *out, int out_stride, short data[64]);
   void (*YCbCr_to_RGB_kernel)(stbi_uc *out, const stbi_uc *y, const stbi_uc *pcb, const stbi_uc *pcr, int count, int step);
   stbi_uc *(*resample_row_hv_2_kernel)(stbi_uc *out, stbi_uc *in_near, stbi_uc *in_far, int w, int hs);
} stbi__jpeg;

static int stbi__build_huffman(stbi__huffman *h, int *count)
{
   int i,j,k=0;
   unsigned int code;
   // build size list for each symbol (from JPEG spec)
   for (i=0; i < 16; ++i)
      for (j=0; j < count[i]; ++j)
         h->size[k++] = (stbi_uc) (i+1);
   h->size[k] = 0;

   // compute actual symbols (from jpeg spec)
   code = 0;
   k = 0;
   for(j=1; j <= 16; ++j) {
      // compute delta to add to code to compute symbol id
      h->delta[j] = k - code;
      if (h->size[k] == j) {
         while (h->size[k] == j)
            h->code[k++] = (stbi__uint16) (code++);
         if (code-1 >= (1u << j)) return stbi__err("bad code lengths","Corrupt JPEG");
      }
      // compute largest code + 1 for this size, preshifted as needed later
      h->maxcode[j] = code << (16-j);
      code <<= 1;
   }
   h->maxcode[j] = 0xffffffff;

   // build non-spec acceleration table; 255 is flag for not-accelerated
   memset(h->fast, 255, 1 << FAST_BITS);
   for (i=0; i < k; ++i) {
      int s = h->size[i];
      if (s <= FAST_BITS) {
         int c = h->code[i] << (FAST_BITS-s);
         int m = 1 << (FAST_BITS-s);
         for (j=0; j < m; ++j) {
            h->fast[c+j] = (stbi_uc) i;
         }
      }
   }
   return 1;
}

// build a table that decodes both magnitude and value of small ACs in
// one go.
static void stbi__build_fast_ac(stbi__int16 *fast_ac, stbi__huffman *h)
{
   int i;
   for (i=0; i < (1 << FAST_BITS); ++i) {
      stbi_uc fast = h->fast[i];
      fast_ac[i] = 0;
      if (fast < 255) {
         int rs = h->values[fast];
         int run = (rs >> 4) & 15;
         int magbits = rs & 15;
         int len = h->size[fast];

         if (magbits && len + magbits <= FAST_BITS) {
            // magnitude code followed by receive_extend code
            int k = ((i << len) & ((1 << FAST_BITS) - 1)) >> (FAST_BITS - magbits);
            int m = 1 << (magbits - 1);
            if (k < m) k += (~0U << magbits) + 1;
            // if the result is small enough, we can fit it in fast_ac table
            if (k >= -128 && k <= 127)
               fast_ac[i] = (stbi__int16) ((k * 256) + (run * 16) + (len + magbits));
         }
      }
   }
}

static void stbi__grow_buffer_unsafe(stbi__jpeg *j)
{
   do {
      unsigned int b = j->nomore ? 0 : stbi__get8(j->s);
      if (b == 0xff) {
         int c = stbi__get8(j->s);
         while (c == 0xff) c = stbi__get8(j->s); // consume fill bytes
         if (c != 0) {
            j->marker = (unsigned char) c;
            j->nomore = 1;
            return;
         }
      }
      j->code_buffer |= b << (24 - j->code_bits);
      j->code_bits += 8;
   } while (j->code_bits <= 24);
}

// (1 << n) - 1
static const stbi__uint32 stbi__bmask[17]={0,1,3,7,15,31,63,127,255,511,1023,2047,4095,8191,16383,32767,65535};

// decode a jpeg huffman value from the bitstream
stbi_inline static int stbi__jpeg_huff_decode(stbi__jpeg *j, stbi__huffman *h)
{
   unsigned int temp;
   int c,k;

   if (j->code_bits < 16) stbi__grow_buffer_unsafe(j);

   // look at the top FAST_BITS and determine what symbol ID it is,
   // if the code is <= FAST_BITS
   c = (j->code_buffer >> (32 - FAST_BITS)) & ((1 << FAST_BITS)-1);
   k = h->fast[c];
   if (k < 255) {
      int s = h->size[k];
      if (s > j->code_bits)
         return -1;
      j->code_buffer <<= s;
      j->code_bits -= s;
      return h->values[k];
   }

   // naive test is to shift the code_buffer down so k bits are
   // valid, then test against maxcode. To speed this up, we've
   // preshifted maxcode left so that it has (16-k) 0s at the
   // end; in other words, regardless of the number of bits, it
   // wants to be compared against something shifted to have 16;
   // that way we don't need to shift inside the loop.
   temp = j->code_buffer >> 16;
   for (k=FAST_BITS+1 ; ; ++k)
      if (temp < h->maxcode[k])
         break;
   if (k == 17) {
      // error! code not found
      j->code_bits -= 16;
      return -1;
   }

   if (k > j->code_bits)
      return -1;

   // convert the huffman code to the symbol id
   c = ((j->code_buffer >> (32 - k)) & stbi__bmask[k]) + h->delta[k];
   STBI_ASSERT((((j->code_buffer) >> (32 - h->size[c])) & stbi__bmask[h->size[c]]) == h->code[c]);

   // convert the id to a symbol
   j->code_bits -= k;
   j->code_buffer <<= k;
   return h->values[c];
}

// bias[n] = (-1<<n) + 1
static const int stbi__jbias[16] = {0,-1,-3,-7,-15,-31,-63,-127,-255,-511,-1023,-2047,-4095,-8191,-16383,-32767};

// combined JPEG 'receive' and JPEG 'extend', since baseline
// always extends everything it receives.
stbi_inline static int stbi__extend_receive(stbi__jpeg *j, int n)
{
   unsigned int k;
   int sgn;
   if (j->code_bits < n) stbi__grow_buffer_unsafe(j);

   sgn = (stbi__int32)j->code_buffer >> 31; // sign bit is always in MSB
   k = stbi_lrot(j->code_buffer, n);
   if (n < 0 || n >= (int) (sizeof(stbi__bmask)/sizeof(*stbi__bmask))) return 0;
   j->code_buffer = k & ~stbi__bmask[n];
   k &= stbi__bmask[n];
   j->code_bits -= n;
   return k + (stbi__jbias[n] & ~sgn);
}

// get some unsigned bits
stbi_inline static int stbi__jpeg_get_bits(stbi__jpeg *j, int n)
{
   unsigned int k;
   if (j->code_bits < n) stbi__grow_buffer_unsafe(j);
   k = stbi_lrot(j->code_buffer, n);
   j->code_buffer = k & ~stbi__bmask[n];
   k &= stbi__bmask[n];
   j->code_bits -= n;
   return k;
}

stbi_inline static int stbi__jpeg_get_bit(stbi__jpeg *j)
{
   unsigned int k;
   if (j->code_bits < 1) stbi__grow_buffer_unsafe(j);
   k = j->code_buffer;
   j->code_buffer <<= 1;
   --j->code_bits;
   return k & 0x80000000;
}

// given a value that's at position X in the zigzag stream,
// where does it appear in the 8x8 matrix coded as row-major?
static const stbi_uc stbi__jpeg_dezigzag[64+15] =
{
    0,  1,  8, 16,  9,  2,  3, 10,
   17, 24, 32, 25, 18, 11,  4,  5,
   12, 19, 26, 33, 40, 48, 41, 34,
   27, 20, 13,  6,  7, 14, 21, 28,
   35, 42, 49, 56, 57, 50, 43, 36,
   29, 22, 15, 23, 30, 37, 44, 51,
   58, 59, 52, 45, 38, 31, 39, 46,
   53, 60, 61, 54, 47, 55, 62, 63,
   // let corrupt input sample past end
   63, 63, 63, 63, 63, 63, 63, 63,
   63, 63, 63, 63, 63, 63, 63
};

// decode one 64-entry block--
static int stbi__jpeg_decode_block(stbi__jpeg *j, short data[64], stbi__huffman *hdc, stbi__huffman *hac, stbi__int16 *fac, int b, stbi__uint16 *dequant)
{
   int diff,dc,k;
   int t;

   if (j->code_bits < 16) stbi__grow_buffer_unsafe(j);
   t = stbi__jpeg_huff_decode(j, hdc);
   if (t < 0) return stbi__err("bad huffman code","Corrupt JPEG");

   // 0 all the ac values now so we can do it 32-bits at a time
   memset(data,0,64*sizeof(data[0]));

   diff = t ? stbi__extend_receive(j, t) : 0;
   dc = j->img_comp[b].dc_pred + diff;
   j->img_comp[b].dc_pred = dc;
   data[0] = (short) (dc * dequant[0]);

   // decode AC components, see JPEG spec
   k = 1;
   do {
      unsigned int zig;
      int c,r,s;
      if (j->code_bits < 16) stbi__grow_buffer_unsafe(j);
      c = (j->code_buffer >> (32 - FAST_BITS)) & ((1 << FAST_BITS)-1);
      r = fac[c];
      if (r) { // fast-AC path
         k += (r >> 4) & 15; // run
         s = r & 15; // combined length
         j->code_buffer <<= s;
         j->code_bits -= s;
         // decode into unzigzag'd location
         zig = stbi__jpeg_dezigzag[k++];
         data[zig] = (short) ((r >> 8) * dequant[zig]);
      } else {
         int rs = stbi__jpeg_huff_decode(j, hac);
         if (rs < 0) return stbi__err("bad huffman code","Corrupt JPEG");
         s = rs & 15;
         r = rs >> 4;
         if (s == 0) {
            if (rs != 0xf0) break; // end block
            k += 16;
         } else {
            k += r;
            // decode into unzigzag'd location
            zig = stbi__jpeg_dezigzag[k++];
            data[zig] = (short) (stbi__extend_receive(j,s) * dequant[zig]);
         }
      }
   } while (k < 64);
   return 1;
}

static int stbi__jpeg_decode_block_prog_dc(stbi__jpeg *j, short data[64], stbi__huffman *hdc, int b)
{
   int diff,dc;
   int t;
   if (j->spec_end != 0) return stbi__err("can't merge dc and ac", "Corrupt JPEG");

   if (j->code_bits < 16) stbi__grow_buffer_unsafe(j);

   if (j->succ_high == 0) {
      // first scan for DC coefficient, must be first
      memset(data,0,64*sizeof(data[0])); // 0 all the ac values now
      t = stbi__jpeg_huff_decode(j, hdc);
      if (t == -1) return stbi__err("can't merge dc and ac", "Corrupt JPEG");
      diff = t ? stbi__extend_receive(j, t) : 0;

      dc = j->img_comp[b].dc_pred + diff;
      j->img_comp[b].dc_pred = dc;
      data[0] = (short) (dc << j->succ_low);
   } else {
      // refinement scan for DC coefficient
      if (stbi__jpeg_get_bit(j))
         data[0] += (short) (1 << j->succ_low);
   }
   return 1;
}

// @OPTIMIZE: store non-zigzagged during the decode passes,
// and only de-zigzag when dequantizing
static int stbi__jpeg_decode_block_prog_ac(stbi__jpeg *j, short data[64], stbi__huffman *hac, stbi__int16 *fac)
{
   int k;
   if (j->spec_start == 0) return stbi__err("can't merge dc and ac", "Corrupt JPEG");

   if (j->succ_high == 0) {
      int shift = j->succ_low;

      if (j->eob_run) {
         --j->eob_run;
         return 1;
      }

      k = j->spec_start;
      do {
         unsigned int zig;
         int c,r,s;
         if (j->code_bits < 16) stbi__grow_buffer_unsafe(j);
         c = (j->code_buffer >> (32 - FAST_BITS)) & ((1 << FAST_BITS)-1);
         r = fac[c];
         if (r) { // fast-AC path
            k += (r >> 4) & 15; // run
            s = r & 15; // combined length
            j->code_buffer <<= s;
            j->code_bits -= s;
            zig = stbi__jpeg_dezigzag[k++];
            data[zig] = (short) ((r >> 8) << shift);
         } else {
            int rs = stbi__jpeg_huff_decode(j, hac);
            if (rs < 0) return stbi__err("bad huffman code","Corrupt JPEG");
            s = rs & 15;
            r = rs >> 4;
            if (s == 0) {
               if (r < 15) {
                  j->eob_run = (1 << r);
                  if (r)
                     j->eob_run += stbi__jpeg_get_bits(j, r);
                  --j->eob_run;
                  break;
               }
               k += 16;
            } else {
               k += r;
               zig = stbi__jpeg_dezigzag[k++];
               data[zig] = (short) (stbi__extend_receive(j,s) << shift);
            }
         }
      } while (k <= j->spec_end);
   } else {
      // refinement scan for these AC coefficients

      short bit = (short) (1 << j->succ_low);

      if (j->eob_run) {
         --j->eob_run;
         for (k = j->spec_start; k <= j->spec_end; ++k) {
            short *p = &data[stbi__jpeg_dezigzag[k]];
            if (*p != 0)
               if (stbi__jpeg_get_bit(j))
                  if ((*p & bit)==0) {
                     if (*p > 0)
                        *p += bit;
                     else
                        *p -= bit;
                  }
         }
      } else {
         k = j->spec_start;
         do {
            int r,s;
            int rs = stbi__jpeg_huff_decode(j, hac); // @OPTIMIZE see if we can use the fast path here, advance-by-r is so slow, eh
            if (rs < 0) return stbi__err("bad huffman code","Corrupt JPEG");
            s = rs & 15;
            r = rs >> 4;
            if (s == 0) {
               if (r < 15) {
                  j->eob_run = (1 << r) - 1;
                  if (r)
                     j->eob_run += stbi__jpeg_get_bits(j, r);
                  r = 64; // force end of block
               } else {
                  // r=15 s=0 should write 16 0s, so we just do
                  // a run of 15 0s and then write s (which is 0),
                  // so we don't have to do anything special here
               }
            } else {
               if (s != 1) return stbi__err("bad huffman code", "Corrupt JPEG");
               // sign bit
               if (stbi__jpeg_get_bit(j))
                  s = bit;
               else
                  s = -bit;
            }

            // advance by r
            while (k <= j->spec_end) {
               short *p = &data[stbi__jpeg_dezigzag[k++]];
               if (*p != 0) {
                  if (stbi__jpeg_get_bit(j))
                     if ((*p & bit)==0) {
                        if (*p > 0)
                           *p += bit;
                        else
                           *p -= bit;
                     }
               } else {
                  if (r == 0) {
                     *p = (short) s;
                     break;
                  }
                  --r;
               }
            }
         } while (k <= j->spec_end);
      }
   }
   return 1;
}

// take a -128..127 value and stbi__clamp it and convert to 0..255
stbi_inline static stbi_uc stbi__clamp(int x)
{
   // trick to use a single test to catch both cases
   if ((unsigned int) x > 255) {
      if (x < 0) return 0;
      if (x > 255) return 255;
   }
   return (stbi_uc) x;
}

#define stbi__f2f(x)  ((int) (((x) * 4096 + 0.5)))
#define stbi__fsh(x)  ((x) * 4096)

// derived from jidctint -- DCT_ISLOW
#define STBI__IDCT_1D(s0,s1,s2,s3,s4,s5,s6,s7) \
   int t0,t1,t2,t3,p1,p2,p3,p4,p5,x0,x1,x2,x3; \
   p2 = s2;                                    \
   p3 = s6;                                    \
   p1 = (p2+p3) * stbi__f2f(0.5411961f);       \
   t2 = p1 + p3*stbi__f2f(-1.847759065f);      \
   t3 = p1 + p2*stbi__f2f( 0.765366865f);      \
   p2 = s0;                                    \
   p3 = s4;                                    \
   t0 = stbi__fsh(p2+p3);                      \
   t1 = stbi__fsh(p2-p3);                      \
   x0 = t0+t3;                                 \
   x3 = t0-t3;                                 \
   x1 = t1+t2;                                 \
   x2 = t1-t2;                                 \
   t0 = s7;                                    \
   t1 = s5;                                    \
   t2 = s3;                                    \
   t3 = s1;                                    \
   p3 = t0+t2;                                 \
   p4 = t1+t3;                                 \
   p1 = t0+t3;                                 \
   p2 = t1+t2;                                 \
   p5 = (p3+p4)*stbi__f2f( 1.175875602f);      \
   t0 = t0*stbi__f2f( 0.298631336f);           \
   t1 = t1*stbi__f2f( 2.053119869f);           \
   t2 = t2*stbi__f2f( 3.072711026f);           \
   t3 = t3*stbi__f2f( 1.501321110f);           \
   p1 = p5 + p1*stbi__f2f(-0.899976223f);      \
   p2 = p5 + p2*stbi__f2f(-2.562915447f);      \
   p3 = p3*stbi__f2f(-1.961570560f);           \
   p4 = p4*stbi__f2f(-0.390180644f);           \
   t3 += p1+p4;                                \
   t2 += p2+p3;                                \
   t1 += p2+p4;                                \
   t0 += p1+p3;

static void stbi__idct_block(stbi_uc *out, int out_stride, short data[64])
{
   int i,val[64],*v=val;
   stbi_uc *o;
   short *d = data;

   // columns
   for (i=0; i < 8; ++i,++d, ++v) {
      // if all zeroes, shortcut -- this avoids dequantizing 0s and IDCTing
      if (d[ 8]==0 && d[16]==0 && d[24]==0 && d[32]==0
           && d[40]==0 && d[48]==0 && d[56]==0) {
         //    no shortcut                 0     seconds
         //    (1|2|3|4|5|6|7)==0          0     seconds
         //    all separate               -0.047 seconds
         //    1 && 2|3 && 4|5 && 6|7:    -0.047 seconds
         int dcterm = d[0]*4;
         v[0] = v[8] = v[16] = v[24] = v[32] = v[40] = v[48] = v[56] = dcterm;
      } else {
         STBI__IDCT_1D(d[ 0],d[ 8],d[16],d[24],d[32],d[40],d[48],d[56])
         // constants scaled things up by 1<<12; let's bring them back
         // down, but keep 2 extra bits of precision
         x0 += 512; x1 += 512; x2 += 512; x3 += 512;
         v[ 0] = (x0+t3) >> 10;
         v[56] = (x0-t3) >> 10;
         v[ 8] = (x1+t2) >> 10;
         v[48] = (x1-t2) >> 10;
         v[16] = (x2+t1) >> 10;
         v[40] = (x2-t1) >> 10;
         v[24] = (x3+t0) >> 10;
         v[32] = (x3-t0) >> 10;
      }
   }

   for (i=0, v=val, o=out; i < 8; ++i,v+=8,o+=out_stride) {
      // no fast case since the first 1D IDCT spread components out
      STBI__IDCT_1D(v[0],v[1],v[2],v[3],v[4],v[5],v[6],v[7])
      // constants scaled things up by 1<<12, plus we had 1<<2 from first
      // loop, plus horizontal and vertical each scale by sqrt(8) so together
      // we've got an extra 1<<3, so 1<<17 total we need to remove.
      // so we want to round that, which means adding 0.5 * 1<<17,
      // aka 65536. Also, we'll end up with -128 to 127 that we want
      // to encode as 0..255 by adding 128, so we'll add that before the shift
      x0 += 65536 + (128<<17);
      x1 += 65536 + (128<<17);
      x2 += 65536 + (128<<17);
      x3 += 65536 + (128<<17);
      // tried computing the shifts into temps, or'ing the temps to see
      // if any were out of range, but that was slower
      o[0] = stbi__clamp((x0+t3) >> 17);
      o[7] = stbi__clamp((x0-t3) >> 17);
      o[1] = stbi__clamp((x1+t2) >> 17);
      o[6] = stbi__clamp((x1-t2) >> 17);
      o[2] = stbi__clamp((x2+t1) >> 17);
      o[5] = stbi__clamp((x2-t1) >> 17);
      o[3] = stbi__clamp((x3+t0) >> 17);
      o[4] = stbi__clamp((x3-t0) >> 17);
   }
}

#ifdef STBI_SSE2
// sse2 integer IDCT. not the fastest possible implementation but it
// produces bit-identical results to the generic C version so it's
// fully "transparent".
static void stbi__idct_simd(stbi_uc *out, int out_stride, short data[64])
{
   // This is constructed to match our regular (generic) integer IDCT exactly.
   __m128i row0, row1, row2, row3, row4, row5, row6, row7;
   __m128i tmp;

   // dot product constant: even elems=x, odd elems=y
   #define dct_const(x,y)  _mm_setr_epi16((x),(y),(x),(y),(x),(y),(x),(y))

   // out(0) = c0[even]*x + c0[odd]*y   (c0, x, y 16-bit, out 32-bit)
   // out(1) = c1[even]*x + c1[odd]*y
   #define dct_rot(out0,out1, x,y,c0,c1) \
      __m128i c0##lo = _mm_unpacklo_epi16((x),(y)); \
      __m128i c0##hi = _mm_unpackhi_epi16((x),(y)); \
      __m128i out0##_l = _mm_madd_epi16(c0##lo, c0); \
      __m128i out0##_h = _mm_madd_epi16(c0##hi, c0); \
      __m128i out1##_l = _mm_madd_epi16(c0##lo, c1); \
      __m128i out1##_h = _mm_madd_epi16(c0##hi, c1)

   // out = in << 12  (in 16-bit, out 32-bit)
   #define dct_widen(out, in) \
      __m128i out##_l = _mm_srai_epi32(_mm_unpacklo_epi16(_mm_setzero_si128(), (in)), 4); \
      __m128i out##_h = _mm_srai_epi32(_mm_unpackhi_epi16(_mm_setzero_si128(), (in)), 4)

   // wide add
   #define dct_wadd(out, a, b) \
      __m128i out##_l = _mm_add_epi32(a##_l, b##_l); \
      __m128i out##_h = _mm_add_epi32(a##_h, b##_h)

   // wide sub
   #define dct_wsub(out, a, b) \
      __m128i out##_l = _mm_sub_epi32(a##_l, b##_l); \
      __m128i out##_h = _mm_sub_epi32(a##_h, b##_h)

   // butterfly a/b, add bias, then shift by "s" and pack
   #define dct_bfly32o(out0, out1, a,b,bias,s) \
      { \
         __m128i abiased_l = _mm_add_epi32(a##_l, bias); \
         __m128i abiased_h = _mm_add_epi32(a##_h, bias); \
         dct_wadd(sum, abiased, b); \
         dct_wsub(dif, abiased, b); \
         out0 = _mm_packs_epi32(_mm_srai_epi32(sum_l, s), _mm_srai_epi32(sum_h, s)); \
         out1 = _mm_packs_epi32(_mm_srai_epi32(dif_l, s), _mm_srai_epi32(dif_h, s)); \
      }

   // 8-bit interleave step (for transposes)
   #define dct_interleave8(a, b) \
      tmp = a; \
      a = _mm_unpacklo_epi8(a, b); \
      b = _mm_unpackhi_epi8(tmp, b)

   // 16-bit interleave step (for transposes)
   #define dct_interleave16(a, b) \
      tmp = a; \
      a = _mm_unpacklo_epi16(a, b); \
      b = _mm_unpackhi_epi16(tmp, b)

   #define dct_pass(bias,shift) \
      { \
         /* even part */ \
         dct_rot(t2e,t3e, row2,row6, rot0_0,rot0_1); \
         __m128i sum04 = _mm_add_epi16(row0, row4); \
         __m128i dif04 = _mm_sub_epi16(row0, row4); \
         dct_widen(t0e, sum04); \
         dct_widen(t1e, dif04); \
         dct_wadd(x0, t0e, t3e); \
         dct_wsub(x3, t0e, t3e); \
         dct_wadd(x1, t1e, t2e); \
         dct_wsub(x2, t1e, t2e); \
         /* odd part */ \
         dct_rot(y0o,y2o, row7,row3, rot2_0,rot2_1); \
         dct_rot(y1o,y3o, row5,row1, rot3_0,rot3_1); \
         __m128i sum17 = _mm_add_epi16(row1, row7); \
         __m128i sum35 = _mm_add_epi16(row3, row5); \
         dct_rot(y4o,y5o, sum17,sum35, rot1_0,rot1_1); \
         dct_wadd(x4, y0o, y4o); \
         dct_wadd(x5, y1o, y5o); \
         dct_wadd(x6, y2o, y5o); \
         dct_wadd(x7, y3o, y4o); \
         dct_bfly32o(row0,row7, x0,x7,bias,shift); \
         dct_bfly32o(row1,row6, x1,x6,bias,shift); \
         dct_bfly32o(row2,row5, x2,x5,bias,shift); \
         dct_bfly32o(row3,row4, x3,x4,bias,shift); \
      }

   __m128i rot0_0 = dct_const(stbi__f2f(0.5411961f), stbi__f2f(0.5411961f) + stbi__f2f(-1.847759065f));
   __m128i rot0_1 = dct_const(stbi__f2f(0.5411961f) + stbi__f2f( 0.765366865f), stbi__f2f(0.5411961f));
   __m128i rot1_0 = dct_const(stbi__f2f(1.175875602f) + stbi__f2f(-0.899976223f), stbi__f2f(1.175875602f));
   __m128i rot1_1 = dct_const(stbi__f2f(1.175875602f), stbi__f2f(1.175875602f) + stbi__f2f(-2.562915447f));
   __m128i rot2_0 = dct_const(stbi__f2f(-1.961570560f) + stbi__f2f( 0.298631336f), stbi__f2f(-1.961570560f));
   __m128i rot2_1 = dct_const(stbi__f2f(-1.961570560f), stbi__f2f(-1.961570560f) + stbi__f2f( 3.072711026f));
   __m128i rot3_0 = dct_const(stbi__f2f(-0.390180644f) + stbi__f2f( 2.053119869f), stbi__f2f(-0.390180644f));
   __m128i rot3_1 = dct_const(stbi__f2f(-0.390180644f), stbi__f2f(-0.390180644f) + stbi__f2f( 1.501321110f));

   // rounding biases in column/row passes, see stbi__idct_block for explanation.
   __m128i bias_0 = _mm_set1_epi32(512);
   __m128i bias_1 = _mm_set1_epi32(65536 + (128<<17));

   // load
   row0 = _mm_load_si128((const __m128i *) (data + 0*8));
   row1 = _mm_load_si128((const __m128i *) (data + 1*8));
   row2 = _mm_load_si128((const __m128i *) (data + 2*8));
   row3 = _mm_load_si128((const __m128i *) (data + 3*8));
   row4 = _mm_load_si128((const __m128i *) (data + 4*8));
   row5 = _mm_load_si128((const __m128i *) (data + 5*8));
   row6 = _mm_load_si128((const __m128i *) (data + 6*8));
   row7 = _mm_load_si128((const __m128i *) (data + 7*8));

   // column pass
   dct_pass(bias_0, 10);

   {
      // 16bit 8x8 transpose pass 1
      dct_interleave16(row0, row4);
      dct_interleave16(row1, row5);
      dct_interleave16(row2, row6);
      dct_interleave16(row3, row7);

      // transpose pass 2
      dct_interleave16(row0, row2);
      dct_interleave16(row1, row3);
      dct_interleave16(row4, row6);
      dct_interleave16(row5, row7);

      // transpose pass 3
      dct_interleave16(row0, row1);
      dct_interleave16(row2, row3);
      dct_interleave16(row4, row5);
      dct_interleave16(row6, row7);
   }

   // row pass
   dct_pass(bias_1, 17);

   {
      // pack
      __m128i p0 = _mm_packus_epi16(row0, row1); // a0a1a2a3...a7b0b1b2b3...b7
      __m128i p1 = _mm_packus_epi16(row2, row3);
      __m128i p2 = _mm_packus_epi16(row4, row5);
      __m128i p3 = _mm_packus_epi16(row6, row7);

      // 8bit 8x8 transpose pass 1
      dct_interleave8(p0, p2); // a0e0a1e1...
      dct_interleave8(p1, p3); // c0g0c1g1...

      // transpose pass 2
      dct_interleave8(p0, p1); // a0c0e0g0...
      dct_interleave8(p2, p3); // b0d0f0h0...

      // transpose pass 3
      dct_interleave8(p0, p2); // a0b0c0d0...
      dct_interleave8(p1, p3); // a4b4c4d4...

      // store
      _mm_storel_epi64((__m128i *) out, p0); out += out_stride;
      _mm_storel_epi64((__m128i *) out, _mm_shuffle_epi32(p0, 0x4e)); out += out_stride;
      _mm_storel_epi64((__m128i *) out, p2); out += out_stride;
      _mm_storel_epi64((__m128i *) out, _mm_shuffle_epi32(p2, 0x4e)); out += out_stride;
      _mm_storel_epi64((__m128i *) out, p1); out += out_stride;
      _mm_storel_epi64((__m128i *) out, _mm_shuffle_epi32(p1, 0x4e)); out += out_stride;
      _mm_storel_epi64((__m128i *) out, p3); out += out_stride;
      _mm_storel_epi64((__m128i *) out, _mm_shuffle_epi32(p3, 0x4e));
   }

#undef dct_const
#undef dct_rot
#undef dct_widen
#undef dct_wadd
#undef dct_wsub
#undef dct_bfly32o
#undef dct_interleave8
#undef dct_interleave16
#undef dct_pass
}

#endif // STBI_SSE2

#ifdef STBI_NEON

// NEON integer IDCT. should produce bit-identical
// results to the generic C version.
static void stbi__idct_simd(stbi_uc *out, int out_stride, short data[64])
{
   int16x8_t row0, row1, row2, row3, row4, row5, row6, row7;

   int16x4_t rot0_0 = vdup_n_s16(stbi__f2f(0.5411961f));
   int16x4_t rot0_1 = vdup_n_s16(stbi__f2f(-1.847759065f));
   int16x4_t rot0_2 = vdup_n_s16(stbi__f2f( 0.765366865f));
   int16x4_t rot1_0 = vdup_n_s16(stbi__f2f( 1.175875602f));
   int16x4_t rot1_1 = vdup_n_s16(stbi__f2f(-0.899976223f));
   int16x4_t rot1_2 = vdup_n_s16(stbi__f2f(-2.562915447f));
   int16x4_t rot2_0 = vdup_n_s16(stbi__f2f(-1.961570560f));
   int16x4_t rot2_1 = vdup_n_s16(stbi__f2f(-0.390180644f));
   int16x4_t rot3_0 = vdup_n_s16(stbi__f2f( 0.298631336f));
   int16x4_t rot3_1 = vdup_n_s16(stbi__f2f( 2.053119869f));
   int16x4_t rot3_2 = vdup_n_s16(stbi__f2f( 3.072711026f));
   int16x4_t rot3_3 = vdup_n_s16(stbi__f2f( 1.501321110f));

#define dct_long_mul(out, inq, coeff) \
   int32x4_t out##_l = vmull_s16(vget_low_s16(inq), coeff); \
   int32x4_t out##_h = vmull_s16(vget_high_s16(inq), coeff)

#define dct_long_mac(out, acc, inq, coeff) \
   int32x4_t out##_l = vmlal_s16(acc##_l, vget_low_s16(inq), coeff); \
   int32x4_t out##_h = vmlal_s16(acc##_h, vget_high_s16(inq), coeff)

#define dct_widen(out, inq) \
   int32x4_t out##_l = vshll_n_s16(vget_low_s16(inq), 12); \
   int32x4_t out##_h = vshll_n_s16(vget_high_s16(inq), 12)

// wide add
#define dct_wadd(out, a, b) \
   int32x4_t out##_l = vaddq_s32(a##_l, b##_l); \
   int32x4_t out##_h = vaddq_s32(a##_h, b##_h)

// wide sub
#define dct_wsub(out, a, b) \
   int32x4_t out##_l = vsubq_s32(a##_l, b##_l); \
   int32x4_t out##_h = vsubq_s32(a##_h, b##_h)

// butterfly a/b, then shift using "shiftop" by "s" and pack
#define dct_bfly32o(out0,out1, a,b,shiftop,s) \
   { \
      dct_wadd(sum, a, b); \
      dct_wsub(dif, a, b); \
      out0 = vcombine_s16(shiftop(sum_l, s), shiftop(sum_h, s)); \
      out1 = vcombine_s16(shiftop(dif_l, s), shiftop(dif_h, s)); \
   }

#define dct_pass(shiftop, shift) \
   { \
      /* even part */ \
      int16x8_t sum26 = vaddq_s16(row2, row6); \
      dct_long_mul(p1e, sum26, rot0_0); \
      dct_long_mac(t2e, p1e, row6, rot0_1); \
      dct_long_mac(t3e, p1e, row2, rot0_2); \
      int16x8_t sum04 = vaddq_s16(row0, row4); \
      int16x8_t dif04 = vsubq_s16(row0, row4); \
      dct_widen(t0e, sum04); \
      dct_widen(t1e, dif04); \
      dct_wadd(x0, t0e, t3e); \
      dct_wsub(x3, t0e, t3e); \
      dct_wadd(x1, t1e, t2e); \
      dct_wsub(x2, t1e, t2e); \
      /* odd part */ \
      int16x8_t sum15 = vaddq_s16(row1, row5); \
      int16x8_t sum17 = vaddq_s16(row1, row7); \
      int16x8_t sum35 = vaddq_s16(row3, row5); \
      int16x8_t sum37 = vaddq_s16(row3, row7); \
      int16x8_t sumodd = vaddq_s16(sum17, sum35); \
      dct_long_mul(p5o, sumodd, rot1_0); \
      dct_long_mac(p1o, p5o, sum17, rot1_1); \
      dct_long_mac(p2o, p5o, sum35, rot1_2); \
      dct_long_mul(p3o, sum37, rot2_0); \
      dct_long_mul(p4o, sum15, rot2_1); \
      dct_wadd(sump13o, p1o, p3o); \
      dct_wadd(sump24o, p2o, p4o); \
      dct_wadd(sump23o, p2o, p3o); \
      dct_wadd(sump14o, p1o, p4o); \
      dct_long_mac(x4, sump13o, row7, rot3_0); \
      dct_long_mac(x5, sump24o, row5, rot3_1); \
      dct_long_mac(x6, sump23o, row3, rot3_2); \
      dct_long_mac(x7, sump14o, row1, rot3_3); \
      dct_bfly32o(row0,row7, x0,x7,shiftop,shift); \
      dct_bfly32o(row1,row6, x1,x6,shiftop,shift); \
      dct_bfly32o(row2,row5, x2,x5,shiftop,shift); \
      dct_bfly32o(row3,row4, x3,x4,shiftop,shift); \
   }

   // load
   row0 = vld1q_s16(data + 0*8);
   row1 = vld1q_s16(data + 1*8);
   row2 = vld1q_s16(data + 2*8);
   row3 = vld1q_s16(data + 3*8);
   row4 = vld1q_s16(data + 4*8);
   row5 = vld1q_s16(data + 5*8);
   row6 = vld1q_s16(data + 6*8);
   row7 = vld1q_s16(data + 7*8);

   // add DC bias
   row0 = vaddq_s16(row0, vsetq_lane_s16(1024, vdupq_n_s16(0), 0));

   // column pass
   dct_pass(vrshrn_n_s32, 10);

   // 16bit 8x8 transpose
   {
// these three map to a single VTRN.16, VTRN.32, and VSWP, respectively.
// whether compilers actually get this is another story, sadly.
#define dct_trn16(x, y) { int16x8x2_t t = vtrnq_s16(x, y); x = t.val[0]; y = t.val[1]; }
#define dct_trn32(x, y) { int32x4x2_t t = vtrnq_s32(vreinterpretq_s32_s16(x), vreinterpretq_s32_s16(y)); x = vreinterpretq_s16_s32(t.val[0]); y = vreinterpretq_s16_s32(t.val[1]); }
#define dct_trn64(x, y) { int16x8_t x0 = x; int16x8_t y0 = y; x = vcombine_s16(vget_low_s16(x0), vget_low_s16(y0)); y = vcombine_s16(vget_high_s16(x0), vget_high_s16(y0)); }

      // pass 1
      dct_trn16(row0, row1); // a0b0a2b2a4b4a6b6
      dct_trn16(row2, row3);
      dct_trn16(row4, row5);
      dct_trn16(row6, row7);

      // pass 2
      dct_trn32(row0, row2); // a0b0c0d0a4b4c4d4
      dct_trn32(row1, row3);
      dct_trn32(row4, row6);
      dct_trn32(row5, row7);

      // pass 3
      dct_trn64(row0, row4); // a0b0c0d0e0f0g0h0
      dct_trn64(row1, row5);
      dct_trn64(row2, row6);
      dct_trn64(row3, row7);

#undef dct_trn16
#undef dct_trn32
#undef dct_trn64
   }

   // row pass
   // vrshrn_n_s32 only supports shifts up to 16, we need
   // 17. so do a non-rounding shift of 16 first then follow
   // up with a rounding shift by 1.
   dct_pass(vshrn_n_s32, 16);

   {
      // pack and round
      uint8x8_t p0 = vqrshrun_n_s16(row0, 1);
      uint8x8_t p1 = vqrshrun_n_s16(row1, 1);
      uint8x8_t p2 = vqrshrun_n_s16(row2, 1);
      uint8x8_t p3 = vqrshrun_n_s16(row3, 1);
      uint8x8_t p4 = vqrshrun_n_s16(row4, 1);
      uint8x8_t p5 = vqrshrun_n_s16(row5, 1);
      uint8x8_t p6 = vqrshrun_n_s16(row6, 1);
      uint8x8_t p7 = vqrshrun_n_s16(row7, 1);

      // again, these can translate into one instruction, but often don't.
#define dct_trn8_8(x, y) { uint8x8x2_t t = vtrn_u8(x, y); x = t.val[0]; y = t.val[1]; }
#define dct_trn8_16(x, y) { uint16x4x2_t t = vtrn_u16(vreinterpret_u16_u8(x), vreinterpret_u16_u8(y)); x = vreinterpret_u8_u16(t.val[0]); y = vreinterpret_u8_u16(t.val[1]); }
#define dct_trn8_32(x, y) { uint32x2x2_t t = vtrn_u32(vreinterpret_u32_u8(x), vreinterpret_u32_u8(y)); x = vreinterpret_u8_u32(t.val[0]); y = vreinterpret_u8_u32(t.val[1]); }

      // sadly can't use interleaved stores here since we only write
      // 8 bytes to each scan line!

      // 8x8 8-bit transpose pass 1
      dct_trn8_8(p0, p1);
      dct_trn8_8(p2, p3);
      dct_trn8_8(p4, p5);
      dct_trn8_8(p6, p7);

      // pass 2
      dct_trn8_16(p0, p2);
      dct_trn8_16(p1, p3);
      dct_trn8_16(p4, p6);
      dct_trn8_16(p5, p7);

      // pass 3
      dct_trn8_32(p0, p4);
      dct_trn8_32(p1, p5);
      dct_trn8_32(p2, p6);
      dct_trn8_32(p3, p7);

      // store
      vst1_u8(out, p0); out += out_stride;
      vst1_u8(out, p1); out += out_stride;
      vst1_u8(out, p2); out += out_stride;
      vst1_u8(out, p3); out += out_stride;
      vst1_u8(out, p4); out += out_stride;
      vst1_u8(out, p5); out += out_stride;
      vst1_u8(out, p6); out += out_stride;
      vst1_u8(out, p7);

#undef dct_trn8_8
#undef dct_trn8_16
#undef dct_trn8_32
   }

#undef dct_long_mul
#undef dct_long_mac
#undef dct_widen
#undef dct_wadd
#undef dct_wsub
#undef dct_bfly32o
#undef dct_pass
}

#endif // STBI_NEON

#define STBI__MARKER_none  0xff
// if there's a pending marker from the entropy stream, return that
// otherwise, fetch from the stream and get a marker. if there's no
// marker, return 0xff, which is never a valid marker value
static stbi_uc stbi__get_marker(stbi__jpeg *j)
{
   stbi_uc x;
   if (j->marker != STBI__MARKER_none) { x = j->marker; j->marker = STBI__MARKER_none; return x; }
   x = stbi__get8(j->s);
   if (x != 0xff) return STBI__MARKER_none;
   while (x == 0xff)
      x = stbi__get8(j->s); // consume repeated 0xff fill bytes
   return x;
}

// in each scan, we'll have scan_n components, and the order
// of the components is specified by order[]
#define STBI__RESTART(x)     ((x) >= 0xd0 && (x) <= 0xd7)

// after a restart interval, stbi__jpeg_reset the entropy decoder and
// the dc prediction
static void stbi__jpeg_reset(stbi__jpeg *j)
{
   j->code_bits = 0;
   j->code_buffer = 0;
   j->nomore = 0;
   j->img_comp[0].dc_pred = j->img_comp[1].dc_pred = j->img_comp[2].dc_pred = j->img_comp[3].dc_pred = 0;
   j->marker = STBI__MARKER_none;
   j->todo = j->restart_interval ? j->restart_interval : 0x7fffffff;
   j->eob_run = 0;
   // no more than 1<<31 MCUs if no restart_interal? that's plenty safe,
   // since we don't even allow 1<<30 pixels
}

static int stbi__parse_entropy_coded_data(stbi__jpeg *z)
{
   stbi__jpeg_reset(z);
   if (!z->progressive) {
      if (z->scan_n == 1) {
         int i,j;
         STBI_SIMD_ALIGN(short, data[64]);
         int n = z->order[0];
         // non-interleaved data, we just need to process one block at a time,
         // in trivial scanline order
         // number of blocks to do just depends on how many actual "pixels" this
         // component has, independent of interleaved MCU blocking and such
         int w = (z->img_comp[n].x+7) >> 3;
         int h = (z->img_comp[n].y+7) >> 3;
         for (j=0; j < h; ++j) {
            for (i=0; i < w; ++i) {
               int ha = z->img_comp[n].ha;
               if (!stbi__jpeg_decode_block(z, data, z->huff_dc+z->img_comp[n].hd, z->huff_ac+ha, z->fast_ac[ha], n, z->dequant[z->img_comp[n].tq])) return 0;
               z->idct_block_kernel(z->img_comp[n].data+z->img_comp[n].w2*j*8+i*8, z->img_comp[n].w2, data);
               // every data block is an MCU, so countdown the restart interval
               if (--z->todo <= 0) {
                  if (z->code_bits < 24) stbi__grow_buffer_unsafe(z);
                  // if it's NOT a restart, then just bail, so we get corrupt data
                  // rather than no data
                  if (!STBI__RESTART(z->marker)) return 1;
                  stbi__jpeg_reset(z);
               }
            }
         }
         return 1;
      } else { // interleaved
         int i,j,k,x,y;
         STBI_SIMD_ALIGN(short, data[64]);
         for (j=0; j < z->img_mcu_y; ++j) {
            for (i=0; i < z->img_mcu_x; ++i) {
               // scan an interleaved mcu... process scan_n components in order
               for (k=0; k < z->scan_n; ++k) {
                  int n = z->order[k];
                  // scan out an mcu's worth of this component; that's just determined
                  // by the basic H and V specified for the component
                  for (y=0; y < z->img_comp[n].v; ++y) {
                     for (x=0; x < z->img_comp[n].h; ++x) {
                        int x2 = (i*z->img_comp[n].h + x)*8;
                        int y2 = (j*z->img_comp[n].v + y)*8;
                        int ha = z->img_comp[n].ha;
                        if (!stbi__jpeg_decode_block(z, data, z->huff_dc+z->img_comp[n].hd, z->huff_ac+ha, z->fast_ac[ha], n, z->dequant[z->img_comp[n].tq])) return 0;
                        z->idct_block_kernel(z->img_comp[n].data+z->img_comp[n].w2*y2+x2, z->img_comp[n].w2, data);
                     }
                  }
               }
               // after all interleaved components, that's an interleaved MCU,
               // so now count down the restart interval
               if (--z->todo <= 0) {
                  if (z->code_bits < 24) stbi__grow_buffer_unsafe(z);
                  if (!STBI__RESTART(z->marker)) return 1;
                  stbi__jpeg_reset(z);
               }
            }
         }
         return 1;
      }
   } else {
      if (z->scan_n == 1) {
         int i,j;
         int n = z->order[0];
         // non-interleaved data, we just need to process one block at a time,
         // in trivial scanline order
         // number of blocks to do just depends on how many actual "pixels" this
         // component has, independent of interleaved MCU blocking and such
         int w = (z->img_comp[n].x+7) >> 3;
         int h = (z->img_comp[n].y+7) >> 3;
         for (j=0; j < h; ++j) {
            for (i=0; i < w; ++i) {
               short *data = z->img_comp[n].coeff + 64 * (i + j * z->img_comp[n].coeff_w);
               if (z->spec_start == 0) {
                  if (!stbi__jpeg_decode_block_prog_dc(z, data, &z->huff_dc[z->img_comp[n].hd], n))
                     return 0;
               } else {
                  int ha = z->img_comp[n].ha;
                  if (!stbi__jpeg_decode_block_prog_ac(z, data, &z->huff_ac[ha], z->fast_ac[ha]))
                     return 0;
               }
               // every data block is an MCU, so countdown the restart interval
               if (--z->todo <= 0) {
                  if (z->code_bits < 24) stbi__grow_buffer_unsafe(z);
                  if (!STBI__RESTART(z->marker)) return 1;
                  stbi__jpeg_reset(z);
               }
            }
         }
         return 1;
      } else { // interleaved
         int i,j,k,x,y;
         for (j=0; j < z->img_mcu_y; ++j) {
            for (i=0; i < z->img_mcu_x; ++i) {
               // scan an interleaved mcu... process scan_n components in order
               for (k=0; k < z->scan_n; ++k) {
                  int n = z->order[k];
                  // scan out an mcu's worth of this component; that's just determined
                  // by the basic H and V specified for the component
                  for (y=0; y < z->img_comp[n].v; ++y) {
                     for (x=0; x < z->img_comp[n].h; ++x) {
                        int x2 = (i*z->img_comp[n].h + x);
                        int y2 = (j*z->img_comp[n].v + y);
                        short *data = z->img_comp[n].coeff + 64 * (x2 + y2 * z->img_comp[n].coeff_w);
                        if (!stbi__jpeg_decode_block_prog_dc(z, data, &z->huff_dc[z->img_comp[n].hd], n))
                           return 0;
                     }
                  }
               }
               // after all interleaved components, that's an interleaved MCU,
               // so now count down the restart interval
               if (--z->todo <= 0) {
                  if (z->code_bits < 24) stbi__grow_buffer_unsafe(z);
                  if (!STBI__RESTART(z->marker)) return 1;
                  stbi__jpeg_reset(z);
               }
            }
         }
         return 1;
      }
   }
}

static void stbi__jpeg_dequantize(short *data, stbi__uint16 *dequant)
{
   int i;
   for (i=0; i < 64; ++i)
      data[i] *= dequant[i];
}

static void stbi__jpeg_finish(stbi__jpeg *z)
{
   if (z->progressive) {
      // dequantize and idct the data
      int i,j,n;
      for (n=0; n < z->s->img_n; ++n) {
         int w = (z->img_comp[n].x+7) >> 3;
         int h = (z->img_comp[n].y+7) >> 3;
         for (j=0; j < h; ++j) {
            for (i=0; i < w; ++i) {
               short *data = z->img_comp[n].coeff + 64 * (i + j * z->img_comp[n].coeff_w);
               stbi__jpeg_dequantize(data, z->dequant[z->img_comp[n].tq]);
               z->idct_block_kernel(z->img_comp[n].data+z->img_comp[n].w2*j*8+i*8, z->img_comp[n].w2, data);
            }
         }
      }
   }
}

static int stbi__process_marker(stbi__jpeg *z, int m)
{
   int L;
   switch (m) {
      case STBI__MARKER_none: // no marker found
         return stbi__err("expected marker","Corrupt JPEG");

      case 0xDD: // DRI - specify restart interval
         if (stbi__get16be(z->s) != 4) return stbi__err("bad DRI len","Corrupt JPEG");
         z->restart_interval = stbi__get16be(z->s);
         return 1;

      case 0xDB: // DQT - define quantization table
         L = stbi__get16be(z->s)-2;
         while (L > 0) {
            int q = stbi__get8(z->s);
            int p = q >> 4, sixteen = (p != 0);
            int t = q & 15,i;
            if (p != 0 && p != 1) return stbi__err("bad DQT type","Corrupt JPEG");
            if (t > 3) return stbi__err("bad DQT table","Corrupt JPEG");

            for (i=0; i < 64; ++i)
               z->dequant[t][stbi__jpeg_dezigzag[i]] = (stbi__uint16)(sixteen ? stbi__get16be(z->s) : stbi__get8(z->s));
            L -= (sixteen ? 129 : 65);
         }
         return L==0;

      case 0xC4: // DHT - define huffman table
         L = stbi__get16be(z->s)-2;
         while (L > 0) {
            stbi_uc *v;
            int sizes[16],i,n=0;
            int q = stbi__get8(z->s);
            int tc = q >> 4;
            int th = q & 15;
            if (tc > 1 || th > 3) return stbi__err("bad DHT header","Corrupt JPEG");
            for (i=0; i < 16; ++i) {
               sizes[i] = stbi__get8(z->s);
               n += sizes[i];
            }
            L -= 17;
            if (tc == 0) {
               if (!stbi__build_huffman(z->huff_dc+th, sizes)) return 0;
               v = z->huff_dc[th].values;
            } else {
               if (!stbi__build_huffman(z->huff_ac+th, sizes)) return 0;
               v = z->huff_ac[th].values;
            }
            for (i=0; i < n; ++i)
               v[i] = stbi__get8(z->s);
            if (tc != 0)
               stbi__build_fast_ac(z->fast_ac[th], z->huff_ac + th);
            L -= n;
         }
         return L==0;
   }

   // check for comment block or APP blocks
   if ((m >= 0xE0 && m <= 0xEF) || m == 0xFE) {
      L = stbi__get16be(z->s);
      if (L < 2) {
         if (m == 0xFE)
            return stbi__err("bad COM len","Corrupt JPEG");
         else
            return stbi__err("bad APP len","Corrupt JPEG");
      }
      L -= 2;

      if (m == 0xE0 && L >= 5) { // JFIF APP0 segment
         static const unsigned char tag[5] = {'J','F','I','F','\0'};
         int ok = 1;
         int i;
         for (i=0; i < 5; ++i)
            if (stbi__get8(z->s) != tag[i])
               ok = 0;
         L -= 5;
         if (ok)
            z->jfif = 1;
      } else if (m == 0xEE && L >= 12) { // Adobe APP14 segment
         static const unsigned char tag[6] = {'A','d','o','b','e','\0'};
         int ok = 1;
         int i;
         for (i=0; i < 6; ++i)
            if (stbi__get8(z->s) != tag[i])
               ok = 0;
         L -= 6;
         if (ok) {
            stbi__get8(z->s); // version
            stbi__get16be(z->s); // flags0
            stbi__get16be(z->s); // flags1
            z->app14_color_transform = stbi__get8(z->s); // color transform
            L -= 6;
         }
      }

      stbi__skip(z->s, L);
      return 1;
   }

   return stbi__err("unknown marker","Corrupt JPEG");
}

// after we see SOS
static int stbi__process_scan_header(stbi__jpeg *z)
{
   int i;
   int Ls = stbi__get16be(z->s);
   z->scan_n = stbi__get8(z->s);
   if (z->scan_n < 1 || z->scan_n > 4 || z->scan_n > (int) z->s->img_n) return stbi__err("bad SOS component count","Corrupt JPEG");
   if (Ls != 6+2*z->scan_n) return stbi__err("bad SOS len","Corrupt JPEG");
   for (i=0; i < z->scan_n; ++i) {
      int id = stbi__get8(z->s), which;
      int q = stbi__get8(z->s);
      for (which = 0; which < z->s->img_n; ++which)
         if (z->img_comp[which].id == id)
            break;
      if (which == z->s->img_n) return 0; // no match
      z->img_comp[which].hd = q >> 4;   if (z->img_comp[which].hd > 3) return stbi__err("bad DC huff","Corrupt JPEG");
      z->img_comp[which].ha = q & 15;   if (z->img_comp[which].ha > 3) return stbi__err("bad AC huff","Corrupt JPEG");
      z->order[i] = which;
   }

   {
      int aa;
      z->spec_start = stbi__get8(z->s);
      z->spec_end   = stbi__get8(z->s); // should be 63, but might be 0
      aa = stbi__get8(z->s);
      z->succ_high = (aa >> 4);
      z->succ_low  = (aa & 15);
      if (z->progressive) {
         if (z->spec_start > 63 || z->spec_end > 63  || z->spec_start > z->spec_end || z->succ_high > 13 || z->succ_low > 13)
            return stbi__err("bad SOS", "Corrupt JPEG");
      } else {
         if (z->spec_start != 0) return stbi__err("bad SOS","Corrupt JPEG");
         if (z->succ_high != 0 || z->succ_low != 0) return stbi__err("bad SOS","Corrupt JPEG");
         z->spec_end = 63;
      }
   }

   return 1;
}

static int stbi__free_jpeg_components(stbi__jpeg *z, int ncomp, int why)
{
   int i;
   for (i=0; i < ncomp; ++i) {
      if (z->img_comp[i].raw_data) {
         STBI_FREE(z->img_comp[i].raw_data);
         z->img_comp[i].raw_data = NULL;
         z->img_comp[i].data = NULL;
      }
      if (z->img_comp[i].raw_coeff) {
         STBI_FREE(z->img_comp[i].raw_coeff);
         z->img_comp[i].raw_coeff = 0;
         z->img_comp[i].coeff = 0;
      }
      if (z->img_comp[i].linebuf) {
         STBI_FREE(z->img_comp[i].linebuf);
         z->img_comp[i].linebuf = NULL;
      }
   }
   return why;
}

static int stbi__process_frame_header(stbi__jpeg *z, int scan)
{
   stbi__context *s = z->s;
   int Lf,p,i,q, h_max=1,v_max=1,c;
   Lf = stbi__get16be(s);         if (Lf < 11) return stbi__err("bad SOF len","Corrupt JPEG"); // JPEG
   p  = stbi__get8(s);            if (p != 8) return stbi__err("only 8-bit","JPEG format not supported: 8-bit only"); // JPEG baseline
   s->img_y = stbi__get16be(s);   if (s->img_y == 0) return stbi__err("no header height", "JPEG format not supported: delayed height"); // Legal, but we don't handle it--but neither does IJG
   s->img_x = stbi__get16be(s);   if (s->img_x == 0) return stbi__err("0 width","Corrupt JPEG"); // JPEG requires
   if (s->img_y > STBI_MAX_DIMENSIONS) return stbi__err("too large","Very large image (corrupt?)");
   if (s->img_x > STBI_MAX_DIMENSIONS) return stbi__err("too large","Very large image (corrupt?)");
   c = stbi__get8(s);
   if (c != 3 && c != 1 && c != 4) return stbi__err("bad component count","Corrupt JPEG");
   s->img_n = c;
   for (i=0; i < c; ++i) {
      z->img_comp[i].data = NULL;
      z->img_comp[i].linebuf = NULL;
   }

   if (Lf != 8+3*s->img_n) return stbi__err("bad SOF len","Corrupt JPEG");

   z->rgb = 0;
   for (i=0; i < s->img_n; ++i) {
      static const unsigned char rgb[3] = { 'R', 'G', 'B' };
      z->img_comp[i].id = stbi__get8(s);
      if (s->img_n == 3 && z->img_comp[i].id == rgb[i])
         ++z->rgb;
      q = stbi__get8(s);
      z->img_comp[i].h = (q >> 4);  if (!z->img_comp[i].h || z->img_comp[i].h > 4) return stbi__err("bad H","Corrupt JPEG");
      z->img_comp[i].v = q & 15;    if (!z->img_comp[i].v || z->img_comp[i].v > 4) return stbi__err("bad V","Corrupt JPEG");
      z->img_comp[i].tq = stbi__get8(s);  if (z->img_comp[i].tq > 3) return stbi__err("bad TQ","Corrupt JPEG");
   }

   if (scan != STBI__SCAN_load) return 1;

   if (!stbi__mad3sizes_valid(s->img_x, s->img_y, s->img_n, 0)) return stbi__err("too large", "Image too large to decode");

   for (i=0; i < s->img_n; ++i) {
      if (z->img_comp[i].h > h_max) h_max = z->img_comp[i].h;
      if (z->img_comp[i].v > v_max) v_max = z->img_comp[i].v;
   }

   // compute interleaved mcu info
   z->img_h_max = h_max;
   z->img_v_max = v_max;
   z->img_mcu_w = h_max * 8;
   z->img_mcu_h = v_max * 8;
   // these sizes can't be more than 17 bits
   z->img_mcu_x = (s->img_x + z->img_mcu_w-1) / z->img_mcu_w;
   z->img_mcu_y = (s->img_y + z->img_mcu_h-1) / z->img_mcu_h;

   for (i=0; i < s->img_n; ++i) {
      // number of effective pixels (e.g. for non-interleaved MCU)
      z->img_comp[i].x = (s->img_x * z->img_comp[i].h + h_max-1) / h_max;
      z->img_comp[i].y = (s->img_y * z->img_comp[i].v + v_max-1) / v_max;
      // to simplify generation, we'll allocate enough memory to decode
      // the bogus oversized data from using interleaved MCUs and their
      // big blocks (e.g. a 16x16 iMCU on an image of width 33); we won't
      // discard the extra data until colorspace conversion
      //
      // img_mcu_x, img_mcu_y: <=17 bits; comp[i].h and .v are <=4 (checked earlier)
      // so these muls can't overflow with 32-bit ints (which we require)
      z->img_comp[i].w2 = z->img_mcu_x * z->img_comp[i].h * 8;
      z->img_comp[i].h2 = z->img_mcu_y * z->img_comp[i].v * 8;
      z->img_comp[i].coeff = 0;
      z->img_comp[i].raw_coeff = 0;
      z->img_comp[i].linebuf = NULL;
      z->img_comp[i].raw_data = stbi__malloc_mad2(z->img_comp[i].w2, z->img_comp[i].h2, 15);
      if (z->img_comp[i].raw_data == NULL)
         return stbi__free_jpeg_components(z, i+1, stbi__err("outofmem", "Out of memory"));
      // align blocks for idct using mmx/sse
      z->img_comp[i].data = (stbi_uc*) (((size_t) z->img_comp[i].raw_data + 15) & ~15);
      if (z->progressive) {
         // w2, h2 are multiples of 8 (see above)
         z->img_comp[i].coeff_w = z->img_comp[i].w2 / 8;
         z->img_comp[i].coeff_h = z->img_comp[i].h2 / 8;
         z->img_comp[i].raw_coeff = stbi__malloc_mad3(z->img_comp[i].w2, z->img_comp[i].h2, sizeof(short), 15);
         if (z->img_comp[i].raw_coeff == NULL)
            return stbi__free_jpeg_components(z, i+1, stbi__err("outofmem", "Out of memory"));
         z->img_comp[i].coeff = (short*) (((size_t) z->img_comp[i].raw_coeff + 15) & ~15);
      }
   }

   return 1;
}

// use comparisons since in some cases we handle more than one case (e.g. SOF)
#define stbi__DNL(x)         ((x) == 0xdc)
#define stbi__SOI(x)         ((x) == 0xd8)
#define stbi__EOI(x)         ((x) == 0xd9)
#define stbi__SOF(x)         ((x) == 0xc0 || (x) == 0xc1 || (x) == 0xc2)
#define stbi__SOS(x)         ((x) == 0xda)

#define stbi__SOF_progressive(x)   ((x) == 0xc2)

static int stbi__decode_jpeg_header(stbi__jpeg *z, int scan)
{
   int m;
   z->jfif = 0;
   z->app14_color_transform = -1; // valid values are 0,1,2
   z->marker = STBI__MARKER_none; // initialize cached marker to empty
   m = stbi__get_marker(z);
   if (!stbi__SOI(m)) return stbi__err("no SOI","Corrupt JPEG");
   if (scan == STBI__SCAN_type) return 1;
   m = stbi__get_marker(z);
   while (!stbi__SOF(m)) {
      if (!stbi__process_marker(z,m)) return 0;
      m = stbi__get_marker(z);
      while (m == STBI__MARKER_none) {
         // some files have extra padding after their blocks, so ok, we'll scan
         if (stbi__at_eof(z->s)) return stbi__err("no SOF", "Corrupt JPEG");
         m = stbi__get_marker(z);
      }
   }
   z->progressive = stbi__SOF_progressive(m);
   if (!stbi__process_frame_header(z, scan)) return 0;
   return 1;
}

// decode image to YCbCr format
static int stbi__decode_jpeg_image(stbi__jpeg *j)
{
   int m;
   for (m = 0; m < 4; m++) {
      j->img_comp[m].raw_data = NULL;
      j->img_comp[m].raw_coeff = NULL;
   }
   j->restart_interval = 0;
   if (!stbi__decode_jpeg_header(j, STBI__SCAN_load)) return 0;
   m = stbi__get_marker(j);
   while (!stbi__EOI(m)) {
      if (stbi__SOS(m)) {
         if (!stbi__process_scan_header(j)) return 0;
         if (!stbi__parse_entropy_coded_data(j)) return 0;
         if (j->marker == STBI__MARKER_none ) {
            // handle 0s at the end of image data from IP Kamera 9060
            while (!stbi__at_eof(j->s)) {
               int x = stbi__get8(j->s);
               if (x == 255) {
                  j->marker = stbi__get8(j->s);
                  break;
               }
            }
            // if we reach eof without hitting a marker, stbi__get_marker() below will fail and we'll eventually return 0
         }
      } else if (stbi__DNL(m)) {
         int Ld = stbi__get16be(j->s);
         stbi__uint32 NL = stbi__get16be(j->s);
         if (Ld != 4) return stbi__err("bad DNL len", "Corrupt JPEG");
         if (NL != j->s->img_y) return stbi__err("bad DNL height", "Corrupt JPEG");
      } else {
         if (!stbi__process_marker(j, m)) return 0;
      }
      m = stbi__get_marker(j);
   }
   if (j->progressive)
      stbi__jpeg_finish(j);
   return 1;
}

// static jfif-centered resampling (across block boundaries)

typedef stbi_uc *(*resample_row_func)(stbi_uc *out, stbi_uc *in0, stbi_uc *in1,
                                    int w, int hs);

#define stbi__div4(x) ((stbi_uc) ((x) >> 2))

static stbi_uc *resample_row_1(stbi_uc *out, stbi_uc *in_near, stbi_uc *in_far, int w, int hs)
{
   STBI_NOTUSED(out);
   STBI_NOTUSED(in_far);
   STBI_NOTUSED(w);
   STBI_NOTUSED(hs);
   return in_near;
}

static stbi_uc* stbi__resample_row_v_2(stbi_uc *out, stbi_uc *in_near, stbi_uc *in_far, int w, int hs)
{
   // need to generate two samples vertically for every one in input
   int i;
   STBI_NOTUSED(hs);
   for (i=0; i < w; ++i)
      out[i] = stbi__div4(3*in_near[i] + in_far[i] + 2);
   return out;
}

static stbi_uc*  stbi__resample_row_h_2(stbi_uc *out, stbi_uc *in_near, stbi_uc *in_far, int w, int hs)
{
   // need to generate two samples horizontally for every one in input
   int i;
   stbi_uc *input = in_near;

   if (w == 1) {
      // if only one sample, can't do any interpolation
      out[0] = out[1] = input[0];
      return out;
   }

   out[0] = input[0];
   out[1] = stbi__div4(input[0]*3 + input[1] + 2);
   for (i=1; i < w-1; ++i) {
      int n = 3*input[i]+2;
      out[i*2+0] = stbi__div4(n+input[i-1]);
      out[i*2+1] = stbi__div4(n+input[i+1]);
   }
   out[i*2+0] = stbi__div4(input[w-2]*3 + input[w-1] + 2);
   out[i*2+1] = input[w-1];

   STBI_NOTUSED(in_far);
   STBI_NOTUSED(hs);

   return out;
}

#define stbi__div16(x) ((stbi_uc) ((x) >> 4))

static stbi_uc *stbi__resample_row_hv_2(stbi_uc *out, stbi_uc *in_near, stbi_uc *in_far, int w, int hs)
{
   // need to generate 2x2 samples for every one in input
   int i,t0,t1;
   if (w == 1) {
      out[0] = out[1] = stbi__div4(3*in_near[0] + in_far[0] + 2);
      return out;
   }

   t1 = 3*in_near[0] + in_far[0];
   out[0] = stbi__div4(t1+2);
   for (i=1; i < w; ++i) {
      t0 = t1;
      t1 = 3*in_near[i]+in_far[i];
      out[i*2-1] = stbi__div16(3*t0 + t1 + 8);
      out[i*2  ] = stbi__div16(3*t1 + t0 + 8);
   }
   out[w*2-1] = stbi__div4(t1+2);

   STBI_NOTUSED(hs);

   return out;
}

#if defined(STBI_SSE2) || defined(STBI_NEON)
static stbi_uc *stbi__resample_row_hv_2_simd(stbi_uc *out, stbi_uc *in_near, stbi_uc *in_far, int w, int hs)
{
   // need to generate 2x2 samples for every one in input
   int i=0,t0,t1;

   if (w == 1) {
      out[0] = out[1] = stbi__div4(3*in_near[0] + in_far[0] + 2);
      return out;
   }

   t1 = 3*in_near[0] + in_far[0];
   // process groups of 8 pixels for as long as we can.
   // note we can't handle the last pixel in a row in this loop
   // because we need to handle the filter boundary conditions.
   for (; i < ((w-1) & ~7); i += 8) {
#if defined(STBI_SSE2)
      // load and perform the vertical filtering pass
      // this uses 3*x + y = 4*x + (y - x)
      __m128i zero  = _mm_setzero_si128();
      __m128i farb  = _mm_loadl_epi64((__m128i *) (in_far + i));
      __m128i nearb = _mm_loadl_epi64((__m128i *) (in_near + i));
      __m128i farw  = _mm_unpacklo_epi8(farb, zero);
      __m128i nearw = _mm_unpacklo_epi8(nearb, zero);
      __m128i diff  = _mm_sub_epi16(farw, nearw);
      __m128i nears = _mm_slli_epi16(nearw, 2);
      __m128i curr  = _mm_add_epi16(nears, diff); // current row

      // horizontal filter works the same based on shifted vers of current
      // row. "prev" is current row shifted right by 1 pixel; we need to
      // insert the previous pixel value (from t1).
      // "next" is current row shifted left by 1 pixel, with first pixel
      // of next block of 8 pixels added in.
      __m128i prv0 = _mm_slli_si128(curr, 2);
      __m128i nxt0 = _mm_srli_si128(curr, 2);
      __m128i prev = _mm_insert_epi16(prv0, t1, 0);
      __m128i next = _mm_insert_epi16(nxt0, 3*in_near[i+8] + in_far[i+8], 7);

      // horizontal filter, polyphase implementation since it's convenient:
      // even pixels = 3*cur + prev = cur*4 + (prev - cur)
      // odd  pixels = 3*cur + next = cur*4 + (next - cur)
      // note the shared term.
      __m128i bias  = _mm_set1_epi16(8);
      __m128i curs = _mm_slli_epi16(curr, 2);
      __m128i prvd = _mm_sub_epi16(prev, curr);
      __m128i nxtd = _mm_sub_epi16(next, curr);
      __m128i curb = _mm_add_epi16(curs, bias);
      __m128i even = _mm_add_epi16(prvd, curb);
      __m128i odd  = _mm_add_epi16(nxtd, curb);

      // interleave even and odd pixels, then undo scaling.
      __m128i int0 = _mm_unpacklo_epi16(even, odd);
      __m128i int1 = _mm_unpackhi_epi16(even, odd);
      __m128i de0  = _mm_srli_epi16(int0, 4);
      __m128i de1  = _mm_srli_epi16(int1, 4);

      // pack and write output
      __m128i outv = _mm_packus_epi16(de0, de1);
      _mm_storeu_si128((__m128i *) (out + i*2), outv);
#elif defined(STBI_NEON)
      // load and perform the vertical filtering pass
      // this uses 3*x + y = 4*x + (y - x)
      uint8x8_t farb  = vld1_u8(in_far + i);
      uint8x8_t nearb = vld1_u8(in_near + i);
      int16x8_t diff  = vreinterpretq_s16_u16(vsubl_u8(farb, nearb));
      int16x8_t nears = vreinterpretq_s16_u16(vshll_n_u8(nearb, 2));
      int16x8_t curr  = vaddq_s16(nears, diff); // current row

      // horizontal filter works the same based on shifted vers of current
      // row. "prev" is current row shifted right by 1 pixel; we need to
      // insert the previous pixel value (from t1).
      // "next" is current row shifted left by 1 pixel, with first pixel
      // of next block of 8 pixels added in.
      int16x8_t prv0 = vextq_s16(curr, curr, 7);
      int16x8_t nxt0 = vextq_s16(curr, curr, 1);
      int16x8_t prev = vsetq_lane_s16(t1, prv0, 0);
      int16x8_t next = vsetq_lane_s16(3*in_near[i+8] + in_far[i+8], nxt0, 7);

      // horizontal filter, polyphase implementation since it's convenient:
      // even pixels = 3*cur + prev = cur*4 + (prev - cur)
      // odd  pixels = 3*cur + next = cur*4 + (next - cur)
      // note the shared term.
      int16x8_t curs = vshlq_n_s16(curr, 2);
      int16x8_t prvd = vsubq_s16(prev, curr);
      int16x8_t nxtd = vsubq_s16(next, curr);
      int16x8_t even = vaddq_s16(curs, prvd);
      int16x8_t odd  = vaddq_s16(curs, nxtd);

      // undo scaling and round, then store with even/odd phases interleaved
      uint8x8x2_t o;
      o.val[0] = vqrshrun_n_s16(even, 4);
      o.val[1] = vqrshrun_n_s16(odd,  4);
      vst2_u8(out + i*2, o);
#endif

      // "previous" value for next iter
      t1 = 3*in_near[i+7] + in_far[i+7];
   }

   t0 = t1;
   t1 = 3*in_near[i] + in_far[i];
   out[i*2] = stbi__div16(3*t1 + t0 + 8);

   for (++i; i < w; ++i) {
      t0 = t1;
      t1 = 3*in_near[i]+in_far[i];
      out[i*2-1] = stbi__div16(3*t0 + t1 + 8);
      out[i*2  ] = stbi__div16(3*t1 + t0 + 8);
   }
   out[w*2-1] = stbi__div4(t1+2);

   STBI_NOTUSED(hs);

   return out;
}
#endif

static stbi_uc *stbi__resample_row_generic(stbi_uc *out, stbi_uc *in_near, stbi_uc *in_far, int w, int hs)
{
   // resample with nearest-neighbor
   int i,j;
   STBI_NOTUSED(in_far);
   for (i=0; i < w; ++i)
      for (j=0; j < hs; ++j)
         out[i*hs+j] = in_near[i];
   return out;
}

// this is a reduced-precision calculation of YCbCr-to-RGB introduced
// to make sure the code produces the same results in both SIMD and scalar
#define stbi__float2fixed(x)  (((int) ((x) * 4096.0f + 0.5f)) << 8)
static void stbi__YCbCr_to_RGB_row(stbi_uc *out, const stbi_uc *y, const stbi_uc *pcb, const stbi_uc *pcr, int count, int step)
{
   int i;
   for (i=0; i < count; ++i) {
      int y_fixed = (y[i] << 20) + (1<<19); // rounding
      int r,g,b;
      int cr = pcr[i] - 128;
      int cb = pcb[i] - 128;
      r = y_fixed +  cr* stbi__float2fixed(1.40200f);
      g = y_fixed + (cr*-stbi__float2fixed(0.71414f)) + ((cb*-stbi__float2fixed(0.34414f)) & 0xffff0000);
      b = y_fixed                                     +   cb* stbi__float2fixed(1.77200f);
      r >>= 20;
      g >>= 20;
      b >>= 20;
      if ((unsigned) r > 255) { if (r < 0) r = 0; else r = 255; }
      if ((unsigned) g > 255) { if (g < 0) g = 0; else g = 255; }
      if ((unsigned) b > 255) { if (b < 0) b = 0; else b = 255; }
      out[0] = (stbi_uc)r;
      out[1] = (stbi_uc)g;
      out[2] = (stbi_uc)b;
      out[3] = 255;
      out += step;
   }
}

#if defined(STBI_SSE2) || defined(STBI_NEON)
static void stbi__YCbCr_to_RGB_simd(stbi_uc *out, stbi_uc const *y, stbi_uc const *pcb, stbi_uc const *pcr, int count, int step)
{
   int i = 0;

#ifdef STBI_SSE2
   // step == 3 is pretty ugly on the final interleave, and i'm not convinced
   // it's useful in practice (you wouldn't use it for textures, for example).
   // so just accelerate step == 4 case.
   if (step == 4) {
      // this is a fairly straightforward implementation and not super-optimized.
      __m128i signflip  = _mm_set1_epi8(-0x80);
      __m128i cr_const0 = _mm_set1_epi16(   (short) ( 1.40200f*4096.0f+0.5f));
      __m128i cr_const1 = _mm_set1_epi16( - (short) ( 0.71414f*4096.0f+0.5f));
      __m128i cb_const0 = _mm_set1_epi16( - (short) ( 0.34414f*4096.0f+0.5f));
      __m128i cb_const1 = _mm_set1_epi16(   (short) ( 1.77200f*4096.0f+0.5f));
      __m128i y_bias = _mm_set1_epi8((char) (unsigned char) 128);
      __m128i xw = _mm_set1_epi16(255); // alpha channel

      for (; i+7 < count; i += 8) {
         // load
         __m128i y_bytes = _mm_loadl_epi64((__m128i *) (y+i));
         __m128i cr_bytes = _mm_loadl_epi64((__m128i *) (pcr+i));
         __m128i cb_bytes = _mm_loadl_epi64((__m128i *) (pcb+i));
         __m128i cr_biased = _mm_xor_si128(cr_bytes, signflip); // -128
         __m128i cb_biased = _mm_xor_si128(cb_bytes, signflip); // -128

         // unpack to short (and left-shift cr, cb by 8)
         __m128i yw  = _mm_unpacklo_epi8(y_bias, y_bytes);
         __m128i crw = _mm_unpacklo_epi8(_mm_setzero_si128(), cr_biased);
         __m128i cbw = _mm_unpacklo_epi8(_mm_setzero_si128(), cb_biased);

         // color transform
         __m128i yws = _mm_srli_epi16(yw, 4);
         __m128i cr0 = _mm_mulhi_epi16(cr_const0, crw);
         __m128i cb0 = _mm_mulhi_epi16(cb_const0, cbw);
         __m128i cb1 = _mm_mulhi_epi16(cbw, cb_const1);
         __m128i cr1 = _mm_mulhi_epi16(crw, cr_const1);
         __m128i rws = _mm_add_epi16(cr0, yws);
         __m128i gwt = _mm_add_epi16(cb0, yws);
         __m128i bws = _mm_add_epi16(yws, cb1);
         __m128i gws = _mm_add_epi16(gwt, cr1);

         // descale
         __m128i rw = _mm_srai_epi16(rws, 4);
         __m128i bw = _mm_srai_epi16(bws, 4);
         __m128i gw = _mm_srai_epi16(gws, 4);

         // back to byte, set up for transpose
         __m128i brb = _mm_packus_epi16(rw, bw);
         __m128i gxb = _mm_packus_epi16(gw, xw);

         // transpose to interleave channels
         __m128i t0 = _mm_unpacklo_epi8(brb, gxb);
         __m128i t1 = _mm_unpackhi_epi8(brb, gxb);
         __m128i o0 = _mm_unpacklo_epi16(t0, t1);
         __m128i o1 = _mm_unpackhi_epi16(t0, t1);

         // store
         _mm_storeu_si128((__m128i *) (out + 0), o0);
         _mm_storeu_si128((__m128i *) (out + 16), o1);
         out += 32;
      }
   }
#endif

#ifdef STBI_NEON
   // in this version, step=3 support would be easy to add. but is there demand?
   if (step == 4) {
      // this is a fairly straightforward implementation and not super-optimized.
      uint8x8_t signflip = vdup_n_u8(0x80);
      int16x8_t cr_const0 = vdupq_n_s16(   (short) ( 1.40200f*4096.0f+0.5f));
      int16x8_t cr_const1 = vdupq_n_s16( - (short) ( 0.71414f*4096.0f+0.5f));
      int16x8_t cb_const0 = vdupq_n_s16( - (short) ( 0.34414f*4096.0f+0.5f));
      int16x8_t cb_const1 = vdupq_n_s16(   (short) ( 1.77200f*4096.0f+0.5f));

      for (; i+7 < count; i += 8) {
         // load
         uint8x8_t y_bytes  = vld1_u8(y + i);
         uint8x8_t cr_bytes = vld1_u8(pcr + i);
         uint8x8_t cb_bytes = vld1_u8(pcb + i);
         int8x8_t cr_biased = vreinterpret_s8_u8(vsub_u8(cr_bytes, signflip));
         int8x8_t cb_biased = vreinterpret_s8_u8(vsub_u8(cb_bytes, signflip));

         // expand to s16
         int16x8_t yws = vreinterpretq_s16_u16(vshll_n_u8(y_bytes, 4));
         int16x8_t crw = vshll_n_s8(cr_biased, 7);
         int16x8_t cbw = vshll_n_s8(cb_biased, 7);

         // color transform
         int16x8_t cr0 = vqdmulhq_s16(crw, cr_const0);
         int16x8_t cb0 = vqdmulhq_s16(cbw, cb_const0);
         int16x8_t cr1 = vqdmulhq_s16(crw, cr_const1);
         int16x8_t cb1 = vqdmulhq_s16(cbw, cb_const1);
         int16x8_t rws = vaddq_s16(yws, cr0);
         int16x8_t gws = vaddq_s16(vaddq_s16(yws, cb0), cr1);
         int16x8_t bws = vaddq_s16(yws, cb1);

         // undo scaling, round, convert to byte
         uint8x8x4_t o;
         o.val[0] = vqrshrun_n_s16(rws, 4);
         o.val[1] = vqrshrun_n_s16(gws, 4);
         o.val[2] = vqrshrun_n_s16(bws, 4);
         o.val[3] = vdup_n_u8(255);

         // store, interleaving r/g/b/a
         vst4_u8(out, o);
         out += 8*4;
      }
   }
#endif

   for (; i < count; ++i) {
      int y_fixed = (y[i] << 20) + (1<<19); // rounding
      int r,g,b;
      int cr = pcr[i] - 128;
      int cb = pcb[i] - 128;
      r = y_fixed + cr* stbi__float2fixed(1.40200f);
      g = y_fixed + cr*-stbi__float2fixed(0.71414f) + ((cb*-stbi__float2fixed(0.34414f)) & 0xffff0000);
      b = y_fixed                                   +   cb* stbi__float2fixed(1.77200f);
      r >>= 20;
      g >>= 20;
      b >>= 20;
      if ((unsigned) r > 255) { if (r < 0) r = 0; else r = 255; }
      if ((unsigned) g > 255) { if (g < 0) g = 0; else g = 255; }
      if ((unsigned) b > 255) { if (b < 0) b = 0; else b = 255; }
      out[0] = (stbi_uc)r;
      out[1] = (stbi_uc)g;
      out[2] = (stbi_uc)b;
      out[3] = 255;
      out += step;
   }
}
#endif

// set up the kernels
static void stbi__setup_jpeg(stbi__jpeg *j)
{
   j->idct_block_kernel = stbi__idct_block;
   j->YCbCr_to_RGB_kernel = stbi__YCbCr_to_RGB_row;
   j->resample_row_hv_2_kernel = stbi__resample_row_hv_2;

#ifdef STBI_SSE2
   if (stbi__sse2_available()) {
      j->idct_block_kernel = stbi__idct_simd;
      j->YCbCr_to_RGB_kernel = stbi__YCbCr_to_RGB_simd;
      j->resample_row_hv_2_kernel = stbi__resample_row_hv_2_simd;
   }
#endif

#ifdef STBI_NEON
   j->idct_block_kernel = stbi__idct_simd;
   j->YCbCr_to_RGB_kernel = stbi__YCbCr_to_RGB_simd;
   j->resample_row_hv_2_kernel = stbi__resample_row_hv_2_simd;
#endif
}

// clean up the temporary component buffers
static void stbi__cleanup_jpeg(stbi__jpeg *j)
{
   stbi__free_jpeg_components(j, j->s->img_n, 0);
}

typedef struct
{
   resample_row_func resample;
   stbi_uc *line0,*line1;
   int hs,vs;   // expansion factor in each axis
   int w_lores; // horizontal pixels pre-expansion
   int ystep;   // how far through vertical expansion we are
   int ypos;    // which pre-expansion row we're on
} stbi__resample;

// fast 0..255 * 0..255 => 0..255 rounded multiplication
static stbi_uc stbi__blinn_8x8(stbi_uc x, stbi_uc y)
{
   unsigned int t = x*y + 128;
   return (stbi_uc) ((t + (t >>8)) >> 8);
}

static stbi_uc *load_jpeg_image(stbi__jpeg *z, int *out_x, int *out_y, int *comp, int req_comp)
{
   int n, decode_n, is_rgb;
   z->s->img_n = 0; // make stbi__cleanup_jpeg safe

   // validate req_comp
   if (req_comp < 0 || req_comp > 4) return stbi__errpuc("bad req_comp", "Internal error");

   // load a jpeg image from whichever source, but leave in YCbCr format
   if (!stbi__decode_jpeg_image(z)) { stbi__cleanup_jpeg(z); return NULL; }

   // determine actual number of components to generate
   n = req_comp ? req_comp : z->s->img_n >= 3 ? 3 : 1;

   is_rgb = z->s->img_n == 3 && (z->rgb == 3 || (z->app14_color_transform == 0 && !z->jfif));

   if (z->s->img_n == 3 && n < 3 && !is_rgb)
      decode_n = 1;
   else
      decode_n = z->s->img_n;

   // resample and color-convert
   {
      int k;
      unsigned int i,j;
      stbi_uc *output;
      stbi_uc *coutput[4] = { NULL, NULL, NULL, NULL };

      stbi__resample res_comp[4];

      for (k=0; k < decode_n; ++k) {
         stbi__resample *r = &res_comp[k];

         // allocate line buffer big enough for upsampling off the edges
         // with upsample factor of 4
         z->img_comp[k].linebuf = (stbi_uc *) stbi__malloc(z->s->img_x + 3);
         if (!z->img_comp[k].linebuf) { stbi__cleanup_jpeg(z); return stbi__errpuc("outofmem", "Out of memory"); }

         r->hs      = z->img_h_max / z->img_comp[k].h;
         r->vs      = z->img_v_max / z->img_comp[k].v;
         r->ystep   = r->vs >> 1;
         r->w_lores = (z->s->img_x + r->hs-1) / r->hs;
         r->ypos    = 0;
         r->line0   = r->line1 = z->img_comp[k].data;

         if      (r->hs == 1 && r->vs == 1) r->resample = resample_row_1;
         else if (r->hs == 1 && r->vs == 2) r->resample = stbi__resample_row_v_2;
         else if (r->hs == 2 && r->vs == 1) r->resample = stbi__resample_row_h_2;
         else if (r->hs == 2 && r->vs == 2) r->resample = z->resample_row_hv_2_kernel;
         else                               r->resample = stbi__resample_row_generic;
      }

      // can't error after this so, this is safe
      output = (stbi_uc *) stbi__malloc_mad3(n, z->s->img_x, z->s->img_y, 1);
      if (!output) { stbi__cleanup_jpeg(z); return stbi__errpuc("outofmem", "Out of memory"); }

      // now go ahead and resample
      for (j=0; j < z->s->img_y; ++j) {
         stbi_uc *out = output + n * z->s->img_x * j;
         for (k=0; k < decode_n; ++k) {
            stbi__resample *r = &res_comp[k];
            int y_bot = r->ystep >= (r->vs >> 1);
            coutput[k] = r->resample(z->img_comp[k].linebuf,
                                     y_bot ? r->line1 : r->line0,
                                     y_bot ? r->line0 : r->line1,
                                     r->w_lores, r->hs);
            if (++r->ystep >= r->vs) {
               r->ystep = 0;
               r->line0 = r->line1;
               if (++r->ypos < z->img_comp[k].y)
                  r->line1 += z->img_comp[k].w2;
            }
         }
         if (n >= 3) {
            stbi_uc *y = coutput[0];
            if (z->s->img_n == 3) {
               if (is_rgb) {
                  for (i=0; i < z->s->img_x; ++i) {
                     out[0] = y[i];
                     out[1] = coutput[1][i];
                     out[2] = coutput[2][i];
                     out[3] = 255;
                     out += n;
                  }
               } else {
                  z->YCbCr_to_RGB_kernel(out, y, coutput[1], coutput[2], z->s->img_x, n);
               }
            } else if (z->s->img_n == 4) {
               if (z->app14_color_transform == 0) { // CMYK
                  for (i=0; i < z->s->img_x; ++i) {
                     stbi_uc m = coutput[3][i];
                     out[0] = stbi__blinn_8x8(coutput[0][i], m);
                     out[1] = stbi__blinn_8x8(coutput[1][i], m);
                     out[2] = stbi__blinn_8x8(coutput[2][i], m);
                     out[3] = 255;
                     out += n;
                  }
               } else if (z->app14_color_transform == 2) { // YCCK
                  z->YCbCr_to_RGB_kernel(out, y, coutput[1], coutput[2], z->s->img_x, n);
                  for (i=0; i < z->s->img_x; ++i) {
                     stbi_uc m = coutput[3][i];
                     out[0] = stbi__blinn_8x8(255 - out[0], m);
                     out[1] = stbi__blinn_8x8(255 - out[1], m);
                     out[2] = stbi__blinn_8x8(255 - out[2], m);
                     out += n;
                  }
               } else { // YCbCr + alpha?  Ignore the fourth channel for now
                  z->YCbCr_to_RGB_kernel(out, y, coutput[1], coutput[2], z->s->img_x, n);
               }
            } else
               for (i=0; i < z->s->img_x; ++i) {
                  out[0] = out[1] = out[2] = y[i];
                  out[3] = 255; // not used if n==3
                  out += n;
               }
         } else {
            if (is_rgb) {
               if (n == 1)
                  for (i=0; i < z->s->img_x; ++i)
                     *out++ = stbi__compute_y(coutput[0][i], coutput[1][i], coutput[2][i]);
               else {
                  for (i=0; i < z->s->img_x; ++i, out += 2) {
                     out[0] = stbi__compute_y(coutput[0][i], coutput[1][i], coutput[2][i]);
                     out[1] = 255;
                  }
               }
            } else if (z->s->img_n == 4 && z->app14_color_transform == 0) {
               for (i=0; i < z->s->img_x; ++i) {
                  stbi_uc m = coutput[3][i];
                  stbi_uc r = stbi__blinn_8x8(coutput[0][i], m);
                  stbi_uc g = stbi__blinn_8x8(coutput[1][i], m);
                  stbi_uc b = stbi__blinn_8x8(coutput[2][i], m);
                  out[0] = stbi__compute_y(r, g, b);
                  out[1] = 255;
                  out += n;
               }
            } else if (z->s->img_n == 4 && z->app14_color_transform == 2) {
               for (i=0; i < z->s->img_x; ++i) {
                  out[0] = stbi__blinn_8x8(255 - coutput[0][i], coutput[3][i]);
                  out[1] = 255;
                  out += n;
               }
            } else {
               stbi_uc *y = coutput[0];
               if (n == 1)
                  for (i=0; i < z->s->img_x; ++i) out[i] = y[i];
               else
                  for (i=0; i < z->s->img_x; ++i) { *out++ = y[i]; *out++ = 255; }
            }
         }
      }
      stbi__cleanup_jpeg(z);
      *out_x = z->s->img_x;
      *out_y = z->s->img_y;
      if (comp) *comp = z->s->img_n >= 3 ? 3 : 1; // report original components, not output
      return output;
   }
}

static void *stbi__jpeg_load(stbi__context *s, int *x, int *y, int *comp, int req_comp, stbi__result_info *ri)
{
   unsigned char* result;
   stbi__jpeg* j = (stbi__jpeg*) stbi__malloc(sizeof(stbi__jpeg));
   STBI_NOTUSED(ri);
   j->s = s;
   stbi__setup_jpeg(j);
   result = load_jpeg_image(j, x,y,comp,req_comp);
   STBI_FREE(j);
   return result;
}

static int stbi__jpeg_test(stbi__context *s)
{
   int r;
   stbi__jpeg* j = (stbi__jpeg*)stbi__malloc(sizeof(stbi__jpeg));
   j->s = s;
   stbi__setup_jpeg(j);
   r = stbi__decode_jpeg_header(j, STBI__SCAN_type);
   stbi__rewind(s);
   STBI_FREE(j);
   return r;
}

static int stbi__jpeg_info_raw(stbi__jpeg *j, int *x, int *y, int *comp)
{
   if (!stbi__decode_jpeg_header(j, STBI__SCAN_header)) {
      stbi__rewind( j->s );
      return 0;
   }
   if (x) *x = j->s->img_x;
   if (y) *y = j->s->img_y;
   if (comp) *comp = j->s->img_n >= 3 ? 3 : 1;
   return 1;
}

static int stbi__jpeg_info(stbi__context *s, int *x, int *y, int *comp)
{
   int result;
   stbi__jpeg* j = (stbi__jpeg*) (stbi__malloc(sizeof(stbi__jpeg)));
   j->s = s;
   result = stbi__jpeg_info_raw(j, x, y, comp);
   STBI_FREE(j);
   return result;
}
#endif

// public domain zlib decode    v0.2  Sean Barrett 2006-11-18
//    simple implementation
//      - all input must be provided in an upfront buffer
//      - all output is written to a single output buffer (can malloc/realloc)
//    performance
//      - fast huffman

#ifndef STBI_NO_ZLIB

// fast-way is faster to check than jpeg huffman, but slow way is slower
#define STBI__ZFAST_BITS  9 // accelerate all cases in default tables
#define STBI__ZFAST_MASK  ((1 << STBI__ZFAST_BITS) - 1)

// zlib-style huffman encoding
// (jpegs packs from left, zlib from right, so can't share code)
typedef struct
{
   stbi__uint16 fast[1 << STBI__ZFAST_BITS];
   stbi__uint16 firstcode[16];
   int maxcode[17];
   stbi__uint16 firstsymbol[16];
   stbi_uc  size[288];
   stbi__uint16 value[288];
} stbi__zhuffman;

stbi_inline static int stbi__bitreverse16(int n)
{
  n = ((n & 0xAAAA) >>  1) | ((n & 0x5555) << 1);
  n = ((n & 0xCCCC) >>  2) | ((n & 0x3333) << 2);
  n = ((n & 0xF0F0) >>  4) | ((n & 0x0F0F) << 4);
  n = ((n & 0xFF00) >>  8) | ((n & 0x00FF) << 8);
  return n;
}

stbi_inline static int stbi__bit_reverse(int v, int bits)
{
   STBI_ASSERT(bits <= 16);
   // to bit reverse n bits, reverse 16 and shift
   // e.g. 11 bits, bit reverse and shift away 5
   return stbi__bitreverse16(v) >> (16-bits);
}

static int stbi__zbuild_huffman(stbi__zhuffman *z, const stbi_uc *sizelist, int num)
{
   int i,k=0;
   int code, next_code[16], sizes[17];

   // DEFLATE spec for generating codes
   memset(sizes, 0, sizeof(sizes));
   memset(z->fast, 0, sizeof(z->fast));
   for (i=0; i < num; ++i)
      ++sizes[sizelist[i]];
   sizes[0] = 0;
   for (i=1; i < 16; ++i)
      if (sizes[i] > (1 << i))
         return stbi__err("bad sizes", "Corrupt PNG");
   code = 0;
   for (i=1; i < 16; ++i) {
      next_code[i] = code;
      z->firstcode[i] = (stbi__uint16) code;
      z->firstsymbol[i] = (stbi__uint16) k;
      code = (code + sizes[i]);
      if (sizes[i])
         if (code-1 >= (1 << i)) return stbi__err("bad codelengths","Corrupt PNG");
      z->maxcode[i] = code << (16-i); // preshift for inner loop
      code <<= 1;
      k += sizes[i];
   }
   z->maxcode[16] = 0x10000; // sentinel
   for (i=0; i < num; ++i) {
      int s = sizelist[i];
      if (s) {
         int c = next_code[s] - z->firstcode[s] + z->firstsymbol[s];
         stbi__uint16 fastv = (stbi__uint16) ((s << 9) | i);
         z->size [c] = (stbi_uc     ) s;
         z->value[c] = (stbi__uint16) i;
         if (s <= STBI__ZFAST_BITS) {
            int j = stbi__bit_reverse(next_code[s],s);
            while (j < (1 << STBI__ZFAST_BITS)) {
               z->fast[j] = fastv;
               j += (1 << s);
            }
         }
         ++next_code[s];
      }
   }
   return 1;
}

// zlib-from-memory implementation for PNG reading
//    because PNG allows splitting the zlib stream arbitrarily,
//    and it's annoying structurally to have PNG call ZLIB call PNG,
//    we require PNG read all the IDATs and combine them into a single
//    memory buffer

typedef struct
{
   stbi_uc *zbuffer, *zbuffer_end;
   int num_bits;
   stbi__uint32 code_buffer;

   char *zout;
   char *zout_start;
   char *zout_end;
   int   z_expandable;

   stbi__zhuffman z_length, z_distance;
} stbi__zbuf;

stbi_inline static int stbi__zeof(stbi__zbuf *z)
{
   return (z->zbuffer >= z->zbuffer_end);
}

stbi_inline static stbi_uc stbi__zget8(stbi__zbuf *z)
{
   return stbi__zeof(z) ? 0 : *z->zbuffer++;
}

static void stbi__fill_bits(stbi__zbuf *z)
{
   do {
      if (z->code_buffer >= (1U << z->num_bits)) {
        z->zbuffer = z->zbuffer_end;  /* treat this as EOF so we fail. */
        return;
      }
      z->code_buffer |= (unsigned int) stbi__zget8(z) << z->num_bits;
      z->num_bits += 8;
   } while (z->num_bits <= 24);
}

stbi_inline static unsigned int stbi__zreceive(stbi__zbuf *z, int n)
{
   unsigned int k;
   if (z->num_bits < n) stbi__fill_bits(z);
   k = z->code_buffer & ((1 << n) - 1);
   z->code_buffer >>= n;
   z->num_bits -= n;
   return k;
}

static int stbi__zhuffman_decode_slowpath(stbi__zbuf *a, stbi__zhuffman *z)
{
   int b,s,k;
   // not resolved by fast table, so compute it the slow way
   // use jpeg approach, which requires MSbits at top
   k = stbi__bit_reverse(a->code_buffer, 16);
   for (s=STBI__ZFAST_BITS+1; ; ++s)
      if (k < z->maxcode[s])
         break;
   if (s >= 16) return -1; // invalid code!
   // code size is s, so:
   b = (k >> (16-s)) - z->firstcode[s] + z->firstsymbol[s];
   if (b >= sizeof (z->size)) return -1; // some data was corrupt somewhere!
   if (z->size[b] != s) return -1;  // was originally an assert, but report failure instead.
   a->code_buffer >>= s;
   a->num_bits -= s;
   return z->value[b];
}

stbi_inline static int stbi__zhuffman_decode(stbi__zbuf *a, stbi__zhuffman *z)
{
   int b,s;
   if (a->num_bits < 16) {
      if (stbi__zeof(a)) {
         return -1;   /* report error for unexpected end of data. */
      }
      stbi__fill_bits(a);
   }
   b = z->fast[a->code_buffer & STBI__ZFAST_MASK];
   if (b) {
      s = b >> 9;
      a->code_buffer >>= s;
      a->num_bits -= s;
      return b & 511;
   }
   return stbi__zhuffman_decode_slowpath(a, z);
}

static int stbi__zexpand(stbi__zbuf *z, char *zout, int n)  // need to make room for n bytes
{
   char *q;
   unsigned int cur, limit, old_limit;
   z->zout = zout;
   if (!z->z_expandable) return stbi__err("output buffer limit","Corrupt PNG");
   cur   = (unsigned int) (z->zout - z->zout_start);
   limit = old_limit = (unsigned) (z->zout_end - z->zout_start);
   if(UINT_MAX - cur < n) return stbi__err("outofmem", "Out of memory");
   while (cur + n > limit) {
      if(limit > UINT_MAX / 2) return stbi__err("outofmem", "Out of memory");
      limit *= 2;
   }
   q = (char *) STBI_REALLOC_SIZED(z->zout_start, old_limit, limit);
   STBI_NOTUSED(old_limit);
   if (q == NULL) return stbi__err("outofmem", "Out of memory");
   z->zout_start = q;
   z->zout       = q + cur;
   z->zout_end   = q + limit;
   return 1;
}

static const int stbi__zlength_base[31] = {
   3,4,5,6,7,8,9,10,11,13,
   15,17,19,23,27,31,35,43,51,59,
   67,83,99,115,131,163,195,227,258,0,0 };

static const int stbi__zlength_extra[31]=
{ 0,0,0,0,0,0,0,0,1,1,1,1,2,2,2,2,3,3,3,3,4,4,4,4,5,5,5,5,0,0,0 };

static const int stbi__zdist_base[32] = { 1,2,3,4,5,7,9,13,17,25,33,49,65,97,129,193,
257,385,513,769,1025,1537,2049,3073,4097,6145,8193,12289,16385,24577,0,0};

static const int stbi__zdist_extra[32] =
{ 0,0,0,0,1,1,2,2,3,3,4,4,5,5,6,6,7,7,8,8,9,9,10,10,11,11,12,12,13,13};

static int stbi__parse_huffman_block(stbi__zbuf *a)
{
   char *zout = a->zout;
   for(;;) {
      int z = stbi__zhuffman_decode(a, &a->z_length);
      if (z < 256) {
         if (z < 0) return stbi__err("bad huffman code","Corrupt PNG"); // error in huffman codes
         if (zout >= a->zout_end) {
            if (!stbi__zexpand(a, zout, 1)) return 0;
            zout = a->zout;
         }
         *zout++ = (char) z;
      } else {
         stbi_uc *p;
         int len,dist;
         if (z == 256) {
            a->zout = zout;
            return 1;
         }
         z -= 257;
         len = stbi__zlength_base[z];
         if (stbi__zlength_extra[z]) len += stbi__zreceive(a, stbi__zlength_extra[z]);
         z = stbi__zhuffman_decode(a, &a->z_distance);
         if (z < 0) return stbi__err("bad huffman code","Corrupt PNG");
         dist = stbi__zdist_base[z];
         if (stbi__zdist_extra[z]) dist += stbi__zreceive(a, stbi__zdist_extra[z]);
         if (zout - a->zout_start < dist) return stbi__err("bad dist","Corrupt PNG");
         if (zout + len > a->zout_end) {
            if (!stbi__zexpand(a, zout, len)) return 0;
            zout = a->zout;
         }
         p = (stbi_uc *) (zout - dist);
         if (dist == 1) { // run of one byte; common in images.
            stbi_uc v = *p;
            if (len) { do *zout++ = v; while (--len); }
         } else {
            if (len) { do *zout++ = *p++; while (--len); }
         }
      }
   }
}

static int stbi__compute_huffman_codes(stbi__zbuf *a)
{
   static const stbi_uc length_dezigzag[19] = { 16,17,18,0,8,7,9,6,10,5,11,4,12,3,13,2,14,1,15 };
   stbi__zhuffman z_codelength;
   stbi_uc lencodes[286+32+137];//padding for maximum single op
   stbi_uc codelength_sizes[19];
   int i,n;

   int hlit  = stbi__zreceive(a,5) + 257;
   int hdist = stbi__zreceive(a,5) + 1;
   int hclen = stbi__zreceive(a,4) + 4;
   int ntot  = hlit + hdist;

   memset(codelength_sizes, 0, sizeof(codelength_sizes));
   for (i=0; i < hclen; ++i) {
      int s = stbi__zreceive(a,3);
      codelength_sizes[length_dezigzag[i]] = (stbi_uc) s;
   }
   if (!stbi__zbuild_huffman(&z_codelength, codelength_sizes, 19)) return 0;

   n = 0;
   while (n < ntot) {
      int c = stbi__zhuffman_decode(a, &z_codelength);
      if (c < 0 || c >= 19) return stbi__err("bad codelengths", "Corrupt PNG");
      if (c < 16)
         lencodes[n++] = (stbi_uc) c;
      else {
         stbi_uc fill = 0;
         if (c == 16) {
            c = stbi__zreceive(a,2)+3;
            if (n == 0) return stbi__err("bad codelengths", "Corrupt PNG");
            fill = lencodes[n-1];
         } else if (c == 17) {
            c = stbi__zreceive(a,3)+3;
         } else if (c == 18) {
            c = stbi__zreceive(a,7)+11;
         } else {
            return stbi__err("bad codelengths", "Corrupt PNG");
         }
         if (ntot - n < c) return stbi__err("bad codelengths", "Corrupt PNG");
         memset(lencodes+n, fill, c);
         n += c;
      }
   }
   if (n != ntot) return stbi__err("bad codelengths","Corrupt PNG");
   if (!stbi__zbuild_huffman(&a->z_length, lencodes, hlit)) return 0;
   if (!stbi__zbuild_huffman(&a->z_distance, lencodes+hlit, hdist)) return 0;
   return 1;
}

static int stbi__parse_uncompressed_block(stbi__zbuf *a)
{
   stbi_uc header[4];
   int len,nlen,k;
   if (a->num_bits & 7)
      stbi__zreceive(a, a->num_bits & 7); // discard
   // drain the bit-packed data into header
   k = 0;
   while (a->num_bits > 0) {
      header[k++] = (stbi_uc) (a->code_buffer & 255); // suppress MSVC run-time check
      a->code_buffer >>= 8;
      a->num_bits -= 8;
   }
   if (a->num_bits < 0) return stbi__err("zlib corrupt","Corrupt PNG");
   // now fill header the normal way
   while (k < 4)
      header[k++] = stbi__zget8(a);
   len  = header[1] * 256 + header[0];
   nlen = header[3] * 256 + header[2];
   if (nlen != (len ^ 0xffff)) return stbi__err("zlib corrupt","Corrupt PNG");
   if (a->zbuffer + len > a->zbuffer_end) return stbi__err("read past buffer","Corrupt PNG");
   if (a->zout + len > a->zout_end)
      if (!stbi__zexpand(a, a->zout, len)) return 0;
   memcpy(a->zout, a->zbuffer, len);
   a->zbuffer += len;
   a->zout += len;
   return 1;
}

static int stbi__parse_zlib_header(stbi__zbuf *a)
{
   int cmf   = stbi__zget8(a);
   int cm    = cmf & 15;
   /* int cinfo = cmf >> 4; */
   int flg   = stbi__zget8(a);
   if (stbi__zeof(a)) return stbi__err("bad zlib header","Corrupt PNG"); // zlib spec
   if ((cmf*256+flg) % 31 != 0) return stbi__err("bad zlib header","Corrupt PNG"); // zlib spec
   if (flg & 32) return stbi__err("no preset dict","Corrupt PNG"); // preset dictionary not allowed in png
   if (cm != 8) return stbi__err("bad compression","Corrupt PNG"); // DEFLATE required for png
   // window = 1 << (8 + cinfo)... but who cares, we fully buffer output
   return 1;
}

static const stbi_uc stbi__zdefault_length[288] =
{
   8,8,8,8,8,8,8,8,8,8,8,8,8,8,8,8, 8,8,8,8,8,8,8,8,8,8,8,8,8,8,8,8,
   8,8,8,8,8,8,8,8,8,8,8,8,8,8,8,8, 8,8,8,8,8,8,8,8,8,8,8,8,8,8,8,8,
   8,8,8,8,8,8,8,8,8,8,8,8,8,8,8,8, 8,8,8,8,8,8,8,8,8,8,8,8,8,8,8,8,
   8,8,8,8,8,8,8,8,8,8,8,8,8,8,8,8, 8,8,8,8,8,8,8,8,8,8,8,8,8,8,8,8,
   8,8,8,8,8,8,8,8,8,8,8,8,8,8,8,8, 9,9,9,9,9,9,9,9,9,9,9,9,9,9,9,9,
   9,9,9,9,9,9,9,9,9,9,9,9,9,9,9,9, 9,9,9,9,9,9,9,9,9,9,9,9,9,9,9,9,
   9,9,9,9,9,9,9,9,9,9,9,9,9,9,9,9, 9,9,9,9,9,9,9,9,9,9,9,9,9,9,9,9,
   9,9,9,9,9,9,9,9,9,9,9,9,9,9,9,9, 9,9,9,9,9,9,9,9,9,9,9,9,9,9,9,9,
   7,7,7,7,7,7,7,7,7,7,7,7,7,7,7,7, 7,7,7,7,7,7,7,7,8,8,8,8,8,8,8,8
};
static const stbi_uc stbi__zdefault_distance[32] =
{
   5,5,5,5,5,5,5,5,5,5,5,5,5,5,5,5,5,5,5,5,5,5,5,5,5,5,5,5,5,5,5,5
};
/*
Init algorithm:
{
   int i;   // use <= to match clearly with spec
   for (i=0; i <= 143; ++i)     stbi__zdefault_length[i]   = 8;
   for (   ; i <= 255; ++i)     stbi__zdefault_length[i]   = 9;
   for (   ; i <= 279; ++i)     stbi__zdefault_length[i]   = 7;
   for (   ; i <= 287; ++i)     stbi__zdefault_length[i]   = 8;

   for (i=0; i <=  31; ++i)     stbi__zdefault_distance[i] = 5;
}
*/

static int stbi__parse_zlib(stbi__zbuf *a, int parse_header)
{
   int final, type;
   if (parse_header)
      if (!stbi__parse_zlib_header(a)) return 0;
   a->num_bits = 0;
   a->code_buffer = 0;
   do {
      final = stbi__zreceive(a,1);
      type = stbi__zreceive(a,2);
      if (type == 0) {
         if (!stbi__parse_uncompressed_block(a)) return 0;
      } else if (type == 3) {
         return 0;
      } else {
         if (type == 1) {
            // use fixed code lengths
            if (!stbi__zbuild_huffman(&a->z_length  , stbi__zdefault_length  , 288)) return 0;
            if (!stbi__zbuild_huffman(&a->z_distance, stbi__zdefault_distance,  32)) return 0;
         } else {
            if (!stbi__compute_huffman_codes(a)) return 0;
         }
         if (!stbi__parse_huffman_block(a)) return 0;
      }
   } while (!final);
   return 1;
}

static int stbi__do_zlib(stbi__zbuf *a, char *obuf, int olen, int exp, int parse_header)
{
   a->zout_start = obuf;
   a->zout       = obuf;
   a->zout_end   = obuf + olen;
   a->z_expandable = exp;

   return stbi__parse_zlib(a, parse_header);
}

STBIDEF char *stbi_zlib_decode_malloc_guesssize(const char *buffer, int len, int initial_size, int *outlen)
{
   stbi__zbuf a;
   char *p = (char *) stbi__malloc(initial_size);
   if (p == NULL) return NULL;
   a.zbuffer = (stbi_uc *) buffer;
   a.zbuffer_end = (stbi_uc *) buffer + len;
   if (stbi__do_zlib(&a, p, initial_size, 1, 1)) {
      if (outlen) *outlen = (int) (a.zout - a.zout_start);
      return a.zout_start;
   } else {
      STBI_FREE(a.zout_start);
      return NULL;
   }
}

STBIDEF char *stbi_zlib_decode_malloc(char const *buffer, int len, int *outlen)
{
   return stbi_zlib_decode_malloc_guesssize(buffer, len, 16384, outlen);
}

STBIDEF char *stbi_zlib_decode_malloc_guesssize_headerflag(const char *buffer, int len, int initial_size, int *outlen, int parse_header)
{
   stbi__zbuf a;
   char *p = (char *) stbi__malloc(initial_size);
   if (p == NULL) return NULL;
   a.zbuffer = (stbi_uc *) buffer;
   a.zbuffer_end = (stbi_uc *) buffer + len;
   if (stbi__do_zlib(&a, p, initial_size, 1, parse_header)) {
      if (outlen) *outlen = (int) (a.zout - a.zout_start);
      return a.zout_start;
   } else {
      STBI_FREE(a.zout_start);
      return NULL;
   }
}

STBIDEF int stbi_zlib_decode_buffer(char *obuffer, int olen, char const *ibuffer, int ilen)
{
   stbi__zbuf a;
   a.zbuffer = (stbi_uc *) ibuffer;
   a.zbuffer_end = (stbi_uc *) ibuffer + ilen;
   if (stbi__do_zlib(&a, obuffer, olen, 0, 1))
      return (int) (a.zout - a.zout_start);
   else
      return -1;
}

STBIDEF char *stbi_zlib_decode_noheader_malloc(char const *buffer, int len, int *outlen)
{
   stbi__zbuf a;
   char *p = (char *) stbi__malloc(16384);
   if (p == NULL) return NULL;
   a.zbuffer = (stbi_uc *) buffer;
   a.zbuffer_end = (stbi_uc *) buffer+len;
   if (stbi__do_zlib(&a, p, 16384, 1, 0)) {
      if (outlen) *outlen = (int) (a.zout - a.zout_start);
      return a.zout_start;
   } else {
      STBI_FREE(a.zout_start);
      return NULL;
   }
}

STBIDEF int stbi_zlib_decode_noheader_buffer(char *obuffer, int olen, const char *ibuffer, int ilen)
{
   stbi__zbuf a;
   a.zbuffer = (stbi_uc *) ibuffer;
   a.zbuffer_end = (stbi_uc *) ibuffer + ilen;
   if (stbi__do_zlib(&a, obuffer, olen, 0, 0))
      return (int) (a.zout - a.zout_start);
   else
      return -1;
}
#endif

// public domain "baseline" PNG decoder   v0.10  Sean Barrett 2006-11-18
//    simple implementation
//      - only 8-bit samples
//      - no CRC checking
//      - allocates lots of intermediate memory
//        - avoids problem of streaming data between subsystems
//        - avoids explicit window management
//    performance
//      - uses stb_zlib, a PD zlib implementation with fast huffman decoding

#ifndef STBI_NO_PNG
typedef struct
{
   stbi__uint32 length;
   stbi__uint32 type;
} stbi__pngchunk;

static stbi__pngchunk stbi__get_chunk_header(stbi__context *s)
{
   stbi__pngchunk c;
   c.length = stbi__get32be(s);
   c.type   = stbi__get32be(s);
   return c;
}

static int stbi__check_png_header(stbi__context *s)
{
   static const stbi_uc png_sig[8] = { 137,80,78,71,13,10,26,10 };
   int i;
   for (i=0; i < 8; ++i)
      if (stbi__get8(s) != png_sig[i]) return stbi__err("bad png sig","Not a PNG");
   return 1;
}

typedef struct
{
   stbi__context *s;
   stbi_uc *idata, *expanded, *out;
   int depth;
} stbi__png;


enum {
   STBI__F_none=0,
   STBI__F_sub=1,
   STBI__F_up=2,
   STBI__F_avg=3,
   STBI__F_paeth=4,
   // synthetic filters used for first scanline to avoid needing a dummy row of 0s
   STBI__F_avg_first,
   STBI__F_paeth_first
};

static stbi_uc first_row_filter[5] =
{
   STBI__F_none,
   STBI__F_sub,
   STBI__F_none,
   STBI__F_avg_first,
   STBI__F_paeth_first
};

static int stbi__paeth(int a, int b, int c)
{
   int p = a + b - c;
   int pa = abs(p-a);
   int pb = abs(p-b);
   int pc = abs(p-c);
   if (pa <= pb && pa <= pc) return a;
   if (pb <= pc) return b;
   return c;
}

static const stbi_uc stbi__depth_scale_table[9] = { 0, 0xff, 0x55, 0, 0x11, 0,0,0, 0x01 };

// create the png data from post-deflated data
static int stbi__create_png_image_raw(stbi__png *a, stbi_uc *raw, stbi__uint32 raw_len, int out_n, stbi__uint32 x, stbi__uint32 y, int depth, int color)
{
   int bytes = (depth == 16? 2 : 1);
   stbi__context *s = a->s;
   stbi__uint32 i,j,stride = x*out_n*bytes;
   stbi__uint32 img_len, img_width_bytes;
   int k;
   int img_n = s->img_n; // copy it into a local for later

   int output_bytes = out_n*bytes;
   int filter_bytes = img_n*bytes;
   int width = x;

   STBI_ASSERT(out_n == s->img_n || out_n == s->img_n+1);
   a->out = (stbi_uc *) stbi__malloc_mad3(x, y, output_bytes, 0); // extra bytes to write off the end into
   if (!a->out) return stbi__err("outofmem", "Out of memory");

   if (!stbi__mad3sizes_valid(img_n, x, depth, 7)) return stbi__err("too large", "Corrupt PNG");
   img_width_bytes = (((img_n * x * depth) + 7) >> 3);
   img_len = (img_width_bytes + 1) * y;

   // we used to check for exact match between raw_len and img_len on non-interlaced PNGs,
   // but issue #276 reported a PNG in the wild that had extra data at the end (all zeros),
   // so just check for raw_len < img_len always.
   if (raw_len < img_len) return stbi__err("not enough pixels","Corrupt PNG");

   for (j=0; j < y; ++j) {
      stbi_uc *cur = a->out + stride*j;
      stbi_uc *prior;
      int filter = *raw++;

      if (filter > 4)
         return stbi__err("invalid filter","Corrupt PNG");

      if (depth < 8) {
         if (img_width_bytes > x) return stbi__err("invalid width","Corrupt PNG");
         cur += x*out_n - img_width_bytes; // store output to the rightmost img_len bytes, so we can decode in place
         filter_bytes = 1;
         width = img_width_bytes;
      }
      prior = cur - stride; // bugfix: need to compute this after 'cur +=' computation above

      // if first row, use special filter that doesn't sample previous row
      if (j == 0) filter = first_row_filter[filter];

      // handle first byte explicitly
      for (k=0; k < filter_bytes; ++k) {
         switch (filter) {
            case STBI__F_none       : cur[k] = raw[k]; break;
            case STBI__F_sub        : cur[k] = raw[k]; break;
            case STBI__F_up         : cur[k] = STBI__BYTECAST(raw[k] + prior[k]); break;
            case STBI__F_avg        : cur[k] = STBI__BYTECAST(raw[k] + (prior[k]>>1)); break;
            case STBI__F_paeth      : cur[k] = STBI__BYTECAST(raw[k] + stbi__paeth(0,prior[k],0)); break;
            case STBI__F_avg_first  : cur[k] = raw[k]; break;
            case STBI__F_paeth_first: cur[k] = raw[k]; break;
         }
      }

      if (depth == 8) {
         if (img_n != out_n)
            cur[img_n] = 255; // first pixel
         raw += img_n;
         cur += out_n;
         prior += out_n;
      } else if (depth == 16) {
         if (img_n != out_n) {
            cur[filter_bytes]   = 255; // first pixel top byte
            cur[filter_bytes+1] = 255; // first pixel bottom byte
         }
         raw += filter_bytes;
         cur += output_bytes;
         prior += output_bytes;
      } else {
         raw += 1;
         cur += 1;
         prior += 1;
      }

      // this is a little gross, so that we don't switch per-pixel or per-component
      if (depth < 8 || img_n == out_n) {
         int nk = (width - 1)*filter_bytes;
         #define STBI__CASE(f) \
             case f:     \
                for (k=0; k < nk; ++k)
         switch (filter) {
            // "none" filter turns into a memcpy here; make that explicit.
            case STBI__F_none:         memcpy(cur, raw, nk); break;
            STBI__CASE(STBI__F_sub)          { cur[k] = STBI__BYTECAST(raw[k] + cur[k-filter_bytes]); } break;
            STBI__CASE(STBI__F_up)           { cur[k] = STBI__BYTECAST(raw[k] + prior[k]); } break;
            STBI__CASE(STBI__F_avg)          { cur[k] = STBI__BYTECAST(raw[k] + ((prior[k] + cur[k-filter_bytes])>>1)); } break;
            STBI__CASE(STBI__F_paeth)        { cur[k] = STBI__BYTECAST(raw[k] + stbi__paeth(cur[k-filter_bytes],prior[k],prior[k-filter_bytes])); } break;
            STBI__CASE(STBI__F_avg_first)    { cur[k] = STBI__BYTECAST(raw[k] + (cur[k-filter_bytes] >> 1)); } break;
            STBI__CASE(STBI__F_paeth_first)  { cur[k] = STBI__BYTECAST(raw[k] + stbi__paeth(cur[k-filter_bytes],0,0)); } break;
         }
         #undef STBI__CASE
         raw += nk;
      } else {
         STBI_ASSERT(img_n+1 == out_n);
         #define STBI__CASE(f) \
             case f:     \
                for (i=x-1; i >= 1; --i, cur[filter_bytes]=255,raw+=filter_bytes,cur+=output_bytes,prior+=output_bytes) \
                   for (k=0; k < filter_bytes; ++k)
         switch (filter) {
            STBI__CASE(STBI__F_none)         { cur[k] = raw[k]; } break;
            STBI__CASE(STBI__F_sub)          { cur[k] = STBI__BYTECAST(raw[k] + cur[k- output_bytes]); } break;
            STBI__CASE(STBI__F_up)           { cur[k] = STBI__BYTECAST(raw[k] + prior[k]); } break;
            STBI__CASE(STBI__F_avg)          { cur[k] = STBI__BYTECAST(raw[k] + ((prior[k] + cur[k- output_bytes])>>1)); } break;
            STBI__CASE(STBI__F_paeth)        { cur[k] = STBI__BYTECAST(raw[k] + stbi__paeth(cur[k- output_bytes],prior[k],prior[k- output_bytes])); } break;
            STBI__CASE(STBI__F_avg_first)    { cur[k] = STBI__BYTECAST(raw[k] + (cur[k- output_bytes] >> 1)); } break;
            STBI__CASE(STBI__F_paeth_first)  { cur[k] = STBI__BYTECAST(raw[k] + stbi__paeth(cur[k- output_bytes],0,0)); } break;
         }
         #undef STBI__CASE

         // the loop above sets the high byte of the pixels' alpha, but for
         // 16 bit png files we also need the low byte set. we'll do that here.
         if (depth == 16) {
            cur = a->out + stride*j; // start at the beginning of the row again
            for (i=0; i < x; ++i,cur+=output_bytes) {
               cur[filter_bytes+1] = 255;
            }
         }
      }
   }

   // we make a separate pass to expand bits to pixels; for performance,
   // this could run two scanlines behind the above code, so it won't
   // intefere with filtering but will still be in the cache.
   if (depth < 8) {
      for (j=0; j < y; ++j) {
         stbi_uc *cur = a->out + stride*j;
         stbi_uc *in  = a->out + stride*j + x*out_n - img_width_bytes;
         // unpack 1/2/4-bit into a 8-bit buffer. allows us to keep the common 8-bit path optimal at minimal cost for 1/2/4-bit
         // png guarante byte alignment, if width is not multiple of 8/4/2 we'll decode dummy trailing data that will be skipped in the later loop
         stbi_uc scale = (color == 0) ? stbi__depth_scale_table[depth] : 1; // scale grayscale values to 0..255 range

         // note that the final byte might overshoot and write more data than desired.
         // we can allocate enough data that this never writes out of memory, but it
         // could also overwrite the next scanline. can it overwrite non-empty data
         // on the next scanline? yes, consider 1-pixel-wide scanlines with 1-bit-per-pixel.
         // so we need to explicitly clamp the final ones

         if (depth == 4) {
            for (k=x*img_n; k >= 2; k-=2, ++in) {
               *cur++ = scale * ((*in >> 4)       );
               *cur++ = scale * ((*in     ) & 0x0f);
            }
            if (k > 0) *cur++ = scale * ((*in >> 4)       );
         } else if (depth == 2) {
            for (k=x*img_n; k >= 4; k-=4, ++in) {
               *cur++ = scale * ((*in >> 6)       );
               *cur++ = scale * ((*in >> 4) & 0x03);
               *cur++ = scale * ((*in >> 2) & 0x03);
               *cur++ = scale * ((*in     ) & 0x03);
            }
            if (k > 0) *cur++ = scale * ((*in >> 6)       );
            if (k > 1) *cur++ = scale * ((*in >> 4) & 0x03);
            if (k > 2) *cur++ = scale * ((*in >> 2) & 0x03);
         } else if (depth == 1) {
            for (k=x*img_n; k >= 8; k-=8, ++in) {
               *cur++ = scale * ((*in >> 7)       );
               *cur++ = scale * ((*in >> 6) & 0x01);
               *cur++ = scale * ((*in >> 5) & 0x01);
               *cur++ = scale * ((*in >> 4) & 0x01);
               *cur++ = scale * ((*in >> 3) & 0x01);
               *cur++ = scale * ((*in >> 2) & 0x01);
               *cur++ = scale * ((*in >> 1) & 0x01);
               *cur++ = scale * ((*in     ) & 0x01);
            }
            if (k > 0) *cur++ = scale * ((*in >> 7)       );
            if (k > 1) *cur++ = scale * ((*in >> 6) & 0x01);
            if (k > 2) *cur++ = scale * ((*in >> 5) & 0x01);
            if (k > 3) *cur++ = scale * ((*in >> 4) & 0x01);
            if (k > 4) *cur++ = scale * ((*in >> 3) & 0x01);
            if (k > 5) *cur++ = scale * ((*in >> 2) & 0x01);
            if (k > 6) *cur++ = scale * ((*in >> 1) & 0x01);
         }
         if (img_n != out_n) {
            int q;
            // insert alpha = 255
            cur = a->out + stride*j;
            if (img_n == 1) {
               for (q=x-1; q >= 0; --q) {
                  cur[q*2+1] = 255;
                  cur[q*2+0] = cur[q];
               }
            } else {
               STBI_ASSERT(img_n == 3);
               for (q=x-1; q >= 0; --q) {
                  cur[q*4+3] = 255;
                  cur[q*4+2] = cur[q*3+2];
                  cur[q*4+1] = cur[q*3+1];
                  cur[q*4+0] = cur[q*3+0];
               }
            }
         }
      }
   } else if (depth == 16) {
      // force the image data from big-endian to platform-native.
      // this is done in a separate pass due to the decoding relying
      // on the data being untouched, but could probably be done
      // per-line during decode if care is taken.
      stbi_uc *cur = a->out;
      stbi__uint16 *cur16 = (stbi__uint16*)cur;

      for(i=0; i < x*y*out_n; ++i,cur16++,cur+=2) {
         *cur16 = (cur[0] << 8) | cur[1];
      }
   }

   return 1;
}

static int stbi__create_png_image(stbi__png *a, stbi_uc *image_data, stbi__uint32 image_data_len, int out_n, int depth, int color, int interlaced)
{
   int bytes = (depth == 16 ? 2 : 1);
   int out_bytes = out_n * bytes;
   stbi_uc *final;
   int p;
   if (!interlaced)
      return stbi__create_png_image_raw(a, image_data, image_data_len, out_n, a->s->img_x, a->s->img_y, depth, color);

   // de-interlacing
   final = (stbi_uc *) stbi__malloc_mad3(a->s->img_x, a->s->img_y, out_bytes, 0);
   for (p=0; p < 7; ++p) {
      int xorig[] = { 0,4,0,2,0,1,0 };
      int yorig[] = { 0,0,4,0,2,0,1 };
      int xspc[]  = { 8,8,4,4,2,2,1 };
      int yspc[]  = { 8,8,8,4,4,2,2 };
      int i,j,x,y;
      // pass1_x[4] = 0, pass1_x[5] = 1, pass1_x[12] = 1
      x = (a->s->img_x - xorig[p] + xspc[p]-1) / xspc[p];
      y = (a->s->img_y - yorig[p] + yspc[p]-1) / yspc[p];
      if (x && y) {
         stbi__uint32 img_len = ((((a->s->img_n * x * depth) + 7) >> 3) + 1) * y;
         if (!stbi__create_png_image_raw(a, image_data, image_data_len, out_n, x, y, depth, color)) {
            STBI_FREE(final);
            return 0;
         }
         for (j=0; j < y; ++j) {
            for (i=0; i < x; ++i) {
               int out_y = j*yspc[p]+yorig[p];
               int out_x = i*xspc[p]+xorig[p];
               memcpy(final + out_y*a->s->img_x*out_bytes + out_x*out_bytes,
                      a->out + (j*x+i)*out_bytes, out_bytes);
            }
         }
         STBI_FREE(a->out);
         image_data += img_len;
         image_data_len -= img_len;
      }
   }
   a->out = final;

   return 1;
}

static int stbi__compute_transparency(stbi__png *z, stbi_uc tc[3], int out_n)
{
   stbi__context *s = z->s;
   stbi__uint32 i, pixel_count = s->img_x * s->img_y;
   stbi_uc *p = z->out;

   // compute color-based transparency, assuming we've
   // already got 255 as the alpha value in the output
   STBI_ASSERT(out_n == 2 || out_n == 4);

   if (out_n == 2) {
      for (i=0; i < pixel_count; ++i) {
         p[1] = (p[0] == tc[0] ? 0 : 255);
         p += 2;
      }
   } else {
      for (i=0; i < pixel_count; ++i) {
         if (p[0] == tc[0] && p[1] == tc[1] && p[2] == tc[2])
            p[3] = 0;
         p += 4;
      }
   }
   return 1;
}

static int stbi__compute_transparency16(stbi__png *z, stbi__uint16 tc[3], int out_n)
{
   stbi__context *s = z->s;
   stbi__uint32 i, pixel_count = s->img_x * s->img_y;
   stbi__uint16 *p = (stbi__uint16*) z->out;

   // compute color-based transparency, assuming we've
   // already got 65535 as the alpha value in the output
   STBI_ASSERT(out_n == 2 || out_n == 4);

   if (out_n == 2) {
      for (i = 0; i < pixel_count; ++i) {
         p[1] = (p[0] == tc[0] ? 0 : 65535);
         p += 2;
      }
   } else {
      for (i = 0; i < pixel_count; ++i) {
         if (p[0] == tc[0] && p[1] == tc[1] && p[2] == tc[2])
            p[3] = 0;
         p += 4;
      }
   }
   return 1;
}

static int stbi__expand_png_palette(stbi__png *a, stbi_uc *palette, int len, int pal_img_n)
{
   stbi__uint32 i, pixel_count = a->s->img_x * a->s->img_y;
   stbi_uc *p, *temp_out, *orig = a->out;

   p = (stbi_uc *) stbi__malloc_mad2(pixel_count, pal_img_n, 0);
   if (p == NULL) return stbi__err("outofmem", "Out of memory");

   // between here and free(out) below, exitting would leak
   temp_out = p;

   if (pal_img_n == 3) {
      for (i=0; i < pixel_count; ++i) {
         int n = orig[i]*4;
         p[0] = palette[n  ];
         p[1] = palette[n+1];
         p[2] = palette[n+2];
         p += 3;
      }
   } else {
      for (i=0; i < pixel_count; ++i) {
         int n = orig[i]*4;
         p[0] = palette[n  ];
         p[1] = palette[n+1];
         p[2] = palette[n+2];
         p[3] = palette[n+3];
         p += 4;
      }
   }
   STBI_FREE(a->out);
   a->out = temp_out;

   STBI_NOTUSED(len);

   return 1;
}

static int stbi__unpremultiply_on_load = 0;
static int stbi__de_iphone_flag = 0;

STBIDEF void stbi_set_unpremultiply_on_load(int flag_true_if_should_unpremultiply)
{
   stbi__unpremultiply_on_load = flag_true_if_should_unpremultiply;
}

STBIDEF void stbi_convert_iphone_png_to_rgb(int flag_true_if_should_convert)
{
   stbi__de_iphone_flag = flag_true_if_should_convert;
}

static void stbi__de_iphone(stbi__png *z)
{
   stbi__context *s = z->s;
   stbi__uint32 i, pixel_count = s->img_x * s->img_y;
   stbi_uc *p = z->out;

   if (s->img_out_n == 3) {  // convert bgr to rgb
      for (i=0; i < pixel_count; ++i) {
         stbi_uc t = p[0];
         p[0] = p[2];
         p[2] = t;
         p += 3;
      }
   } else {
      STBI_ASSERT(s->img_out_n == 4);
      if (stbi__unpremultiply_on_load) {
         // convert bgr to rgb and unpremultiply
         for (i=0; i < pixel_count; ++i) {
            stbi_uc a = p[3];
            stbi_uc t = p[0];
            if (a) {
               stbi_uc half = a / 2;
               p[0] = (p[2] * 255 + half) / a;
               p[1] = (p[1] * 255 + half) / a;
               p[2] = ( t   * 255 + half) / a;
            } else {
               p[0] = p[2];
               p[2] = t;
            }
            p += 4;
         }
      } else {
         // convert bgr to rgb
         for (i=0; i < pixel_count; ++i) {
            stbi_uc t = p[0];
            p[0] = p[2];
            p[2] = t;
            p += 4;
         }
      }
   }
}

#define STBI__PNG_TYPE(a,b,c,d)  (((unsigned) (a) << 24) + ((unsigned) (b) << 16) + ((unsigned) (c) << 8) + (unsigned) (d))

static int stbi__parse_png_file(stbi__png *z, int scan, int req_comp)
{
   stbi_uc palette[1024], pal_img_n=0;
   stbi_uc has_trans=0, tc[3]={0};
   stbi__uint16 tc16[3];
   stbi__uint32 ioff=0, idata_limit=0, i, pal_len=0;
   int first=1,k,interlace=0, color=0, is_iphone=0;
   stbi__context *s = z->s;

   z->expanded = NULL;
   z->idata = NULL;
   z->out = NULL;

   if (!stbi__check_png_header(s)) return 0;

   if (scan == STBI__SCAN_type) return 1;

   for (;;) {
      stbi__pngchunk c = stbi__get_chunk_header(s);
      switch (c.type) {
         case STBI__PNG_TYPE('C','g','B','I'):
            is_iphone = 1;
            stbi__skip(s, c.length);
            break;
         case STBI__PNG_TYPE('I','H','D','R'): {
            int comp,filter;
            if (!first) return stbi__err("multiple IHDR","Corrupt PNG");
            first = 0;
            if (c.length != 13) return stbi__err("bad IHDR len","Corrupt PNG");
            s->img_x = stbi__get32be(s);
            s->img_y = stbi__get32be(s);
            if (s->img_y > STBI_MAX_DIMENSIONS) return stbi__err("too large","Very large image (corrupt?)");
            if (s->img_x > STBI_MAX_DIMENSIONS) return stbi__err("too large","Very large image (corrupt?)");
            z->depth = stbi__get8(s);  if (z->depth != 1 && z->depth != 2 && z->depth != 4 && z->depth != 8 && z->depth != 16)  return stbi__err("1/2/4/8/16-bit only","PNG not supported: 1/2/4/8/16-bit only");
            color = stbi__get8(s);  if (color > 6)         return stbi__err("bad ctype","Corrupt PNG");
            if (color == 3 && z->depth == 16)                  return stbi__err("bad ctype","Corrupt PNG");
            if (color == 3) pal_img_n = 3; else if (color & 1) return stbi__err("bad ctype","Corrupt PNG");
            comp  = stbi__get8(s);  if (comp) return stbi__err("bad comp method","Corrupt PNG");
            filter= stbi__get8(s);  if (filter) return stbi__err("bad filter method","Corrupt PNG");
            interlace = stbi__get8(s); if (interlace>1) return stbi__err("bad interlace method","Corrupt PNG");
            if (!s->img_x || !s->img_y) return stbi__err("0-pixel image","Corrupt PNG");
            if (!pal_img_n) {
               s->img_n = (color & 2 ? 3 : 1) + (color & 4 ? 1 : 0);
               if ((1 << 30) / s->img_x / s->img_n < s->img_y) return stbi__err("too large", "Image too large to decode");
               if (scan == STBI__SCAN_header) return 1;
            } else {
               // if paletted, then pal_n is our final components, and
               // img_n is # components to decompress/filter.
               s->img_n = 1;
               if ((1 << 30) / s->img_x / 4 < s->img_y) return stbi__err("too large","Corrupt PNG");
               // if SCAN_header, have to scan to see if we have a tRNS
            }
            break;
         }

         case STBI__PNG_TYPE('P','L','T','E'):  {
            if (first) return stbi__err("first not IHDR", "Corrupt PNG");
            if (c.length > 256*3) return stbi__err("invalid PLTE","Corrupt PNG");
            pal_len = c.length / 3;
            if (pal_len * 3 != c.length) return stbi__err("invalid PLTE","Corrupt PNG");
            for (i=0; i < pal_len; ++i) {
               palette[i*4+0] = stbi__get8(s);
               palette[i*4+1] = stbi__get8(s);
               palette[i*4+2] = stbi__get8(s);
               palette[i*4+3] = 255;
            }
            break;
         }

         case STBI__PNG_TYPE('t','R','N','S'): {
            if (first) return stbi__err("first not IHDR", "Corrupt PNG");
            if (z->idata) return stbi__err("tRNS after IDAT","Corrupt PNG");
            if (pal_img_n) {
               if (scan == STBI__SCAN_header) { s->img_n = 4; return 1; }
               if (pal_len == 0) return stbi__err("tRNS before PLTE","Corrupt PNG");
               if (c.length > pal_len) return stbi__err("bad tRNS len","Corrupt PNG");
               pal_img_n = 4;
               for (i=0; i < c.length; ++i)
                  palette[i*4+3] = stbi__get8(s);
            } else {
               if (!(s->img_n & 1)) return stbi__err("tRNS with alpha","Corrupt PNG");
               if (c.length != (stbi__uint32) s->img_n*2) return stbi__err("bad tRNS len","Corrupt PNG");
               has_trans = 1;
               if (z->depth == 16) {
                  for (k = 0; k < s->img_n; ++k) tc16[k] = (stbi__uint16)stbi__get16be(s); // copy the values as-is
               } else {
                  for (k = 0; k < s->img_n; ++k) tc[k] = (stbi_uc)(stbi__get16be(s) & 255) * stbi__depth_scale_table[z->depth]; // non 8-bit images will be larger
               }
            }
            break;
         }

         case STBI__PNG_TYPE('I','D','A','T'): {
            if (first) return stbi__err("first not IHDR", "Corrupt PNG");
            if (pal_img_n && !pal_len) return stbi__err("no PLTE","Corrupt PNG");
            if (scan == STBI__SCAN_header) { s->img_n = pal_img_n; return 1; }
            if ((int)(ioff + c.length) < (int)ioff) return 0;
            if (ioff + c.length > idata_limit) {
               stbi__uint32 idata_limit_old = idata_limit;
               stbi_uc *p;
               if (idata_limit == 0) idata_limit = c.length > 4096 ? c.length : 4096;
               while (ioff + c.length > idata_limit)
                  idata_limit *= 2;
               STBI_NOTUSED(idata_limit_old);
               p = (stbi_uc *) STBI_REALLOC_SIZED(z->idata, idata_limit_old, idata_limit); if (p == NULL) return stbi__err("outofmem", "Out of memory");
               z->idata = p;
            }
            if (!stbi__getn(s, z->idata+ioff,c.length)) return stbi__err("outofdata","Corrupt PNG");
            ioff += c.length;
            break;
         }

         case STBI__PNG_TYPE('I','E','N','D'): {
            stbi__uint32 raw_len, bpl;
            if (first) return stbi__err("first not IHDR", "Corrupt PNG");
            if (scan != STBI__SCAN_load) return 1;
            if (z->idata == NULL) return stbi__err("no IDAT","Corrupt PNG");
            // initial guess for decoded data size to avoid unnecessary reallocs
            bpl = (s->img_x * z->depth + 7) / 8; // bytes per line, per component
            raw_len = bpl * s->img_y * s->img_n /* pixels */ + s->img_y /* filter mode per row */;
            z->expanded = (stbi_uc *) stbi_zlib_decode_malloc_guesssize_headerflag((char *) z->idata, ioff, raw_len, (int *) &raw_len, !is_iphone);
            if (z->expanded == NULL) return 0; // zlib should set error
            STBI_FREE(z->idata); z->idata = NULL;
            if ((req_comp == s->img_n+1 && req_comp != 3 && !pal_img_n) || has_trans)
               s->img_out_n = s->img_n+1;
            else
               s->img_out_n = s->img_n;
            if (!stbi__create_png_image(z, z->expanded, raw_len, s->img_out_n, z->depth, color, interlace)) return 0;
            if (has_trans) {
               if (z->depth == 16) {
                  if (!stbi__compute_transparency16(z, tc16, s->img_out_n)) return 0;
               } else {
                  if (!stbi__compute_transparency(z, tc, s->img_out_n)) return 0;
               }
            }
            if (is_iphone && stbi__de_iphone_flag && s->img_out_n > 2)
               stbi__de_iphone(z);
            if (pal_img_n) {
               // pal_img_n == 3 or 4
               s->img_n = pal_img_n; // record the actual colors we had
               s->img_out_n = pal_img_n;
               if (req_comp >= 3) s->img_out_n = req_comp;
               if (!stbi__expand_png_palette(z, palette, pal_len, s->img_out_n))
                  return 0;
            } else if (has_trans) {
               // non-paletted image with tRNS -> source image has (constant) alpha
               ++s->img_n;
            }
            STBI_FREE(z->expanded); z->expanded = NULL;
            // end of PNG chunk, read and skip CRC
            stbi__get32be(s);
            return 1;
         }

         default:
            // if critical, fail
            if (first) return stbi__err("first not IHDR", "Corrupt PNG");
            if ((c.type & (1 << 29)) == 0) {
               #ifndef STBI_NO_FAILURE_STRINGS
               // not threadsafe
               static char invalid_chunk[] = "XXXX PNG chunk not known";
               invalid_chunk[0] = STBI__BYTECAST(c.type >> 24);
               invalid_chunk[1] = STBI__BYTECAST(c.type >> 16);
               invalid_chunk[2] = STBI__BYTECAST(c.type >>  8);
               invalid_chunk[3] = STBI__BYTECAST(c.type >>  0);
               #endif
               return stbi__err(invalid_chunk, "PNG not supported: unknown PNG chunk type");
            }
            stbi__skip(s, c.length);
            break;
      }
      // end of PNG chunk, read and skip CRC
      stbi__get32be(s);
   }
}

static void *stbi__do_png(stbi__png *p, int *x, int *y, int *n, int req_comp, stbi__result_info *ri)
{
   void *result=NULL;
   if (req_comp < 0 || req_comp > 4) return stbi__errpuc("bad req_comp", "Internal error");
   if (stbi__parse_png_file(p, STBI__SCAN_load, req_comp)) {
      if (p->depth <= 8)
         ri->bits_per_channel = 8;
      else if (p->depth == 16)
         ri->bits_per_channel = 16;
      else
         return stbi__errpuc("bad bits_per_channel", "PNG not supported: unsupported color depth");
      result = p->out;
      p->out = NULL;
      if (req_comp && req_comp != p->s->img_out_n) {
         if (ri->bits_per_channel == 8)
            result = stbi__convert_format((unsigned char *) result, p->s->img_out_n, req_comp, p->s->img_x, p->s->img_y);
         else
            result = stbi__convert_format16((stbi__uint16 *) result, p->s->img_out_n, req_comp, p->s->img_x, p->s->img_y);
         p->s->img_out_n = req_comp;
         if (result == NULL) return result;
      }
      *x = p->s->img_x;
      *y = p->s->img_y;
      if (n) *n = p->s->img_n;
   }
   STBI_FREE(p->out);      p->out      = NULL;
   STBI_FREE(p->expanded); p->expanded = NULL;
   STBI_FREE(p->idata);    p->idata    = NULL;

   return result;
}

static void *stbi__png_load(stbi__context *s, int *x, int *y, int *comp, int req_comp, stbi__result_info *ri)
{
   stbi__png p;
   p.s = s;
   return stbi__do_png(&p, x,y,comp,req_comp, ri);
}

static int stbi__png_test(stbi__context *s)
{
   int r;
   r = stbi__check_png_header(s);
   stbi__rewind(s);
   return r;
}

static int stbi__png_info_raw(stbi__png *p, int *x, int *y, int *comp)
{
   if (!stbi__parse_png_file(p, STBI__SCAN_header, 0)) {
      stbi__rewind( p->s );
      return 0;
   }
   if (x) *x = p->s->img_x;
   if (y) *y = p->s->img_y;
   if (comp) *comp = p->s->img_n;
   return 1;
}

static int stbi__png_info(stbi__context *s, int *x, int *y, int *comp)
{
   stbi__png p;
   p.s = s;
   return stbi__png_info_raw(&p, x, y, comp);
}

static int stbi__png_is16(stbi__context *s)
{
   stbi__png p;
   p.s = s;
   if (!stbi__png_info_raw(&p, NULL, NULL, NULL))
	   return 0;
   if (p.depth != 16) {
      stbi__rewind(p.s);
      return 0;
   }
   return 1;
}
#endif

// Microsoft/Windows BMP image

#ifndef STBI_NO_BMP
static int stbi__bmp_test_raw(stbi__context *s)
{
   int r;
   int sz;
   if (stbi__get8(s) != 'B') return 0;
   if (stbi__get8(s) != 'M') return 0;
   stbi__get32le(s); // discard filesize
   stbi__get16le(s); // discard reserved
   stbi__get16le(s); // discard reserved
   stbi__get32le(s); // discard data offset
   sz = stbi__get32le(s);
   r = (sz == 12 || sz == 40 || sz == 56 || sz == 108 || sz == 124);
   return r;
}

static int stbi__bmp_test(stbi__context *s)
{
   int r = stbi__bmp_test_raw(s);
   stbi__rewind(s);
   return r;
}


// returns 0..31 for the highest set bit
static int stbi__high_bit(unsigned int z)
{
   int n=0;
   if (z == 0) return -1;
   if (z >= 0x10000) { n += 16; z >>= 16; }
   if (z >= 0x00100) { n +=  8; z >>=  8; }
   if (z >= 0x00010) { n +=  4; z >>=  4; }
   if (z >= 0x00004) { n +=  2; z >>=  2; }
   if (z >= 0x00002) { n +=  1;/* >>=  1;*/ }
   return n;
}

static int stbi__bitcount(unsigned int a)
{
   a = (a & 0x55555555) + ((a >>  1) & 0x55555555); // max 2
   a = (a & 0x33333333) + ((a >>  2) & 0x33333333); // max 4
   a = (a + (a >> 4)) & 0x0f0f0f0f; // max 8 per 4, now 8 bits
   a = (a + (a >> 8)); // max 16 per 8 bits
   a = (a + (a >> 16)); // max 32 per 8 bits
   return a & 0xff;
}

// extract an arbitrarily-aligned N-bit value (N=bits)
// from v, and then make it 8-bits long and fractionally
// extend it to full full range.
static int stbi__shiftsigned(unsigned int v, int shift, int bits)
{
   static unsigned int mul_table[9] = {
      0,
      0xff/*0b11111111*/, 0x55/*0b01010101*/, 0x49/*0b01001001*/, 0x11/*0b00010001*/,
      0x21/*0b00100001*/, 0x41/*0b01000001*/, 0x81/*0b10000001*/, 0x01/*0b00000001*/,
   };
   static unsigned int shift_table[9] = {
      0, 0,0,1,0,2,4,6,0,
   };
   if (shift < 0)
      v <<= -shift;
   else
      v >>= shift;
   STBI_ASSERT(v < 256);
   v >>= (8-bits);
   STBI_ASSERT(bits >= 0 && bits <= 8);
   return (int) ((unsigned) v * mul_table[bits]) >> shift_table[bits];
}

typedef struct
{
   int bpp, offset, hsz;
   unsigned int mr,mg,mb,ma, all_a;
   int extra_read;
} stbi__bmp_data;

static void *stbi__bmp_parse_header(stbi__context *s, stbi__bmp_data *info)
{
   int hsz;
   if (stbi__get8(s) != 'B' || stbi__get8(s) != 'M') return stbi__errpuc("not BMP", "Corrupt BMP");
   stbi__get32le(s); // discard filesize
   stbi__get16le(s); // discard reserved
   stbi__get16le(s); // discard reserved
   info->offset = stbi__get32le(s);
   info->hsz = hsz = stbi__get32le(s);
   info->mr = info->mg = info->mb = info->ma = 0;
   info->extra_read = 14;

   if (info->offset < 0) return stbi__errpuc("bad BMP", "bad BMP");

   if (hsz != 12 && hsz != 40 && hsz != 56 && hsz != 108 && hsz != 124) return stbi__errpuc("unknown BMP", "BMP type not supported: unknown");
   if (hsz == 12) {
      s->img_x = stbi__get16le(s);
      s->img_y = stbi__get16le(s);
   } else {
      s->img_x = stbi__get32le(s);
      s->img_y = stbi__get32le(s);
   }
   if (stbi__get16le(s) != 1) return stbi__errpuc("bad BMP", "bad BMP");
   info->bpp = stbi__get16le(s);
   if (hsz != 12) {
      int compress = stbi__get32le(s);
      if (compress == 1 || compress == 2) return stbi__errpuc("BMP RLE", "BMP type not supported: RLE");
      stbi__get32le(s); // discard sizeof
      stbi__get32le(s); // discard hres
      stbi__get32le(s); // discard vres
      stbi__get32le(s); // discard colorsused
      stbi__get32le(s); // discard max important
      if (hsz == 40 || hsz == 56) {
         if (hsz == 56) {
            stbi__get32le(s);
            stbi__get32le(s);
            stbi__get32le(s);
            stbi__get32le(s);
         }
         if (info->bpp == 16 || info->bpp == 32) {
            if (compress == 0) {
               if (info->bpp == 32) {
                  info->mr = 0xffu << 16;
                  info->mg = 0xffu <<  8;
                  info->mb = 0xffu <<  0;
                  info->ma = 0xffu << 24;
                  info->all_a = 0; // if all_a is 0 at end, then we loaded alpha channel but it was all 0
               } else {
                  info->mr = 31u << 10;
                  info->mg = 31u <<  5;
                  info->mb = 31u <<  0;
               }
            } else if (compress == 3) {
               info->mr = stbi__get32le(s);
               info->mg = stbi__get32le(s);
               info->mb = stbi__get32le(s);
               info->extra_read += 12;
               // not documented, but generated by photoshop and handled by mspaint
               if (info->mr == info->mg && info->mg == info->mb) {
                  // ?!?!?
                  return stbi__errpuc("bad BMP", "bad BMP");
               }
            } else
               return stbi__errpuc("bad BMP", "bad BMP");
         }
      } else {
         int i;
         if (hsz != 108 && hsz != 124)
            return stbi__errpuc("bad BMP", "bad BMP");
         info->mr = stbi__get32le(s);
         info->mg = stbi__get32le(s);
         info->mb = stbi__get32le(s);
         info->ma = stbi__get32le(s);
         stbi__get32le(s); // discard color space
         for (i=0; i < 12; ++i)
            stbi__get32le(s); // discard color space parameters
         if (hsz == 124) {
            stbi__get32le(s); // discard rendering intent
            stbi__get32le(s); // discard offset of profile data
            stbi__get32le(s); // discard size of profile data
            stbi__get32le(s); // discard reserved
         }
      }
   }
   return (void *) 1;
}


static void *stbi__bmp_load(stbi__context *s, int *x, int *y, int *comp, int req_comp, stbi__result_info *ri)
{
   stbi_uc *out;
   unsigned int mr=0,mg=0,mb=0,ma=0, all_a;
   stbi_uc pal[256][4];
   int psize=0,i,j,width;
   int flip_vertically, pad, target;
   stbi__bmp_data info;
   STBI_NOTUSED(ri);

   info.all_a = 255;
   if (stbi__bmp_parse_header(s, &info) == NULL)
      return NULL; // error code already set

   flip_vertically = ((int) s->img_y) > 0;
   s->img_y = abs((int) s->img_y);

   if (s->img_y > STBI_MAX_DIMENSIONS) return stbi__errpuc("too large","Very large image (corrupt?)");
   if (s->img_x > STBI_MAX_DIMENSIONS) return stbi__errpuc("too large","Very large image (corrupt?)");

   mr = info.mr;
   mg = info.mg;
   mb = info.mb;
   ma = info.ma;
   all_a = info.all_a;

   if (info.hsz == 12) {
      if (info.bpp < 24)
         psize = (info.offset - info.extra_read - 24) / 3;
   } else {
      if (info.bpp < 16)
         psize = (info.offset - info.extra_read - info.hsz) >> 2;
   }
   if (psize == 0) {
<<<<<<< HEAD
      STBI_ASSERT(info.offset == s->callback_already_read + (int) (s->img_buffer - s->img_buffer_original));
=======
      if (info.offset != (s->img_buffer - s->buffer_start)) {
        return stbi__errpuc("bad offset", "Corrupt BMP");
      }
>>>>>>> c29138ba
   }

   if (info.bpp == 24 && ma == 0xff000000)
      s->img_n = 3;
   else
      s->img_n = ma ? 4 : 3;
   if (req_comp && req_comp >= 3) // we can directly decode 3 or 4
      target = req_comp;
   else
      target = s->img_n; // if they want monochrome, we'll post-convert

   // sanity-check size
   if (!stbi__mad3sizes_valid(target, s->img_x, s->img_y, 0))
      return stbi__errpuc("too large", "Corrupt BMP");

   out = (stbi_uc *) stbi__malloc_mad3(target, s->img_x, s->img_y, 0);
   if (!out) return stbi__errpuc("outofmem", "Out of memory");
   if (info.bpp < 16) {
      int z=0;
      if (psize == 0 || psize > 256) { STBI_FREE(out); return stbi__errpuc("invalid", "Corrupt BMP"); }
      for (i=0; i < psize; ++i) {
         pal[i][2] = stbi__get8(s);
         pal[i][1] = stbi__get8(s);
         pal[i][0] = stbi__get8(s);
         if (info.hsz != 12) stbi__get8(s);
         pal[i][3] = 255;
      }
      stbi__skip(s, info.offset - info.extra_read - info.hsz - psize * (info.hsz == 12 ? 3 : 4));
      if (info.bpp == 1) width = (s->img_x + 7) >> 3;
      else if (info.bpp == 4) width = (s->img_x + 1) >> 1;
      else if (info.bpp == 8) width = s->img_x;
      else { STBI_FREE(out); return stbi__errpuc("bad bpp", "Corrupt BMP"); }
      pad = (-width)&3;
      if (info.bpp == 1) {
         for (j=0; j < (int) s->img_y; ++j) {
            int bit_offset = 7, v = stbi__get8(s);
            for (i=0; i < (int) s->img_x; ++i) {
               int color = (v>>bit_offset)&0x1;
               out[z++] = pal[color][0];
               out[z++] = pal[color][1];
               out[z++] = pal[color][2];
               if (target == 4) out[z++] = 255;
               if (i+1 == (int) s->img_x) break;
               if((--bit_offset) < 0) {
                  bit_offset = 7;
                  v = stbi__get8(s);
               }
            }
            stbi__skip(s, pad);
         }
      } else {
         for (j=0; j < (int) s->img_y; ++j) {
            for (i=0; i < (int) s->img_x; i += 2) {
               int v=stbi__get8(s),v2=0;
               if (info.bpp == 4) {
                  v2 = v & 15;
                  v >>= 4;
               }
               out[z++] = pal[v][0];
               out[z++] = pal[v][1];
               out[z++] = pal[v][2];
               if (target == 4) out[z++] = 255;
               if (i+1 == (int) s->img_x) break;
               v = (info.bpp == 8) ? stbi__get8(s) : v2;
               out[z++] = pal[v][0];
               out[z++] = pal[v][1];
               out[z++] = pal[v][2];
               if (target == 4) out[z++] = 255;
            }
            stbi__skip(s, pad);
         }
      }
   } else {
      int rshift=0,gshift=0,bshift=0,ashift=0,rcount=0,gcount=0,bcount=0,acount=0;
      int z = 0;
      int easy=0;
      stbi__skip(s, info.offset - info.extra_read - info.hsz);
      if (info.bpp == 24) width = 3 * s->img_x;
      else if (info.bpp == 16) width = 2*s->img_x;
      else /* bpp = 32 and pad = 0 */ width=0;
      pad = (-width) & 3;
      if (info.bpp == 24) {
         easy = 1;
      } else if (info.bpp == 32) {
         if (mb == 0xff && mg == 0xff00 && mr == 0x00ff0000 && ma == 0xff000000)
            easy = 2;
      }
      if (!easy) {
         if (!mr || !mg || !mb) { STBI_FREE(out); return stbi__errpuc("bad masks", "Corrupt BMP"); }
         // right shift amt to put high bit in position #7
         rshift = stbi__high_bit(mr)-7; rcount = stbi__bitcount(mr);
         gshift = stbi__high_bit(mg)-7; gcount = stbi__bitcount(mg);
         bshift = stbi__high_bit(mb)-7; bcount = stbi__bitcount(mb);
         ashift = stbi__high_bit(ma)-7; acount = stbi__bitcount(ma);
         if (rcount > 8 || gcount > 8 || bcount > 8 || acount > 8) { STBI_FREE(out); return stbi__errpuc("bad masks", "Corrupt BMP"); }
      }
      for (j=0; j < (int) s->img_y; ++j) {
         if (easy) {
            for (i=0; i < (int) s->img_x; ++i) {
               unsigned char a;
               out[z+2] = stbi__get8(s);
               out[z+1] = stbi__get8(s);
               out[z+0] = stbi__get8(s);
               z += 3;
               a = (easy == 2 ? stbi__get8(s) : 255);
               all_a |= a;
               if (target == 4) out[z++] = a;
            }
         } else {
            int bpp = info.bpp;
            for (i=0; i < (int) s->img_x; ++i) {
               stbi__uint32 v = (bpp == 16 ? (stbi__uint32) stbi__get16le(s) : stbi__get32le(s));
               unsigned int a;
               out[z++] = STBI__BYTECAST(stbi__shiftsigned(v & mr, rshift, rcount));
               out[z++] = STBI__BYTECAST(stbi__shiftsigned(v & mg, gshift, gcount));
               out[z++] = STBI__BYTECAST(stbi__shiftsigned(v & mb, bshift, bcount));
               a = (ma ? stbi__shiftsigned(v & ma, ashift, acount) : 255);
               all_a |= a;
               if (target == 4) out[z++] = STBI__BYTECAST(a);
            }
         }
         stbi__skip(s, pad);
      }
   }

   // if alpha channel is all 0s, replace with all 255s
   if (target == 4 && all_a == 0)
      for (i=4*s->img_x*s->img_y-1; i >= 0; i -= 4)
         out[i] = 255;

   if (flip_vertically) {
      stbi_uc t;
      for (j=0; j < (int) s->img_y>>1; ++j) {
         stbi_uc *p1 = out +      j     *s->img_x*target;
         stbi_uc *p2 = out + (s->img_y-1-j)*s->img_x*target;
         for (i=0; i < (int) s->img_x*target; ++i) {
            t = p1[i]; p1[i] = p2[i]; p2[i] = t;
         }
      }
   }

   if (req_comp && req_comp != target) {
      out = stbi__convert_format(out, target, req_comp, s->img_x, s->img_y);
      if (out == NULL) return out; // stbi__convert_format frees input on failure
   }

   *x = s->img_x;
   *y = s->img_y;
   if (comp) *comp = s->img_n;
   return out;
}
#endif

// Targa Truevision - TGA
// by Jonathan Dummer
#ifndef STBI_NO_TGA
// returns STBI_rgb or whatever, 0 on error
static int stbi__tga_get_comp(int bits_per_pixel, int is_grey, int* is_rgb16)
{
   // only RGB or RGBA (incl. 16bit) or grey allowed
   if (is_rgb16) *is_rgb16 = 0;
   switch(bits_per_pixel) {
      case 8:  return STBI_grey;
      case 16: if(is_grey) return STBI_grey_alpha;
               // fallthrough
      case 15: if(is_rgb16) *is_rgb16 = 1;
               return STBI_rgb;
      case 24: // fallthrough
      case 32: return bits_per_pixel/8;
      default: return 0;
   }
}

static int stbi__tga_info(stbi__context *s, int *x, int *y, int *comp)
{
    int tga_w, tga_h, tga_comp, tga_image_type, tga_bits_per_pixel, tga_colormap_bpp;
    int sz, tga_colormap_type;
    stbi__get8(s);                   // discard Offset
    tga_colormap_type = stbi__get8(s); // colormap type
    if( tga_colormap_type > 1 ) {
        stbi__rewind(s);
        return 0;      // only RGB or indexed allowed
    }
    tga_image_type = stbi__get8(s); // image type
    if ( tga_colormap_type == 1 ) { // colormapped (paletted) image
        if (tga_image_type != 1 && tga_image_type != 9) {
            stbi__rewind(s);
            return 0;
        }
        stbi__skip(s,4);       // skip index of first colormap entry and number of entries
        sz = stbi__get8(s);    //   check bits per palette color entry
        if ( (sz != 8) && (sz != 15) && (sz != 16) && (sz != 24) && (sz != 32) ) {
            stbi__rewind(s);
            return 0;
        }
        stbi__skip(s,4);       // skip image x and y origin
        tga_colormap_bpp = sz;
    } else { // "normal" image w/o colormap - only RGB or grey allowed, +/- RLE
        if ( (tga_image_type != 2) && (tga_image_type != 3) && (tga_image_type != 10) && (tga_image_type != 11) ) {
            stbi__rewind(s);
            return 0; // only RGB or grey allowed, +/- RLE
        }
        stbi__skip(s,9); // skip colormap specification and image x/y origin
        tga_colormap_bpp = 0;
    }
    tga_w = stbi__get16le(s);
    if( tga_w < 1 ) {
        stbi__rewind(s);
        return 0;   // test width
    }
    tga_h = stbi__get16le(s);
    if( tga_h < 1 ) {
        stbi__rewind(s);
        return 0;   // test height
    }
    tga_bits_per_pixel = stbi__get8(s); // bits per pixel
    stbi__get8(s); // ignore alpha bits
    if (tga_colormap_bpp != 0) {
        if((tga_bits_per_pixel != 8) && (tga_bits_per_pixel != 16)) {
            // when using a colormap, tga_bits_per_pixel is the size of the indexes
            // I don't think anything but 8 or 16bit indexes makes sense
            stbi__rewind(s);
            return 0;
        }
        tga_comp = stbi__tga_get_comp(tga_colormap_bpp, 0, NULL);
    } else {
        tga_comp = stbi__tga_get_comp(tga_bits_per_pixel, (tga_image_type == 3) || (tga_image_type == 11), NULL);
    }
    if(!tga_comp) {
      stbi__rewind(s);
      return 0;
    }
    if (x) *x = tga_w;
    if (y) *y = tga_h;
    if (comp) *comp = tga_comp;
    return 1;                   // seems to have passed everything
}

static int stbi__tga_test(stbi__context *s)
{
   int res = 0;
   int sz, tga_color_type;
   stbi__get8(s);      //   discard Offset
   tga_color_type = stbi__get8(s);   //   color type
   if ( tga_color_type > 1 ) goto errorEnd;   //   only RGB or indexed allowed
   sz = stbi__get8(s);   //   image type
   if ( tga_color_type == 1 ) { // colormapped (paletted) image
      if (sz != 1 && sz != 9) goto errorEnd; // colortype 1 demands image type 1 or 9
      stbi__skip(s,4);       // skip index of first colormap entry and number of entries
      sz = stbi__get8(s);    //   check bits per palette color entry
      if ( (sz != 8) && (sz != 15) && (sz != 16) && (sz != 24) && (sz != 32) ) goto errorEnd;
      stbi__skip(s,4);       // skip image x and y origin
   } else { // "normal" image w/o colormap
      if ( (sz != 2) && (sz != 3) && (sz != 10) && (sz != 11) ) goto errorEnd; // only RGB or grey allowed, +/- RLE
      stbi__skip(s,9); // skip colormap specification and image x/y origin
   }
   if ( stbi__get16le(s) < 1 ) goto errorEnd;      //   test width
   if ( stbi__get16le(s) < 1 ) goto errorEnd;      //   test height
   sz = stbi__get8(s);   //   bits per pixel
   if ( (tga_color_type == 1) && (sz != 8) && (sz != 16) ) goto errorEnd; // for colormapped images, bpp is size of an index
   if ( (sz != 8) && (sz != 15) && (sz != 16) && (sz != 24) && (sz != 32) ) goto errorEnd;

   res = 1; // if we got this far, everything's good and we can return 1 instead of 0

errorEnd:
   stbi__rewind(s);
   return res;
}

// read 16bit value and convert to 24bit RGB
static void stbi__tga_read_rgb16(stbi__context *s, stbi_uc* out)
{
   stbi__uint16 px = (stbi__uint16)stbi__get16le(s);
   stbi__uint16 fiveBitMask = 31;
   // we have 3 channels with 5bits each
   int r = (px >> 10) & fiveBitMask;
   int g = (px >> 5) & fiveBitMask;
   int b = px & fiveBitMask;
   // Note that this saves the data in RGB(A) order, so it doesn't need to be swapped later
   out[0] = (stbi_uc)((r * 255)/31);
   out[1] = (stbi_uc)((g * 255)/31);
   out[2] = (stbi_uc)((b * 255)/31);

   // some people claim that the most significant bit might be used for alpha
   // (possibly if an alpha-bit is set in the "image descriptor byte")
   // but that only made 16bit test images completely translucent..
   // so let's treat all 15 and 16bit TGAs as RGB with no alpha.
}

static void *stbi__tga_load(stbi__context *s, int *x, int *y, int *comp, int req_comp, stbi__result_info *ri)
{
   //   read in the TGA header stuff
   int tga_offset = stbi__get8(s);
   int tga_indexed = stbi__get8(s);
   int tga_image_type = stbi__get8(s);
   int tga_is_RLE = 0;
   int tga_palette_start = stbi__get16le(s);
   int tga_palette_len = stbi__get16le(s);
   int tga_palette_bits = stbi__get8(s);
   int tga_x_origin = stbi__get16le(s);
   int tga_y_origin = stbi__get16le(s);
   int tga_width = stbi__get16le(s);
   int tga_height = stbi__get16le(s);
   int tga_bits_per_pixel = stbi__get8(s);
   int tga_comp, tga_rgb16=0;
   int tga_inverted = stbi__get8(s);
   // int tga_alpha_bits = tga_inverted & 15; // the 4 lowest bits - unused (useless?)
   //   image data
   unsigned char *tga_data;
   unsigned char *tga_palette = NULL;
   int i, j;
   unsigned char raw_data[4] = {0};
   int RLE_count = 0;
   int RLE_repeating = 0;
   int read_next_pixel = 1;
   STBI_NOTUSED(ri);
   STBI_NOTUSED(tga_x_origin); // @TODO
   STBI_NOTUSED(tga_y_origin); // @TODO

   if (tga_height > STBI_MAX_DIMENSIONS) return stbi__errpuc("too large","Very large image (corrupt?)");
   if (tga_width > STBI_MAX_DIMENSIONS) return stbi__errpuc("too large","Very large image (corrupt?)");

   //   do a tiny bit of precessing
   if ( tga_image_type >= 8 )
   {
      tga_image_type -= 8;
      tga_is_RLE = 1;
   }
   tga_inverted = 1 - ((tga_inverted >> 5) & 1);

   //   If I'm paletted, then I'll use the number of bits from the palette
   if ( tga_indexed ) tga_comp = stbi__tga_get_comp(tga_palette_bits, 0, &tga_rgb16);
   else tga_comp = stbi__tga_get_comp(tga_bits_per_pixel, (tga_image_type == 3), &tga_rgb16);

   if(!tga_comp) // shouldn't really happen, stbi__tga_test() should have ensured basic consistency
      return stbi__errpuc("bad format", "Can't find out TGA pixelformat");

   //   tga info
   *x = tga_width;
   *y = tga_height;
   if (comp) *comp = tga_comp;

   if (!stbi__mad3sizes_valid(tga_width, tga_height, tga_comp, 0))
      return stbi__errpuc("too large", "Corrupt TGA");

   tga_data = (unsigned char*)stbi__malloc_mad3(tga_width, tga_height, tga_comp, 0);
   if (!tga_data) return stbi__errpuc("outofmem", "Out of memory");

   // skip to the data's starting position (offset usually = 0)
   stbi__skip(s, tga_offset );

   if ( !tga_indexed && !tga_is_RLE && !tga_rgb16 ) {
      for (i=0; i < tga_height; ++i) {
         int row = tga_inverted ? tga_height -i - 1 : i;
         stbi_uc *tga_row = tga_data + row*tga_width*tga_comp;
         stbi__getn(s, tga_row, tga_width * tga_comp);
      }
   } else  {
      //   do I need to load a palette?
      if ( tga_indexed)
      {
         if (tga_palette_len == 0) {  /* you have to have at least one entry! */
            STBI_FREE(tga_data);
            return stbi__errpuc("bad palette", "Corrupt TGA");
         }

         //   any data to skip? (offset usually = 0)
         stbi__skip(s, tga_palette_start );
         //   load the palette
         tga_palette = (unsigned char*)stbi__malloc_mad2(tga_palette_len, tga_comp, 0);
         if (!tga_palette) {
            STBI_FREE(tga_data);
            return stbi__errpuc("outofmem", "Out of memory");
         }
         if (tga_rgb16) {
            stbi_uc *pal_entry = tga_palette;
            STBI_ASSERT(tga_comp == STBI_rgb);
            for (i=0; i < tga_palette_len; ++i) {
               stbi__tga_read_rgb16(s, pal_entry);
               pal_entry += tga_comp;
            }
         } else if (!stbi__getn(s, tga_palette, tga_palette_len * tga_comp)) {
               STBI_FREE(tga_data);
               STBI_FREE(tga_palette);
               return stbi__errpuc("bad palette", "Corrupt TGA");
         }
      }
      //   load the data
      for (i=0; i < tga_width * tga_height; ++i)
      {
         //   if I'm in RLE mode, do I need to get a RLE stbi__pngchunk?
         if ( tga_is_RLE )
         {
            if ( RLE_count == 0 )
            {
               //   yep, get the next byte as a RLE command
               int RLE_cmd = stbi__get8(s);
               RLE_count = 1 + (RLE_cmd & 127);
               RLE_repeating = RLE_cmd >> 7;
               read_next_pixel = 1;
            } else if ( !RLE_repeating )
            {
               read_next_pixel = 1;
            }
         } else
         {
            read_next_pixel = 1;
         }
         //   OK, if I need to read a pixel, do it now
         if ( read_next_pixel )
         {
            //   load however much data we did have
            if ( tga_indexed )
            {
               // read in index, then perform the lookup
               int pal_idx = (tga_bits_per_pixel == 8) ? stbi__get8(s) : stbi__get16le(s);
               if ( pal_idx >= tga_palette_len ) {
                  // invalid index
                  pal_idx = 0;
               }
               pal_idx *= tga_comp;
               for (j = 0; j < tga_comp; ++j) {
                  raw_data[j] = tga_palette[pal_idx+j];
               }
            } else if(tga_rgb16) {
               STBI_ASSERT(tga_comp == STBI_rgb);
               stbi__tga_read_rgb16(s, raw_data);
            } else {
               //   read in the data raw
               for (j = 0; j < tga_comp; ++j) {
                  raw_data[j] = stbi__get8(s);
               }
            }
            //   clear the reading flag for the next pixel
            read_next_pixel = 0;
         } // end of reading a pixel

         // copy data
         for (j = 0; j < tga_comp; ++j)
           tga_data[i*tga_comp+j] = raw_data[j];

         //   in case we're in RLE mode, keep counting down
         --RLE_count;
      }
      //   do I need to invert the image?
      if ( tga_inverted )
      {
         for (j = 0; j*2 < tga_height; ++j)
         {
            int index1 = j * tga_width * tga_comp;
            int index2 = (tga_height - 1 - j) * tga_width * tga_comp;
            for (i = tga_width * tga_comp; i > 0; --i)
            {
               unsigned char temp = tga_data[index1];
               tga_data[index1] = tga_data[index2];
               tga_data[index2] = temp;
               ++index1;
               ++index2;
            }
         }
      }
      //   clear my palette, if I had one
      if ( tga_palette != NULL )
      {
         STBI_FREE( tga_palette );
      }
   }

   // swap RGB - if the source data was RGB16, it already is in the right order
   if (tga_comp >= 3 && !tga_rgb16)
   {
      unsigned char* tga_pixel = tga_data;
      for (i=0; i < tga_width * tga_height; ++i)
      {
         unsigned char temp = tga_pixel[0];
         tga_pixel[0] = tga_pixel[2];
         tga_pixel[2] = temp;
         tga_pixel += tga_comp;
      }
   }

   // convert to target component count
   if (req_comp && req_comp != tga_comp)
      tga_data = stbi__convert_format(tga_data, tga_comp, req_comp, tga_width, tga_height);

   //   the things I do to get rid of an error message, and yet keep
   //   Microsoft's C compilers happy... [8^(
   tga_palette_start = tga_palette_len = tga_palette_bits =
         tga_x_origin = tga_y_origin = 0;
   STBI_NOTUSED(tga_palette_start);
   //   OK, done
   return tga_data;
}
#endif

// *************************************************************************************************
// Photoshop PSD loader -- PD by Thatcher Ulrich, integration by Nicolas Schulz, tweaked by STB

#ifndef STBI_NO_PSD
static int stbi__psd_test(stbi__context *s)
{
   int r = (stbi__get32be(s) == 0x38425053);
   stbi__rewind(s);
   return r;
}

static int stbi__psd_decode_rle(stbi__context *s, stbi_uc *p, int pixelCount)
{
   int count, nleft, len;

   count = 0;
   while ((nleft = pixelCount - count) > 0) {
      len = stbi__get8(s);
      if (len == 128) {
         // No-op.
      } else if (len < 128) {
         // Copy next len+1 bytes literally.
         len++;
         if (len > nleft) return 0; // corrupt data
         count += len;
         while (len) {
            *p = stbi__get8(s);
            p += 4;
            len--;
         }
      } else if (len > 128) {
         stbi_uc   val;
         // Next -len+1 bytes in the dest are replicated from next source byte.
         // (Interpret len as a negative 8-bit int.)
         len = 257 - len;
         if (len > nleft) return 0; // corrupt data
         val = stbi__get8(s);
         count += len;
         while (len) {
            *p = val;
            p += 4;
            len--;
         }
      }
   }

   return 1;
}

static void *stbi__psd_load(stbi__context *s, int *x, int *y, int *comp, int req_comp, stbi__result_info *ri, int bpc)
{
   int pixelCount;
   int channelCount, compression;
   int channel, i;
   int bitdepth;
   int w,h;
   stbi_uc *out;
   STBI_NOTUSED(ri);

   // Check identifier
   if (stbi__get32be(s) != 0x38425053)   // "8BPS"
      return stbi__errpuc("not PSD", "Corrupt PSD image");

   // Check file type version.
   if (stbi__get16be(s) != 1)
      return stbi__errpuc("wrong version", "Unsupported version of PSD image");

   // Skip 6 reserved bytes.
   stbi__skip(s, 6 );

   // Read the number of channels (R, G, B, A, etc).
   channelCount = stbi__get16be(s);
   if (channelCount < 0 || channelCount > 16)
      return stbi__errpuc("wrong channel count", "Unsupported number of channels in PSD image");

   // Read the rows and columns of the image.
   h = stbi__get32be(s);
   w = stbi__get32be(s);

   if (h > STBI_MAX_DIMENSIONS) return stbi__errpuc("too large","Very large image (corrupt?)");
   if (w > STBI_MAX_DIMENSIONS) return stbi__errpuc("too large","Very large image (corrupt?)");

   // Make sure the depth is 8 bits.
   bitdepth = stbi__get16be(s);
   if (bitdepth != 8 && bitdepth != 16)
      return stbi__errpuc("unsupported bit depth", "PSD bit depth is not 8 or 16 bit");

   // Make sure the color mode is RGB.
   // Valid options are:
   //   0: Bitmap
   //   1: Grayscale
   //   2: Indexed color
   //   3: RGB color
   //   4: CMYK color
   //   7: Multichannel
   //   8: Duotone
   //   9: Lab color
   if (stbi__get16be(s) != 3)
      return stbi__errpuc("wrong color format", "PSD is not in RGB color format");

   // Skip the Mode Data.  (It's the palette for indexed color; other info for other modes.)
   stbi__skip(s,stbi__get32be(s) );

   // Skip the image resources.  (resolution, pen tool paths, etc)
   stbi__skip(s, stbi__get32be(s) );

   // Skip the reserved data.
   stbi__skip(s, stbi__get32be(s) );

   // Find out if the data is compressed.
   // Known values:
   //   0: no compression
   //   1: RLE compressed
   compression = stbi__get16be(s);
   if (compression > 1)
      return stbi__errpuc("bad compression", "PSD has an unknown compression format");

   // Check size
   if (!stbi__mad3sizes_valid(4, w, h, 0))
      return stbi__errpuc("too large", "Corrupt PSD");

   // Create the destination image.

   if (!compression && bitdepth == 16 && bpc == 16) {
      out = (stbi_uc *) stbi__malloc_mad3(8, w, h, 0);
      ri->bits_per_channel = 16;
   } else
      out = (stbi_uc *) stbi__malloc(4 * w*h);

   if (!out) return stbi__errpuc("outofmem", "Out of memory");
   pixelCount = w*h;

   // Initialize the data to zero.
   //memset( out, 0, pixelCount * 4 );

   // Finally, the image data.
   if (compression) {
      // RLE as used by .PSD and .TIFF
      // Loop until you get the number of unpacked bytes you are expecting:
      //     Read the next source byte into n.
      //     If n is between 0 and 127 inclusive, copy the next n+1 bytes literally.
      //     Else if n is between -127 and -1 inclusive, copy the next byte -n+1 times.
      //     Else if n is 128, noop.
      // Endloop

      // The RLE-compressed data is preceded by a 2-byte data count for each row in the data,
      // which we're going to just skip.
      stbi__skip(s, h * channelCount * 2 );

      // Read the RLE data by channel.
      for (channel = 0; channel < 4; channel++) {
         stbi_uc *p;

         p = out+channel;
         if (channel >= channelCount) {
            // Fill this channel with default data.
            for (i = 0; i < pixelCount; i++, p += 4)
               *p = (channel == 3 ? 255 : 0);
         } else {
            // Read the RLE data.
            if (!stbi__psd_decode_rle(s, p, pixelCount)) {
               STBI_FREE(out);
               return stbi__errpuc("corrupt", "bad RLE data");
            }
         }
      }

   } else {
      // We're at the raw image data.  It's each channel in order (Red, Green, Blue, Alpha, ...)
      // where each channel consists of an 8-bit (or 16-bit) value for each pixel in the image.

      // Read the data by channel.
      for (channel = 0; channel < 4; channel++) {
         if (channel >= channelCount) {
            // Fill this channel with default data.
            if (bitdepth == 16 && bpc == 16) {
               stbi__uint16 *q = ((stbi__uint16 *) out) + channel;
               stbi__uint16 val = channel == 3 ? 65535 : 0;
               for (i = 0; i < pixelCount; i++, q += 4)
                  *q = val;
            } else {
               stbi_uc *p = out+channel;
               stbi_uc val = channel == 3 ? 255 : 0;
               for (i = 0; i < pixelCount; i++, p += 4)
                  *p = val;
            }
         } else {
            if (ri->bits_per_channel == 16) {    // output bpc
               stbi__uint16 *q = ((stbi__uint16 *) out) + channel;
               for (i = 0; i < pixelCount; i++, q += 4)
                  *q = (stbi__uint16) stbi__get16be(s);
            } else {
               stbi_uc *p = out+channel;
               if (bitdepth == 16) {  // input bpc
                  for (i = 0; i < pixelCount; i++, p += 4)
                     *p = (stbi_uc) (stbi__get16be(s) >> 8);
               } else {
                  for (i = 0; i < pixelCount; i++, p += 4)
                     *p = stbi__get8(s);
               }
            }
         }
      }
   }

   // remove weird white matte from PSD
   if (channelCount >= 4) {
      if (ri->bits_per_channel == 16) {
         for (i=0; i < w*h; ++i) {
            stbi__uint16 *pixel = (stbi__uint16 *) out + 4*i;
            if (pixel[3] != 0 && pixel[3] != 65535) {
               float a = pixel[3] / 65535.0f;
               float ra = 1.0f / a;
               float inv_a = 65535.0f * (1 - ra);
               pixel[0] = (stbi__uint16) (pixel[0]*ra + inv_a);
               pixel[1] = (stbi__uint16) (pixel[1]*ra + inv_a);
               pixel[2] = (stbi__uint16) (pixel[2]*ra + inv_a);
            }
         }
      } else {
         for (i=0; i < w*h; ++i) {
            unsigned char *pixel = out + 4*i;
            if (pixel[3] != 0 && pixel[3] != 255) {
               float a = pixel[3] / 255.0f;
               float ra = 1.0f / a;
               float inv_a = 255.0f * (1 - ra);
               pixel[0] = (unsigned char) (pixel[0]*ra + inv_a);
               pixel[1] = (unsigned char) (pixel[1]*ra + inv_a);
               pixel[2] = (unsigned char) (pixel[2]*ra + inv_a);
            }
         }
      }
   }

   // convert to desired output format
   if (req_comp && req_comp != 4) {
      if (ri->bits_per_channel == 16)
         out = (stbi_uc *) stbi__convert_format16((stbi__uint16 *) out, 4, req_comp, w, h);
      else
         out = stbi__convert_format(out, 4, req_comp, w, h);
      if (out == NULL) return out; // stbi__convert_format frees input on failure
   }

   if (comp) *comp = 4;
   *y = h;
   *x = w;

   return out;
}
#endif

// *************************************************************************************************
// Softimage PIC loader
// by Tom Seddon
//
// See http://softimage.wiki.softimage.com/index.php/INFO:_PIC_file_format
// See http://ozviz.wasp.uwa.edu.au/~pbourke/dataformats/softimagepic/

#ifndef STBI_NO_PIC
static int stbi__pic_is4(stbi__context *s,const char *str)
{
   int i;
   for (i=0; i<4; ++i)
      if (stbi__get8(s) != (stbi_uc)str[i])
         return 0;

   return 1;
}

static int stbi__pic_test_core(stbi__context *s)
{
   int i;

   if (!stbi__pic_is4(s,"\x53\x80\xF6\x34"))
      return 0;

   for(i=0;i<84;++i)
      stbi__get8(s);

   if (!stbi__pic_is4(s,"PICT"))
      return 0;

   return 1;
}

typedef struct
{
   stbi_uc size,type,channel;
} stbi__pic_packet;

static stbi_uc *stbi__readval(stbi__context *s, int channel, stbi_uc *dest)
{
   int mask=0x80, i;

   for (i=0; i<4; ++i, mask>>=1) {
      if (channel & mask) {
         if (stbi__at_eof(s)) return stbi__errpuc("bad file","PIC file too short");
         dest[i]=stbi__get8(s);
      }
   }

   return dest;
}

static void stbi__copyval(int channel,stbi_uc *dest,const stbi_uc *src)
{
   int mask=0x80,i;

   for (i=0;i<4; ++i, mask>>=1)
      if (channel&mask)
         dest[i]=src[i];
}

static stbi_uc *stbi__pic_load_core(stbi__context *s,int width,int height,int *comp, stbi_uc *result)
{
   int act_comp=0,num_packets=0,y,chained;
   stbi__pic_packet packets[10];

   // this will (should...) cater for even some bizarre stuff like having data
    // for the same channel in multiple packets.
   do {
      stbi__pic_packet *packet;

      if (num_packets==sizeof(packets)/sizeof(packets[0]))
         return stbi__errpuc("bad format","too many packets");

      packet = &packets[num_packets++];

      chained = stbi__get8(s);
      packet->size    = stbi__get8(s);
      packet->type    = stbi__get8(s);
      packet->channel = stbi__get8(s);

      act_comp |= packet->channel;

      if (stbi__at_eof(s))          return stbi__errpuc("bad file","file too short (reading packets)");
      if (packet->size != 8)  return stbi__errpuc("bad format","packet isn't 8bpp");
   } while (chained);

   *comp = (act_comp & 0x10 ? 4 : 3); // has alpha channel?

   for(y=0; y<height; ++y) {
      int packet_idx;

      for(packet_idx=0; packet_idx < num_packets; ++packet_idx) {
         stbi__pic_packet *packet = &packets[packet_idx];
         stbi_uc *dest = result+y*width*4;

         switch (packet->type) {
            default:
               return stbi__errpuc("bad format","packet has bad compression type");

            case 0: {//uncompressed
               int x;

               for(x=0;x<width;++x, dest+=4)
                  if (!stbi__readval(s,packet->channel,dest))
                     return 0;
               break;
            }

            case 1://Pure RLE
               {
                  int left=width, i;

                  while (left>0) {
                     stbi_uc count,value[4];

                     count=stbi__get8(s);
                     if (stbi__at_eof(s))   return stbi__errpuc("bad file","file too short (pure read count)");

                     if (count > left)
                        count = (stbi_uc) left;

                     if (!stbi__readval(s,packet->channel,value))  return 0;

                     for(i=0; i<count; ++i,dest+=4)
                        stbi__copyval(packet->channel,dest,value);
                     left -= count;
                  }
               }
               break;

            case 2: {//Mixed RLE
               int left=width;
               while (left>0) {
                  int count = stbi__get8(s), i;
                  if (stbi__at_eof(s))  return stbi__errpuc("bad file","file too short (mixed read count)");

                  if (count >= 128) { // Repeated
                     stbi_uc value[4];

                     if (count==128)
                        count = stbi__get16be(s);
                     else
                        count -= 127;
                     if (count > left)
                        return stbi__errpuc("bad file","scanline overrun");

                     if (!stbi__readval(s,packet->channel,value))
                        return 0;

                     for(i=0;i<count;++i, dest += 4)
                        stbi__copyval(packet->channel,dest,value);
                  } else { // Raw
                     ++count;
                     if (count>left) return stbi__errpuc("bad file","scanline overrun");

                     for(i=0;i<count;++i, dest+=4)
                        if (!stbi__readval(s,packet->channel,dest))
                           return 0;
                  }
                  left-=count;
               }
               break;
            }
         }
      }
   }

   return result;
}

static void *stbi__pic_load(stbi__context *s,int *px,int *py,int *comp,int req_comp, stbi__result_info *ri)
{
   stbi_uc *result;
   int i, x,y, internal_comp;
   STBI_NOTUSED(ri);

   if (!comp) comp = &internal_comp;

   for (i=0; i<92; ++i)
      stbi__get8(s);

   x = stbi__get16be(s);
   y = stbi__get16be(s);

   if (y > STBI_MAX_DIMENSIONS) return stbi__errpuc("too large","Very large image (corrupt?)");
   if (x > STBI_MAX_DIMENSIONS) return stbi__errpuc("too large","Very large image (corrupt?)");

   if (stbi__at_eof(s))  return stbi__errpuc("bad file","file too short (pic header)");
   if (!stbi__mad3sizes_valid(x, y, 4, 0)) return stbi__errpuc("too large", "PIC image too large to decode");

   stbi__get32be(s); //skip `ratio'
   stbi__get16be(s); //skip `fields'
   stbi__get16be(s); //skip `pad'

   // intermediate buffer is RGBA
   result = (stbi_uc *) stbi__malloc_mad3(x, y, 4, 0);
   memset(result, 0xff, x*y*4);

   if (!stbi__pic_load_core(s,x,y,comp, result)) {
      STBI_FREE(result);
      result=0;
   }
   *px = x;
   *py = y;
   if (req_comp == 0) req_comp = *comp;
   result=stbi__convert_format(result,4,req_comp,x,y);

   return result;
}

static int stbi__pic_test(stbi__context *s)
{
   int r = stbi__pic_test_core(s);
   stbi__rewind(s);
   return r;
}
#endif

// *************************************************************************************************
// GIF loader -- public domain by Jean-Marc Lienher -- simplified/shrunk by stb

#ifndef STBI_NO_GIF
typedef struct
{
   stbi__int16 prefix;
   stbi_uc first;
   stbi_uc suffix;
} stbi__gif_lzw;

typedef struct
{
   int w,h;
   stbi_uc *out;                 // output buffer (always 4 components)
   stbi_uc *background;          // The current "background" as far as a gif is concerned
   stbi_uc *history;
   int flags, bgindex, ratio, transparent, eflags;
   stbi_uc  pal[256][4];
   stbi_uc lpal[256][4];
   stbi__gif_lzw codes[8192];
   stbi_uc *color_table;
   int parse, step;
   int lflags;
   int start_x, start_y;
   int max_x, max_y;
   int cur_x, cur_y;
   int line_size;
   int delay;
} stbi__gif;

static int stbi__gif_test_raw(stbi__context *s)
{
   int sz;
   if (stbi__get8(s) != 'G' || stbi__get8(s) != 'I' || stbi__get8(s) != 'F' || stbi__get8(s) != '8') return 0;
   sz = stbi__get8(s);
   if (sz != '9' && sz != '7') return 0;
   if (stbi__get8(s) != 'a') return 0;
   return 1;
}

static int stbi__gif_test(stbi__context *s)
{
   int r = stbi__gif_test_raw(s);
   stbi__rewind(s);
   return r;
}

static void stbi__gif_parse_colortable(stbi__context *s, stbi_uc pal[256][4], int num_entries, int transp)
{
   int i;
   for (i=0; i < num_entries; ++i) {
      pal[i][2] = stbi__get8(s);
      pal[i][1] = stbi__get8(s);
      pal[i][0] = stbi__get8(s);
      pal[i][3] = transp == i ? 0 : 255;
   }
}

static int stbi__gif_header(stbi__context *s, stbi__gif *g, int *comp, int is_info)
{
   stbi_uc version;
   if (stbi__get8(s) != 'G' || stbi__get8(s) != 'I' || stbi__get8(s) != 'F' || stbi__get8(s) != '8')
      return stbi__err("not GIF", "Corrupt GIF");

   version = stbi__get8(s);
   if (version != '7' && version != '9')    return stbi__err("not GIF", "Corrupt GIF");
   if (stbi__get8(s) != 'a')                return stbi__err("not GIF", "Corrupt GIF");

   stbi__g_failure_reason = "";
   g->w = stbi__get16le(s);
   g->h = stbi__get16le(s);
   g->flags = stbi__get8(s);
   g->bgindex = stbi__get8(s);
   g->ratio = stbi__get8(s);
   g->transparent = -1;

   if (g->w > STBI_MAX_DIMENSIONS) return stbi__err("too large","Very large image (corrupt?)");
   if (g->h > STBI_MAX_DIMENSIONS) return stbi__err("too large","Very large image (corrupt?)");

   if (comp != 0) *comp = 4;  // can't actually tell whether it's 3 or 4 until we parse the comments

   if (is_info) return 1;

   if (g->flags & 0x80)
      stbi__gif_parse_colortable(s,g->pal, 2 << (g->flags & 7), -1);

   return 1;
}

static int stbi__gif_info_raw(stbi__context *s, int *x, int *y, int *comp)
{
   stbi__gif* g = (stbi__gif*) stbi__malloc(sizeof(stbi__gif));
   if (!stbi__gif_header(s, g, comp, 1)) {
      STBI_FREE(g);
      stbi__rewind( s );
      return 0;
   }
   if (x) *x = g->w;
   if (y) *y = g->h;
   STBI_FREE(g);
   return 1;
}

static void stbi__out_gif_code(stbi__gif *g, stbi__uint16 code)
{
   stbi_uc *p, *c;
   int idx;

   // recurse to decode the prefixes, since the linked-list is backwards,
   // and working backwards through an interleaved image would be nasty
   if (g->codes[code].prefix >= 0)
      stbi__out_gif_code(g, g->codes[code].prefix);

   if (g->cur_y >= g->max_y) return;

   idx = g->cur_x + g->cur_y;
   p = &g->out[idx];
   g->history[idx / 4] = 1;

   c = &g->color_table[g->codes[code].suffix * 4];
   if (c[3] > 128) { // don't render transparent pixels;
      p[0] = c[2];
      p[1] = c[1];
      p[2] = c[0];
      p[3] = c[3];
   }
   g->cur_x += 4;

   if (g->cur_x >= g->max_x) {
      g->cur_x = g->start_x;
      g->cur_y += g->step;

      while (g->cur_y >= g->max_y && g->parse > 0) {
         g->step = (1 << g->parse) * g->line_size;
         g->cur_y = g->start_y + (g->step >> 1);
         --g->parse;
      }
   }
}

static stbi_uc *stbi__process_gif_raster(stbi__context *s, stbi__gif *g)
{
   stbi_uc lzw_cs;
   stbi__int32 len, init_code;
   stbi__uint32 first;
   stbi__int32 codesize, codemask, avail, oldcode, bits, valid_bits, clear;
   stbi__gif_lzw *p;

   lzw_cs = stbi__get8(s);
   if (lzw_cs > 12) return NULL;
   clear = 1 << lzw_cs;
   first = 1;
   codesize = lzw_cs + 1;
   codemask = (1 << codesize) - 1;
   bits = 0;
   valid_bits = 0;
   for (init_code = 0; init_code < clear; init_code++) {
      g->codes[init_code].prefix = -1;
      g->codes[init_code].first = (stbi_uc) init_code;
      g->codes[init_code].suffix = (stbi_uc) init_code;
   }

   // support no starting clear code
   avail = clear+2;
   oldcode = -1;

   len = 0;
   for(;;) {
      if (valid_bits < codesize) {
         if (len == 0) {
            len = stbi__get8(s); // start new block
            if (len == 0)
               return g->out;
         }
         --len;
         bits |= (stbi__int32) stbi__get8(s) << valid_bits;
         valid_bits += 8;
      } else {
         stbi__int32 code = bits & codemask;
         bits >>= codesize;
         valid_bits -= codesize;
         // @OPTIMIZE: is there some way we can accelerate the non-clear path?
         if (code == clear) {  // clear code
            codesize = lzw_cs + 1;
            codemask = (1 << codesize) - 1;
            avail = clear + 2;
            oldcode = -1;
            first = 0;
         } else if (code == clear + 1) { // end of stream code
            stbi__skip(s, len);
            while ((len = stbi__get8(s)) > 0)
               stbi__skip(s,len);
            return g->out;
         } else if (code <= avail) {
            if (first) {
               return stbi__errpuc("no clear code", "Corrupt GIF");
            }

            if (oldcode >= 0) {
               p = &g->codes[avail++];
               if (avail > 8192) {
                  return stbi__errpuc("too many codes", "Corrupt GIF");
               }

               p->prefix = (stbi__int16) oldcode;
               p->first = g->codes[oldcode].first;
               p->suffix = (code == avail) ? p->first : g->codes[code].first;
            } else if (code == avail)
               return stbi__errpuc("illegal code in raster", "Corrupt GIF");

            stbi__out_gif_code(g, (stbi__uint16) code);

            if ((avail & codemask) == 0 && avail <= 0x0FFF) {
               codesize++;
               codemask = (1 << codesize) - 1;
            }

            oldcode = code;
         } else {
            return stbi__errpuc("illegal code in raster", "Corrupt GIF");
         }
      }
   }
}

// this function is designed to support animated gifs, although stb_image doesn't support it
// two back is the image from two frames ago, used for a very specific disposal format
static stbi_uc *stbi__gif_load_next(stbi__context *s, stbi__gif *g, int *comp, int req_comp, stbi_uc *two_back)
{
   int dispose;
   int first_frame;
   int pi;
   int pcount;
   STBI_NOTUSED(req_comp);

   // on first frame, any non-written pixels get the background colour (non-transparent)
   first_frame = 0;
   if (g->out == 0) {
      if (!stbi__gif_header(s, g, comp,0)) return 0; // stbi__g_failure_reason set by stbi__gif_header
      if (!stbi__mad3sizes_valid(4, g->w, g->h, 0))
         return stbi__errpuc("too large", "GIF image is too large");
      pcount = g->w * g->h;
      g->out = (stbi_uc *) stbi__malloc(4 * pcount);
      g->background = (stbi_uc *) stbi__malloc(4 * pcount);
      g->history = (stbi_uc *) stbi__malloc(pcount);
      if (!g->out || !g->background || !g->history)
         return stbi__errpuc("outofmem", "Out of memory");

      // image is treated as "transparent" at the start - ie, nothing overwrites the current background;
      // background colour is only used for pixels that are not rendered first frame, after that "background"
      // color refers to the color that was there the previous frame.
      memset(g->out, 0x00, 4 * pcount);
      memset(g->background, 0x00, 4 * pcount); // state of the background (starts transparent)
      memset(g->history, 0x00, pcount);        // pixels that were affected previous frame
      first_frame = 1;
   } else {
      // second frame - how do we dispoase of the previous one?
      dispose = (g->eflags & 0x1C) >> 2;
      pcount = g->w * g->h;

      if ((dispose == 3) && (two_back == 0)) {
         dispose = 2; // if I don't have an image to revert back to, default to the old background
      }

      if (dispose == 3) { // use previous graphic
         for (pi = 0; pi < pcount; ++pi) {
            if (g->history[pi]) {
               memcpy( &g->out[pi * 4], &two_back[pi * 4], 4 );
            }
         }
      } else if (dispose == 2) {
         // restore what was changed last frame to background before that frame;
         for (pi = 0; pi < pcount; ++pi) {
            if (g->history[pi]) {
               memcpy( &g->out[pi * 4], &g->background[pi * 4], 4 );
            }
         }
      } else {
         // This is a non-disposal case eithe way, so just
         // leave the pixels as is, and they will become the new background
         // 1: do not dispose
         // 0:  not specified.
      }

      // background is what out is after the undoing of the previou frame;
      memcpy( g->background, g->out, 4 * g->w * g->h );
   }

   // clear my history;
   memset( g->history, 0x00, g->w * g->h );        // pixels that were affected previous frame

   for (;;) {
      int tag = stbi__get8(s);
      switch (tag) {
         case 0x2C: /* Image Descriptor */
         {
            stbi__int32 x, y, w, h;
            stbi_uc *o;

            x = stbi__get16le(s);
            y = stbi__get16le(s);
            w = stbi__get16le(s);
            h = stbi__get16le(s);
            if (((x + w) > (g->w)) || ((y + h) > (g->h)))
               return stbi__errpuc("bad Image Descriptor", "Corrupt GIF");

            g->line_size = g->w * 4;
            g->start_x = x * 4;
            g->start_y = y * g->line_size;
            g->max_x   = g->start_x + w * 4;
            g->max_y   = g->start_y + h * g->line_size;
            g->cur_x   = g->start_x;
            g->cur_y   = g->start_y;

            // if the width of the specified rectangle is 0, that means
            // we may not see *any* pixels or the image is malformed;
            // to make sure this is caught, move the current y down to
            // max_y (which is what out_gif_code checks).
            if (w == 0)
               g->cur_y = g->max_y;

            g->lflags = stbi__get8(s);

            if (g->lflags & 0x40) {
               g->step = 8 * g->line_size; // first interlaced spacing
               g->parse = 3;
            } else {
               g->step = g->line_size;
               g->parse = 0;
            }

            if (g->lflags & 0x80) {
               stbi__gif_parse_colortable(s,g->lpal, 2 << (g->lflags & 7), g->eflags & 0x01 ? g->transparent : -1);
               g->color_table = (stbi_uc *) g->lpal;
            } else if (g->flags & 0x80) {
               g->color_table = (stbi_uc *) g->pal;
            } else
               return stbi__errpuc("missing color table", "Corrupt GIF");

            o = stbi__process_gif_raster(s, g);
            if (!o) return NULL;

            // if this was the first frame,
            pcount = g->w * g->h;
            if (first_frame && (g->bgindex > 0)) {
               // if first frame, any pixel not drawn to gets the background color
               for (pi = 0; pi < pcount; ++pi) {
                  if (g->history[pi] == 0) {
                     g->pal[g->bgindex][3] = 255; // just in case it was made transparent, undo that; It will be reset next frame if need be;
                     memcpy( &g->out[pi * 4], &g->pal[g->bgindex], 4 );
                  }
               }
            }

            return o;
         }

         case 0x21: // Comment Extension.
         {
            int len;
            int ext = stbi__get8(s);
            if (ext == 0xF9) { // Graphic Control Extension.
               len = stbi__get8(s);
               if (len == 4) {
                  g->eflags = stbi__get8(s);
                  g->delay = 10 * stbi__get16le(s); // delay - 1/100th of a second, saving as 1/1000ths.

                  // unset old transparent
                  if (g->transparent >= 0) {
                     g->pal[g->transparent][3] = 255;
                  }
                  if (g->eflags & 0x01) {
                     g->transparent = stbi__get8(s);
                     if (g->transparent >= 0) {
                        g->pal[g->transparent][3] = 0;
                     }
                  } else {
                     // don't need transparent
                     stbi__skip(s, 1);
                     g->transparent = -1;
                  }
               } else {
                  stbi__skip(s, len);
                  break;
               }
            }
            while ((len = stbi__get8(s)) != 0) {
               stbi__skip(s, len);
            }
            break;
         }

         case 0x3B: // gif stream termination code
            return (stbi_uc *) s; // using '1' causes warning on some compilers

         default:
            return stbi__errpuc("unknown code", "Corrupt GIF");
      }
   }
}

static void *stbi__load_gif_main(stbi__context *s, int **delays, int *x, int *y, int *z, int *comp, int req_comp)
{
   if (stbi__gif_test(s)) {
      int layers = 0;
      stbi_uc *u = 0;
      stbi_uc *out = 0;
      stbi_uc *two_back = 0;
      stbi__gif g;
      int stride;
      int out_size = 0;
      int delays_size = 0;
      memset(&g, 0, sizeof(g));
      if (delays) {
         *delays = 0;
      }

      do {
         u = stbi__gif_load_next(s, &g, comp, req_comp, two_back);
         if (u == (stbi_uc *) s) u = 0;  // end of animated gif marker

         if (u) {
            *x = g.w;
            *y = g.h;
            ++layers;
            stride = g.w * g.h * 4;

            if (out) {
               void *tmp = (stbi_uc*) STBI_REALLOC_SIZED( out, out_size, layers * stride );
               if (NULL == tmp) {
                  STBI_FREE(g.out);
                  STBI_FREE(g.history);
                  STBI_FREE(g.background);
                  return stbi__errpuc("outofmem", "Out of memory");
               }
               else {
                   out = (stbi_uc*) tmp;
                   out_size = layers * stride;
               }

               if (delays) {
                  *delays = (int*) STBI_REALLOC_SIZED( *delays, delays_size, sizeof(int) * layers );
                  delays_size = layers * sizeof(int);
               }
            } else {
               out = (stbi_uc*)stbi__malloc( layers * stride );
               out_size = layers * stride;
               if (delays) {
                  *delays = (int*) stbi__malloc( layers * sizeof(int) );
                  delays_size = layers * sizeof(int);
               }
            }
            memcpy( out + ((layers - 1) * stride), u, stride );
            if (layers >= 2) {
               two_back = out - 2 * stride;
            }

            if (delays) {
               (*delays)[layers - 1U] = g.delay;
            }
         }
      } while (u != 0);

      // free temp buffer;
      STBI_FREE(g.out);
      STBI_FREE(g.history);
      STBI_FREE(g.background);

      // do the final conversion after loading everything;
      if (req_comp && req_comp != 4)
         out = stbi__convert_format(out, 4, req_comp, layers * g.w, g.h);

      *z = layers;
      return out;
   } else {
      return stbi__errpuc("not GIF", "Image was not as a gif type.");
   }
}

static void *stbi__gif_load(stbi__context *s, int *x, int *y, int *comp, int req_comp, stbi__result_info *ri)
{
   stbi_uc *u = 0;
   stbi__gif g;
   memset(&g, 0, sizeof(g));
   STBI_NOTUSED(ri);

   u = stbi__gif_load_next(s, &g, comp, req_comp, 0);
   if (u == (stbi_uc *) s) u = 0;  // end of animated gif marker
   if (u) {
      *x = g.w;
      *y = g.h;

      // moved conversion to after successful load so that the same
      // can be done for multiple frames.
      if (req_comp && req_comp != 4)
         u = stbi__convert_format(u, 4, req_comp, g.w, g.h);
   } else if (g.out) {
      // if there was an error and we allocated an image buffer, free it!
      STBI_FREE(g.out);
   }

   // free buffers needed for multiple frame loading;
   STBI_FREE(g.history);
   STBI_FREE(g.background);

   return u;
}

static int stbi__gif_info(stbi__context *s, int *x, int *y, int *comp)
{
   return stbi__gif_info_raw(s,x,y,comp);
}
#endif

// *************************************************************************************************
// Radiance RGBE HDR loader
// originally by Nicolas Schulz
#ifndef STBI_NO_HDR
static int stbi__hdr_test_core(stbi__context *s, const char *signature)
{
   int i;
   for (i=0; signature[i]; ++i)
      if (stbi__get8(s) != signature[i])
          return 0;
   stbi__rewind(s);
   return 1;
}

static int stbi__hdr_test(stbi__context* s)
{
   int r = stbi__hdr_test_core(s, "#?RADIANCE\n");
   stbi__rewind(s);
   if(!r) {
       r = stbi__hdr_test_core(s, "#?RGBE\n");
       stbi__rewind(s);
   }
   return r;
}

#define STBI__HDR_BUFLEN  1024
static char *stbi__hdr_gettoken(stbi__context *z, char *buffer)
{
   int len=0;
   char c = '\0';

   c = (char) stbi__get8(z);

   while (!stbi__at_eof(z) && c != '\n') {
      buffer[len++] = c;
      if (len == STBI__HDR_BUFLEN-1) {
         // flush to end of line
         while (!stbi__at_eof(z) && stbi__get8(z) != '\n')
            ;
         break;
      }
      c = (char) stbi__get8(z);
   }

   buffer[len] = 0;
   return buffer;
}

static void stbi__hdr_convert(float *output, stbi_uc *input, int req_comp)
{
   if ( input[3] != 0 ) {
      float f1;
      // Exponent
      f1 = (float) ldexp(1.0f, input[3] - (int)(128 + 8));
      if (req_comp <= 2)
         output[0] = (input[0] + input[1] + input[2]) * f1 / 3;
      else {
         output[0] = input[0] * f1;
         output[1] = input[1] * f1;
         output[2] = input[2] * f1;
      }
      if (req_comp == 2) output[1] = 1;
      if (req_comp == 4) output[3] = 1;
   } else {
      switch (req_comp) {
         case 4: output[3] = 1; /* fallthrough */
         case 3: output[0] = output[1] = output[2] = 0;
                 break;
         case 2: output[1] = 1; /* fallthrough */
         case 1: output[0] = 0;
                 break;
      }
   }
}

static float *stbi__hdr_load(stbi__context *s, int *x, int *y, int *comp, int req_comp, stbi__result_info *ri)
{
   char buffer[STBI__HDR_BUFLEN];
   char *token;
   int valid = 0;
   int width, height;
   stbi_uc *scanline;
   float *hdr_data;
   int len;
   unsigned char count, value;
   int i, j, k, c1,c2, z;
   const char *headerToken;
   STBI_NOTUSED(ri);

   // Check identifier
   headerToken = stbi__hdr_gettoken(s,buffer);
   if (strcmp(headerToken, "#?RADIANCE") != 0 && strcmp(headerToken, "#?RGBE") != 0)
      return stbi__errpf("not HDR", "Corrupt HDR image");

   // Parse header
   for(;;) {
      token = stbi__hdr_gettoken(s,buffer);
      if (token[0] == 0) break;
      if (strcmp(token, "FORMAT=32-bit_rle_rgbe") == 0) valid = 1;
   }

   if (!valid)    return stbi__errpf("unsupported format", "Unsupported HDR format");

   // Parse width and height
   // can't use sscanf() if we're not using stdio!
   token = stbi__hdr_gettoken(s,buffer);
   if (strncmp(token, "-Y ", 3))  return stbi__errpf("unsupported data layout", "Unsupported HDR format");
   token += 3;
   height = (int) strtol(token, &token, 10);
   while (*token == ' ') ++token;
   if (strncmp(token, "+X ", 3))  return stbi__errpf("unsupported data layout", "Unsupported HDR format");
   token += 3;
   width = (int) strtol(token, NULL, 10);

   if (height > STBI_MAX_DIMENSIONS) return stbi__errpf("too large","Very large image (corrupt?)");
   if (width > STBI_MAX_DIMENSIONS) return stbi__errpf("too large","Very large image (corrupt?)");

   *x = width;
   *y = height;

   if (comp) *comp = 3;
   if (req_comp == 0) req_comp = 3;

   if (!stbi__mad4sizes_valid(width, height, req_comp, sizeof(float), 0))
      return stbi__errpf("too large", "HDR image is too large");

   // Read data
   hdr_data = (float *) stbi__malloc_mad4(width, height, req_comp, sizeof(float), 0);
   if (!hdr_data)
      return stbi__errpf("outofmem", "Out of memory");

   // Load image data
   // image data is stored as some number of sca
   if ( width < 8 || width >= 32768) {
      // Read flat data
      for (j=0; j < height; ++j) {
         for (i=0; i < width; ++i) {
            stbi_uc rgbe[4];
           main_decode_loop:
            stbi__getn(s, rgbe, 4);
            stbi__hdr_convert(hdr_data + j * width * req_comp + i * req_comp, rgbe, req_comp);
         }
      }
   } else {
      // Read RLE-encoded data
      scanline = NULL;

      for (j = 0; j < height; ++j) {
         c1 = stbi__get8(s);
         c2 = stbi__get8(s);
         len = stbi__get8(s);
         if (c1 != 2 || c2 != 2 || (len & 0x80)) {
            // not run-length encoded, so we have to actually use THIS data as a decoded
            // pixel (note this can't be a valid pixel--one of RGB must be >= 128)
            stbi_uc rgbe[4];
            rgbe[0] = (stbi_uc) c1;
            rgbe[1] = (stbi_uc) c2;
            rgbe[2] = (stbi_uc) len;
            rgbe[3] = (stbi_uc) stbi__get8(s);
            stbi__hdr_convert(hdr_data, rgbe, req_comp);
            i = 1;
            j = 0;
            STBI_FREE(scanline);
            goto main_decode_loop; // yes, this makes no sense
         }
         len <<= 8;
         len |= stbi__get8(s);
         if (len != width) { STBI_FREE(hdr_data); STBI_FREE(scanline); return stbi__errpf("invalid decoded scanline length", "corrupt HDR"); }
         if (scanline == NULL) {
            scanline = (stbi_uc *) stbi__malloc_mad2(width, 4, 0);
            if (!scanline) {
               STBI_FREE(hdr_data);
               return stbi__errpf("outofmem", "Out of memory");
            }
         }

         for (k = 0; k < 4; ++k) {
            int nleft;
            i = 0;
            while ((nleft = width - i) > 0) {
               count = stbi__get8(s);
               if (count > 128) {
                  // Run
                  value = stbi__get8(s);
                  count -= 128;
                  if (count > nleft) { STBI_FREE(hdr_data); STBI_FREE(scanline); return stbi__errpf("corrupt", "bad RLE data in HDR"); }
                  for (z = 0; z < count; ++z)
                     scanline[i++ * 4 + k] = value;
               } else {
                  // Dump
                  if (count > nleft) { STBI_FREE(hdr_data); STBI_FREE(scanline); return stbi__errpf("corrupt", "bad RLE data in HDR"); }
                  for (z = 0; z < count; ++z)
                     scanline[i++ * 4 + k] = stbi__get8(s);
               }
            }
         }
         for (i=0; i < width; ++i)
            stbi__hdr_convert(hdr_data+(j*width + i)*req_comp, scanline + i*4, req_comp);
      }
      if (scanline)
         STBI_FREE(scanline);
   }

   return hdr_data;
}

static int stbi__hdr_info(stbi__context *s, int *x, int *y, int *comp)
{
   char buffer[STBI__HDR_BUFLEN];
   char *token;
   int valid = 0;
   int dummy;

   if (!x) x = &dummy;
   if (!y) y = &dummy;
   if (!comp) comp = &dummy;

   if (stbi__hdr_test(s) == 0) {
       stbi__rewind( s );
       return 0;
   }

   for(;;) {
      token = stbi__hdr_gettoken(s,buffer);
      if (token[0] == 0) break;
      if (strcmp(token, "FORMAT=32-bit_rle_rgbe") == 0) valid = 1;
   }

   if (!valid) {
       stbi__rewind( s );
       return 0;
   }
   token = stbi__hdr_gettoken(s,buffer);
   if (strncmp(token, "-Y ", 3)) {
       stbi__rewind( s );
       return 0;
   }
   token += 3;
   *y = (int) strtol(token, &token, 10);
   while (*token == ' ') ++token;
   if (strncmp(token, "+X ", 3)) {
       stbi__rewind( s );
       return 0;
   }
   token += 3;
   *x = (int) strtol(token, NULL, 10);
   *comp = 3;
   return 1;
}
#endif // STBI_NO_HDR

#ifndef STBI_NO_BMP
static int stbi__bmp_info(stbi__context *s, int *x, int *y, int *comp)
{
   void *p;
   stbi__bmp_data info;

   info.all_a = 255;
   p = stbi__bmp_parse_header(s, &info);
   stbi__rewind( s );
   if (p == NULL)
      return 0;
   if (x) *x = s->img_x;
   if (y) *y = s->img_y;
   if (comp) {
      if (info.bpp == 24 && info.ma == 0xff000000)
         *comp = 3;
      else
         *comp = info.ma ? 4 : 3;
   }
   return 1;
}
#endif

#ifndef STBI_NO_PSD
static int stbi__psd_info(stbi__context *s, int *x, int *y, int *comp)
{
   int channelCount, dummy, depth;
   if (!x) x = &dummy;
   if (!y) y = &dummy;
   if (!comp) comp = &dummy;
   if (stbi__get32be(s) != 0x38425053) {
       stbi__rewind( s );
       return 0;
   }
   if (stbi__get16be(s) != 1) {
       stbi__rewind( s );
       return 0;
   }
   stbi__skip(s, 6);
   channelCount = stbi__get16be(s);
   if (channelCount < 0 || channelCount > 16) {
       stbi__rewind( s );
       return 0;
   }
   *y = stbi__get32be(s);
   *x = stbi__get32be(s);
   depth = stbi__get16be(s);
   if (depth != 8 && depth != 16) {
       stbi__rewind( s );
       return 0;
   }
   if (stbi__get16be(s) != 3) {
       stbi__rewind( s );
       return 0;
   }
   *comp = 4;
   return 1;
}

static int stbi__psd_is16(stbi__context *s)
{
   int channelCount, depth;
   if (stbi__get32be(s) != 0x38425053) {
       stbi__rewind( s );
       return 0;
   }
   if (stbi__get16be(s) != 1) {
       stbi__rewind( s );
       return 0;
   }
   stbi__skip(s, 6);
   channelCount = stbi__get16be(s);
   if (channelCount < 0 || channelCount > 16) {
       stbi__rewind( s );
       return 0;
   }
   (void) stbi__get32be(s);
   (void) stbi__get32be(s);
   depth = stbi__get16be(s);
   if (depth != 16) {
       stbi__rewind( s );
       return 0;
   }
   return 1;
}
#endif

#ifndef STBI_NO_PIC
static int stbi__pic_info(stbi__context *s, int *x, int *y, int *comp)
{
   int act_comp=0,num_packets=0,chained,dummy;
   stbi__pic_packet packets[10];

   if (!x) x = &dummy;
   if (!y) y = &dummy;
   if (!comp) comp = &dummy;

   if (!stbi__pic_is4(s,"\x53\x80\xF6\x34")) {
      stbi__rewind(s);
      return 0;
   }

   stbi__skip(s, 88);

   *x = stbi__get16be(s);
   *y = stbi__get16be(s);
   if (stbi__at_eof(s)) {
      stbi__rewind( s);
      return 0;
   }
   if ( (*x) != 0 && (1 << 28) / (*x) < (*y)) {
      stbi__rewind( s );
      return 0;
   }

   stbi__skip(s, 8);

   do {
      stbi__pic_packet *packet;

      if (num_packets==sizeof(packets)/sizeof(packets[0]))
         return 0;

      packet = &packets[num_packets++];
      chained = stbi__get8(s);
      packet->size    = stbi__get8(s);
      packet->type    = stbi__get8(s);
      packet->channel = stbi__get8(s);
      act_comp |= packet->channel;

      if (stbi__at_eof(s)) {
          stbi__rewind( s );
          return 0;
      }
      if (packet->size != 8) {
          stbi__rewind( s );
          return 0;
      }
   } while (chained);

   *comp = (act_comp & 0x10 ? 4 : 3);

   return 1;
}
#endif

// *************************************************************************************************
// Portable Gray Map and Portable Pixel Map loader
// by Ken Miller
//
// PGM: http://netpbm.sourceforge.net/doc/pgm.html
// PPM: http://netpbm.sourceforge.net/doc/ppm.html
//
// Known limitations:
//    Does not support comments in the header section
//    Does not support ASCII image data (formats P2 and P3)
//    Does not support 16-bit-per-channel

#ifndef STBI_NO_PNM

static int      stbi__pnm_test(stbi__context *s)
{
   char p, t;
   p = (char) stbi__get8(s);
   t = (char) stbi__get8(s);
   if (p != 'P' || (t != '5' && t != '6')) {
       stbi__rewind( s );
       return 0;
   }
   return 1;
}

static void *stbi__pnm_load(stbi__context *s, int *x, int *y, int *comp, int req_comp, stbi__result_info *ri)
{
   stbi_uc *out;
   STBI_NOTUSED(ri);

   if (!stbi__pnm_info(s, (int *)&s->img_x, (int *)&s->img_y, (int *)&s->img_n))
      return 0;

   if (s->img_y > STBI_MAX_DIMENSIONS) return stbi__errpuc("too large","Very large image (corrupt?)");
   if (s->img_x > STBI_MAX_DIMENSIONS) return stbi__errpuc("too large","Very large image (corrupt?)");

   *x = s->img_x;
   *y = s->img_y;
   if (comp) *comp = s->img_n;

   if (!stbi__mad3sizes_valid(s->img_n, s->img_x, s->img_y, 0))
      return stbi__errpuc("too large", "PNM too large");

   out = (stbi_uc *) stbi__malloc_mad3(s->img_n, s->img_x, s->img_y, 0);
   if (!out) return stbi__errpuc("outofmem", "Out of memory");
   stbi__getn(s, out, s->img_n * s->img_x * s->img_y);

   if (req_comp && req_comp != s->img_n) {
      out = stbi__convert_format(out, s->img_n, req_comp, s->img_x, s->img_y);
      if (out == NULL) return out; // stbi__convert_format frees input on failure
   }
   return out;
}

static int      stbi__pnm_isspace(char c)
{
   return c == ' ' || c == '\t' || c == '\n' || c == '\v' || c == '\f' || c == '\r';
}

static void     stbi__pnm_skip_whitespace(stbi__context *s, char *c)
{
   for (;;) {
      while (!stbi__at_eof(s) && stbi__pnm_isspace(*c))
         *c = (char) stbi__get8(s);

      if (stbi__at_eof(s) || *c != '#')
         break;

      while (!stbi__at_eof(s) && *c != '\n' && *c != '\r' )
         *c = (char) stbi__get8(s);
   }
}

static int      stbi__pnm_isdigit(char c)
{
   return c >= '0' && c <= '9';
}

static int      stbi__pnm_getinteger(stbi__context *s, char *c)
{
   int value = 0;

   while (!stbi__at_eof(s) && stbi__pnm_isdigit(*c)) {
      value = value*10 + (*c - '0');
      *c = (char) stbi__get8(s);
   }

   return value;
}

static int      stbi__pnm_info(stbi__context *s, int *x, int *y, int *comp)
{
   int maxv, dummy;
   char c, p, t;

   if (!x) x = &dummy;
   if (!y) y = &dummy;
   if (!comp) comp = &dummy;

   stbi__rewind(s);

   // Get identifier
   p = (char) stbi__get8(s);
   t = (char) stbi__get8(s);
   if (p != 'P' || (t != '5' && t != '6')) {
       stbi__rewind(s);
       return 0;
   }

   *comp = (t == '6') ? 3 : 1;  // '5' is 1-component .pgm; '6' is 3-component .ppm

   c = (char) stbi__get8(s);
   stbi__pnm_skip_whitespace(s, &c);

   *x = stbi__pnm_getinteger(s, &c); // read width
   stbi__pnm_skip_whitespace(s, &c);

   *y = stbi__pnm_getinteger(s, &c); // read height
   stbi__pnm_skip_whitespace(s, &c);

   maxv = stbi__pnm_getinteger(s, &c);  // read max value

   if (maxv > 255)
      return stbi__err("max value > 255", "PPM image not 8-bit");
   else
      return 1;
}
#endif

static int stbi__info_main(stbi__context *s, int *x, int *y, int *comp)
{
   #ifndef STBI_NO_JPEG
   if (stbi__jpeg_info(s, x, y, comp)) return 1;
   #endif

   #ifndef STBI_NO_PNG
   if (stbi__png_info(s, x, y, comp))  return 1;
   #endif

   #ifndef STBI_NO_GIF
   if (stbi__gif_info(s, x, y, comp))  return 1;
   #endif

   #ifndef STBI_NO_BMP
   if (stbi__bmp_info(s, x, y, comp))  return 1;
   #endif

   #ifndef STBI_NO_PSD
   if (stbi__psd_info(s, x, y, comp))  return 1;
   #endif

   #ifndef STBI_NO_PIC
   if (stbi__pic_info(s, x, y, comp))  return 1;
   #endif

   #ifndef STBI_NO_PNM
   if (stbi__pnm_info(s, x, y, comp))  return 1;
   #endif

   #ifndef STBI_NO_HDR
   if (stbi__hdr_info(s, x, y, comp))  return 1;
   #endif

   // test tga last because it's a crappy test!
   #ifndef STBI_NO_TGA
   if (stbi__tga_info(s, x, y, comp))
       return 1;
   #endif
   return stbi__err("unknown image type", "Image not of any known type, or corrupt");
}

static int stbi__is_16_main(stbi__context *s)
{
   #ifndef STBI_NO_PNG
   if (stbi__png_is16(s))  return 1;
   #endif

   #ifndef STBI_NO_PSD
   if (stbi__psd_is16(s))  return 1;
   #endif

   return 0;
}

#ifndef STBI_NO_STDIO
STBIDEF int stbi_info(char const *filename, int *x, int *y, int *comp)
{
    FILE *f = stbi__fopen(filename, "rb");
    int result;
    if (!f) return stbi__err("can't fopen", "Unable to open file");
    result = stbi_info_from_file(f, x, y, comp);
    fclose(f);
    return result;
}

STBIDEF int stbi_info_from_file(FILE *f, int *x, int *y, int *comp)
{
   int r;
   stbi__context s;
   long pos = ftell(f);
   stbi__start_file(&s, f);
   r = stbi__info_main(&s,x,y,comp);
   fseek(f,pos,SEEK_SET);
   return r;
}

STBIDEF int stbi_is_16_bit(char const *filename)
{
    FILE *f = stbi__fopen(filename, "rb");
    int result;
    if (!f) return stbi__err("can't fopen", "Unable to open file");
    result = stbi_is_16_bit_from_file(f);
    fclose(f);
    return result;
}

STBIDEF int stbi_is_16_bit_from_file(FILE *f)
{
   int r;
   stbi__context s;
   long pos = ftell(f);
   stbi__start_file(&s, f);
   r = stbi__is_16_main(&s);
   fseek(f,pos,SEEK_SET);
   return r;
}
#endif // !STBI_NO_STDIO

STBIDEF int stbi_info_from_memory(stbi_uc const *buffer, int len, int *x, int *y, int *comp)
{
   stbi__context s;
   stbi__start_mem(&s,buffer,len);
   return stbi__info_main(&s,x,y,comp);
}

STBIDEF int stbi_info_from_callbacks(stbi_io_callbacks const *c, void *user, int *x, int *y, int *comp)
{
   stbi__context s;
   stbi__start_callbacks(&s, (stbi_io_callbacks *) c, user);
   return stbi__info_main(&s,x,y,comp);
}

STBIDEF int stbi_is_16_bit_from_memory(stbi_uc const *buffer, int len)
{
   stbi__context s;
   stbi__start_mem(&s,buffer,len);
   return stbi__is_16_main(&s);
}

STBIDEF int stbi_is_16_bit_from_callbacks(stbi_io_callbacks const *c, void *user)
{
   stbi__context s;
   stbi__start_callbacks(&s, (stbi_io_callbacks *) c, user);
   return stbi__is_16_main(&s);
}

#endif // STB_IMAGE_IMPLEMENTATION

/*
   revision history:
      2.20  (2019-02-07) support utf8 filenames in Windows; fix warnings and platform ifdefs
      2.19  (2018-02-11) fix warning
      2.18  (2018-01-30) fix warnings
      2.17  (2018-01-29) change sbti__shiftsigned to avoid clang -O2 bug
                         1-bit BMP
                         *_is_16_bit api
                         avoid warnings
      2.16  (2017-07-23) all functions have 16-bit variants;
                         STBI_NO_STDIO works again;
                         compilation fixes;
                         fix rounding in unpremultiply;
                         optimize vertical flip;
                         disable raw_len validation;
                         documentation fixes
      2.15  (2017-03-18) fix png-1,2,4 bug; now all Imagenet JPGs decode;
                         warning fixes; disable run-time SSE detection on gcc;
                         uniform handling of optional "return" values;
                         thread-safe initialization of zlib tables
      2.14  (2017-03-03) remove deprecated STBI_JPEG_OLD; fixes for Imagenet JPGs
      2.13  (2016-11-29) add 16-bit API, only supported for PNG right now
      2.12  (2016-04-02) fix typo in 2.11 PSD fix that caused crashes
      2.11  (2016-04-02) allocate large structures on the stack
                         remove white matting for transparent PSD
                         fix reported channel count for PNG & BMP
                         re-enable SSE2 in non-gcc 64-bit
                         support RGB-formatted JPEG
                         read 16-bit PNGs (only as 8-bit)
      2.10  (2016-01-22) avoid warning introduced in 2.09 by STBI_REALLOC_SIZED
      2.09  (2016-01-16) allow comments in PNM files
                         16-bit-per-pixel TGA (not bit-per-component)
                         info() for TGA could break due to .hdr handling
                         info() for BMP to shares code instead of sloppy parse
                         can use STBI_REALLOC_SIZED if allocator doesn't support realloc
                         code cleanup
      2.08  (2015-09-13) fix to 2.07 cleanup, reading RGB PSD as RGBA
      2.07  (2015-09-13) fix compiler warnings
                         partial animated GIF support
                         limited 16-bpc PSD support
                         #ifdef unused functions
                         bug with < 92 byte PIC,PNM,HDR,TGA
      2.06  (2015-04-19) fix bug where PSD returns wrong '*comp' value
      2.05  (2015-04-19) fix bug in progressive JPEG handling, fix warning
      2.04  (2015-04-15) try to re-enable SIMD on MinGW 64-bit
      2.03  (2015-04-12) extra corruption checking (mmozeiko)
                         stbi_set_flip_vertically_on_load (nguillemot)
                         fix NEON support; fix mingw support
      2.02  (2015-01-19) fix incorrect assert, fix warning
      2.01  (2015-01-17) fix various warnings; suppress SIMD on gcc 32-bit without -msse2
      2.00b (2014-12-25) fix STBI_MALLOC in progressive JPEG
      2.00  (2014-12-25) optimize JPG, including x86 SSE2 & NEON SIMD (ryg)
                         progressive JPEG (stb)
                         PGM/PPM support (Ken Miller)
                         STBI_MALLOC,STBI_REALLOC,STBI_FREE
                         GIF bugfix -- seemingly never worked
                         STBI_NO_*, STBI_ONLY_*
      1.48  (2014-12-14) fix incorrectly-named assert()
      1.47  (2014-12-14) 1/2/4-bit PNG support, both direct and paletted (Omar Cornut & stb)
                         optimize PNG (ryg)
                         fix bug in interlaced PNG with user-specified channel count (stb)
      1.46  (2014-08-26)
              fix broken tRNS chunk (colorkey-style transparency) in non-paletted PNG
      1.45  (2014-08-16)
              fix MSVC-ARM internal compiler error by wrapping malloc
      1.44  (2014-08-07)
              various warning fixes from Ronny Chevalier
      1.43  (2014-07-15)
              fix MSVC-only compiler problem in code changed in 1.42
      1.42  (2014-07-09)
              don't define _CRT_SECURE_NO_WARNINGS (affects user code)
              fixes to stbi__cleanup_jpeg path
              added STBI_ASSERT to avoid requiring assert.h
      1.41  (2014-06-25)
              fix search&replace from 1.36 that messed up comments/error messages
      1.40  (2014-06-22)
              fix gcc struct-initialization warning
      1.39  (2014-06-15)
              fix to TGA optimization when req_comp != number of components in TGA;
              fix to GIF loading because BMP wasn't rewinding (whoops, no GIFs in my test suite)
              add support for BMP version 5 (more ignored fields)
      1.38  (2014-06-06)
              suppress MSVC warnings on integer casts truncating values
              fix accidental rename of 'skip' field of I/O
      1.37  (2014-06-04)
              remove duplicate typedef
      1.36  (2014-06-03)
              convert to header file single-file library
              if de-iphone isn't set, load iphone images color-swapped instead of returning NULL
      1.35  (2014-05-27)
              various warnings
              fix broken STBI_SIMD path
              fix bug where stbi_load_from_file no longer left file pointer in correct place
              fix broken non-easy path for 32-bit BMP (possibly never used)
              TGA optimization by Arseny Kapoulkine
      1.34  (unknown)
              use STBI_NOTUSED in stbi__resample_row_generic(), fix one more leak in tga failure case
      1.33  (2011-07-14)
              make stbi_is_hdr work in STBI_NO_HDR (as specified), minor compiler-friendly improvements
      1.32  (2011-07-13)
              support for "info" function for all supported filetypes (SpartanJ)
      1.31  (2011-06-20)
              a few more leak fixes, bug in PNG handling (SpartanJ)
      1.30  (2011-06-11)
              added ability to load files via callbacks to accomidate custom input streams (Ben Wenger)
              removed deprecated format-specific test/load functions
              removed support for installable file formats (stbi_loader) -- would have been broken for IO callbacks anyway
              error cases in bmp and tga give messages and don't leak (Raymond Barbiero, grisha)
              fix inefficiency in decoding 32-bit BMP (David Woo)
      1.29  (2010-08-16)
              various warning fixes from Aurelien Pocheville
      1.28  (2010-08-01)
              fix bug in GIF palette transparency (SpartanJ)
      1.27  (2010-08-01)
              cast-to-stbi_uc to fix warnings
      1.26  (2010-07-24)
              fix bug in file buffering for PNG reported by SpartanJ
      1.25  (2010-07-17)
              refix trans_data warning (Won Chun)
      1.24  (2010-07-12)
              perf improvements reading from files on platforms with lock-heavy fgetc()
              minor perf improvements for jpeg
              deprecated type-specific functions so we'll get feedback if they're needed
              attempt to fix trans_data warning (Won Chun)
      1.23    fixed bug in iPhone support
      1.22  (2010-07-10)
              removed image *writing* support
              stbi_info support from Jetro Lauha
              GIF support from Jean-Marc Lienher
              iPhone PNG-extensions from James Brown
              warning-fixes from Nicolas Schulz and Janez Zemva (i.stbi__err. Janez (U+017D)emva)
      1.21    fix use of 'stbi_uc' in header (reported by jon blow)
      1.20    added support for Softimage PIC, by Tom Seddon
      1.19    bug in interlaced PNG corruption check (found by ryg)
      1.18  (2008-08-02)
              fix a threading bug (local mutable static)
      1.17    support interlaced PNG
      1.16    major bugfix - stbi__convert_format converted one too many pixels
      1.15    initialize some fields for thread safety
      1.14    fix threadsafe conversion bug
              header-file-only version (#define STBI_HEADER_FILE_ONLY before including)
      1.13    threadsafe
      1.12    const qualifiers in the API
      1.11    Support installable IDCT, colorspace conversion routines
      1.10    Fixes for 64-bit (don't use "unsigned long")
              optimized upsampling by Fabian "ryg" Giesen
      1.09    Fix format-conversion for PSD code (bad global variables!)
      1.08    Thatcher Ulrich's PSD code integrated by Nicolas Schulz
      1.07    attempt to fix C++ warning/errors again
      1.06    attempt to fix C++ warning/errors again
      1.05    fix TGA loading to return correct *comp and use good luminance calc
      1.04    default float alpha is 1, not 255; use 'void *' for stbi_image_free
      1.03    bugfixes to STBI_NO_STDIO, STBI_NO_HDR
      1.02    support for (subset of) HDR files, float interface for preferred access to them
      1.01    fix bug: possible bug in handling right-side up bmps... not sure
              fix bug: the stbi__bmp_load() and stbi__tga_load() functions didn't work at all
      1.00    interface to zlib that skips zlib header
      0.99    correct handling of alpha in palette
      0.98    TGA loader by lonesock; dynamically add loaders (untested)
      0.97    jpeg errors on too large a file; also catch another malloc failure
      0.96    fix detection of invalid v value - particleman@mollyrocket forum
      0.95    during header scan, seek to markers in case of padding
      0.94    STBI_NO_STDIO to disable stdio usage; rename all #defines the same
      0.93    handle jpegtran output; verbose errors
      0.92    read 4,8,16,24,32-bit BMP files of several formats
      0.91    output 24-bit Windows 3.0 BMP files
      0.90    fix a few more warnings; bump version number to approach 1.0
      0.61    bugfixes due to Marc LeBlanc, Christopher Lloyd
      0.60    fix compiling as c++
      0.59    fix warnings: merge Dave Moore's -Wall fixes
      0.58    fix bug: zlib uncompressed mode len/nlen was wrong endian
      0.57    fix bug: jpg last huffman symbol before marker was >9 bits but less than 16 available
      0.56    fix bug: zlib uncompressed mode len vs. nlen
      0.55    fix bug: restart_interval not initialized to 0
      0.54    allow NULL for 'int *comp'
      0.53    fix bug in png 3->4; speedup png decoding
      0.52    png handles req_comp=3,4 directly; minor cleanup; jpeg comments
      0.51    obey req_comp requests, 1-component jpegs return as 1-component,
              on 'test' only check type, not whether we support this variant
      0.50  (2006-11-19)
              first released version
*/


/*
------------------------------------------------------------------------------
This software is available under 2 licenses -- choose whichever you prefer.
------------------------------------------------------------------------------
ALTERNATIVE A - MIT License
Copyright (c) 2017 Sean Barrett
Permission is hereby granted, free of charge, to any person obtaining a copy of
this software and associated documentation files (the "Software"), to deal in
the Software without restriction, including without limitation the rights to
use, copy, modify, merge, publish, distribute, sublicense, and/or sell copies
of the Software, and to permit persons to whom the Software is furnished to do
so, subject to the following conditions:
The above copyright notice and this permission notice shall be included in all
copies or substantial portions of the Software.
THE SOFTWARE IS PROVIDED "AS IS", WITHOUT WARRANTY OF ANY KIND, EXPRESS OR
IMPLIED, INCLUDING BUT NOT LIMITED TO THE WARRANTIES OF MERCHANTABILITY,
FITNESS FOR A PARTICULAR PURPOSE AND NONINFRINGEMENT. IN NO EVENT SHALL THE
AUTHORS OR COPYRIGHT HOLDERS BE LIABLE FOR ANY CLAIM, DAMAGES OR OTHER
LIABILITY, WHETHER IN AN ACTION OF CONTRACT, TORT OR OTHERWISE, ARISING FROM,
OUT OF OR IN CONNECTION WITH THE SOFTWARE OR THE USE OR OTHER DEALINGS IN THE
SOFTWARE.
------------------------------------------------------------------------------
ALTERNATIVE B - Public Domain (www.unlicense.org)
This is free and unencumbered software released into the public domain.
Anyone is free to copy, modify, publish, use, compile, sell, or distribute this
software, either in source code form or as a compiled binary, for any purpose,
commercial or non-commercial, and by any means.
In jurisdictions that recognize copyright laws, the author or authors of this
software dedicate any and all copyright interest in the software to the public
domain. We make this dedication for the benefit of the public at large and to
the detriment of our heirs and successors. We intend this dedication to be an
overt act of relinquishment in perpetuity of all present and future rights to
this software under copyright law.
THE SOFTWARE IS PROVIDED "AS IS", WITHOUT WARRANTY OF ANY KIND, EXPRESS OR
IMPLIED, INCLUDING BUT NOT LIMITED TO THE WARRANTIES OF MERCHANTABILITY,
FITNESS FOR A PARTICULAR PURPOSE AND NONINFRINGEMENT. IN NO EVENT SHALL THE
AUTHORS BE LIABLE FOR ANY CLAIM, DAMAGES OR OTHER LIABILITY, WHETHER IN AN
ACTION OF CONTRACT, TORT OR OTHERWISE, ARISING FROM, OUT OF OR IN CONNECTION
WITH THE SOFTWARE OR THE USE OR OTHER DEALINGS IN THE SOFTWARE.
------------------------------------------------------------------------------
*/<|MERGE_RESOLUTION|>--- conflicted
+++ resolved
@@ -93,28 +93,30 @@
     Carmelo J Fdez-Aguera
 
  Bug & warning fixes
-    Marc LeBlanc            David Woo          Guillaume George   Martins Mozeiko
-    Christpher Lloyd        Jerry Jansson      Joseph Thomson     Phil Jordan
-    Dave Moore              Roy Eltham         Hayaki Saito       Nathan Reed
-    Won Chun                Luke Graham        Johan Duparc       Nick Verigakis
-    the Horde3D community   Thomas Ruf         Ronny Chevalier    github:rlyeh
-    Janez Zemva             John Bartholomew   Michal Cichon      github:romigrou
-    Jonathan Blow           Ken Hamada         Tero Hanninen      github:svdijk
-    Laurent Gomila          Cort Stratton      Sergio Gonzalez    github:snagar
-    Aruelien Pocheville     Thibault Reuille   Cass Everitt       github:Zelex
-    Ryamond Barbiero        Paul Du Bois       Engin Manap        github:grim210
-    Aldo Culquicondor       Philipp Wiesemann  Dale Weiler        github:sammyhw
-    Oriol Ferrer Mesia      Josh Tobin         Matthew Gregan     github:phprus
-    Julian Raschke          Gregory Mullen     Baldur Karlsson    github:poppolopoppo
-    Christian Floisand      Kevin Schmidt      JR Smith           github:darealshinji
-<<<<<<< HEAD
-    Brad Weinberger         Matvey Cherevko    Luca Sas           github:Michaelangel007
-    Blazej Dariusz Roszkowski                  Alexander Veselov  Zack Middleton
-=======
-    Brad Weinberger         Matvey Cherevko                       github:Michaelangel007
-    Blazej Dariusz Roszkowski                  Alexander Veselov  github:randy408
-    Ryan C. Gordon
->>>>>>> c29138ba
+    Marc LeBlanc            David Woo          Guillaume George     Martins Mozeiko
+    Christpher Lloyd        Jerry Jansson      Joseph Thomson       Blazej Dariusz Roszkowski
+    Phil Jordan                                Dave Moore           Roy Eltham         
+    Hayaki Saito            Nathan Reed        Won Chun
+    Luke Graham             Johan Duparc       Nick Verigakis       the Horde3D community   
+    Thomas Ruf              Ronny Chevalier                         github:rlyeh           
+    Janez Zemva             John Bartholomew   Michal Cichon        github:romigrou        
+    Jonathan Blow           Ken Hamada         Tero Hanninen        github:svdijk          
+                            Laurent Gomila     Cort Stratton        github:snagar          
+    Aruelien Pocheville     Sergio Gonzalez    Thibault Reuille     github:Zelex           
+    Cass Everitt            Ryamond Barbiero                        github:grim210         
+    Paul Du Bois            Engin Manap        Aldo Culquicondor    github:sammyhw         
+    Philipp Wiesemann       Dale Weiler        Oriol Ferrer Mesia   github:phprus             
+    Josh Tobin                                 Matthew Gregan       github:poppolopoppo    
+    Julian Raschke          Gregory Mullen     Christian Floisand   github:darealshinji    
+    Baldur Karlsson         Kevin Schmidt      JR Smith             github:Michaelangel007 
+                            Brad Weinberger    Matvey Cherevko      [reserved]
+    Luca Sas                Alexander Veselov  Zack Middleton       [reserved]
+    Ryan C. Gordon          [reserved]                              [reserved]
+                     DO NOT ADD YOUR NAME HERE      
+
+  To add your name to the credits, pick a random blank space in the middle and fill it.
+  80% of merge conflicts on stb PRs are due to people adding their name at the end
+  of the credits.
 */
 
 #ifndef STBI_INCLUDE_STB_IMAGE_H
@@ -4145,7 +4147,7 @@
    if (!z->z_expandable) return stbi__err("output buffer limit","Corrupt PNG");
    cur   = (unsigned int) (z->zout - z->zout_start);
    limit = old_limit = (unsigned) (z->zout_end - z->zout_start);
-   if(UINT_MAX - cur < n) return stbi__err("outofmem", "Out of memory");
+   if (UINT_MAX - cur < (unsigned) n) return stbi__err("outofmem", "Out of memory");
    while (cur + n > limit) {
       if(limit > UINT_MAX / 2) return stbi__err("outofmem", "Out of memory");
       limit *= 2;
@@ -5385,13 +5387,10 @@
          psize = (info.offset - info.extra_read - info.hsz) >> 2;
    }
    if (psize == 0) {
-<<<<<<< HEAD
       STBI_ASSERT(info.offset == s->callback_already_read + (int) (s->img_buffer - s->img_buffer_original));
-=======
-      if (info.offset != (s->img_buffer - s->buffer_start)) {
+      if (info.offset != s->callback_already_read + (s->img_buffer - s->buffer_start)) {
         return stbi__errpuc("bad offset", "Corrupt BMP");
       }
->>>>>>> c29138ba
    }
 
    if (info.bpp == 24 && ma == 0xff000000)
