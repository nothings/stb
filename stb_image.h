/* stb_image - v1.44 - public domain JPEG/PNG reader - http://nothings.org/stb_image.c
   when you control the images you're loading
                                     no warranty implied; use at your own risk

   Do this:
      #define STB_IMAGE_IMPLEMENTATION
   before you include this file in *one* C or C++ file to create the implementation.

   #define STBI_ASSERT(x) to avoid using assert.h.

   QUICK NOTES:
      Primarily of interest to game developers and other people who can
          avoid problematic images and only need the trivial interface

      JPEG baseline (no JPEG progressive)
      PNG 8-bit-per-channel only

      TGA (not sure what subset, if a subset)
      BMP non-1bpp, non-RLE
      PSD (composited view only, no extra channels)

      GIF (*comp always reports as 4-channel)
      HDR (radiance rgbE format)
      PIC (Softimage PIC)

      - decode from memory or through FILE (define STBI_NO_STDIO to remove code)
      - decode from arbitrary I/O callbacks
      - overridable dequantizing-IDCT, YCbCr-to-RGB conversion (define STBI_SIMD)

   Latest revisions:
<<<<<<< HEAD
      1.44 (2014-08-07) warnings
=======
      1.44 (2014-08-04) fix MSVC-ARM internal compiler error by wrapping malloc
>>>>>>> 10def9b1
      1.43 (2014-07-15) fix MSVC-only bug in 1.42
      1.42 (2014-07-09) no _CRT_SECURE_NO_WARNINGS; error-path fixes; STBI_ASSERT
      1.41 (2014-06-25) fix search&replace that messed up comments/error messages
      1.40 (2014-06-22) gcc warning
      1.39 (2014-06-15) TGA optimization bugfix, multiple BMP fixes
      1.38 (2014-06-06) suppress MSVC run-time warnings, fix accidental rename of 'skip'
      1.37 (2014-06-04) remove duplicate typedef
      1.36 (2014-06-03) converted to header file, allow reading incorrect iphoned-images without iphone flag
      1.35 (2014-05-27) warnings, bugfixes, TGA optimization, etc

   See end of file for full revision history.

   TODO:
      stbi_info support for BMP,PSD,HDR,PIC


 ============================    Contributors    =========================
              
 Image formats                                Bug fixes & warning fixes
    Sean Barrett (jpeg, png, bmp)                Marc LeBlanc
    Nicolas Schulz (hdr, psd)                    Christpher Lloyd
    Jonathan Dummer (tga)                        Dave Moore
    Jean-Marc Lienher (gif)                      Won Chun
    Tom Seddon (pic)                             the Horde3D community
    Thatcher Ulrich (psd)                        Janez Zemva
                                                 Jonathan Blow
                                                 Laurent Gomila
 Extensions, features                            Aruelien Pocheville
    Jetro Lauha (stbi_info)                      Ryamond Barbiero
    James "moose2000" Brown (iPhone PNG)         David Woo
    Ben "Disch" Wenger (io callbacks)            Roy Eltham
    Martin "SpartanJ" Golini                     Luke Graham
                                                 Thomas Ruf
                                                 John Bartholomew
 Optimizations & bugfixes                        Ken Hamada
    Fabian "ryg" Giesen                          Cort Stratton
    Arseny Kapoulkine                            Blazej Dariusz Roszkowski
                                                 Thibault Reuille
                                                 Paul Du Bois
                                                 Guillaume George
                                                 Jerry Jansson
<<<<<<< HEAD
  If your name should be here but                Hayaki Saito
  isn't, let Sean know.                          Johan Duparc
                                                 Ronny Chevalier
=======
                                                 Hayaki Saito
                                                 Johan Duparc
                                                 Michal Cichon
>>>>>>> 10def9b1
*/

#ifndef STBI_INCLUDE_STB_IMAGE_H
#define STBI_INCLUDE_STB_IMAGE_H

// Limitations:
//    - no jpeg progressive support
//    - non-HDR formats support 8-bit samples only (jpeg, png)
//    - no delayed line count (jpeg) -- IJG doesn't support either
//    - no 1-bit BMP
//    - GIF always returns *comp=4
//
// Basic usage (see HDR discussion below):
//    int x,y,n;
//    unsigned char *data = stbi_load(filename, &x, &y, &n, 0);
//    // ... process data if not NULL ... 
//    // ... x = width, y = height, n = # 8-bit components per pixel ...
//    // ... replace '0' with '1'..'4' to force that many components per pixel
//    // ... but 'n' will always be the number that it would have been if you said 0
//    stbi_image_free(data)
//
// Standard parameters:
//    int *x       -- outputs image width in pixels
//    int *y       -- outputs image height in pixels
//    int *comp    -- outputs # of image components in image file
//    int req_comp -- if non-zero, # of image components requested in result
//
// The return value from an image loader is an 'unsigned char *' which points
// to the pixel data. The pixel data consists of *y scanlines of *x pixels,
// with each pixel consisting of N interleaved 8-bit components; the first
// pixel pointed to is top-left-most in the image. There is no padding between
// image scanlines or between pixels, regardless of format. The number of
// components N is 'req_comp' if req_comp is non-zero, or *comp otherwise.
// If req_comp is non-zero, *comp has the number of components that _would_
// have been output otherwise. E.g. if you set req_comp to 4, you will always
// get RGBA output, but you can check *comp to easily see if it's opaque.
//
// An output image with N components has the following components interleaved
// in this order in each pixel:
//
//     N=#comp     components
//       1           grey
//       2           grey, alpha
//       3           red, green, blue
//       4           red, green, blue, alpha
//
// If image loading fails for any reason, the return value will be NULL,
// and *x, *y, *comp will be unchanged. The function stbi_failure_reason()
// can be queried for an extremely brief, end-user unfriendly explanation
// of why the load failed. Define STBI_NO_FAILURE_STRINGS to avoid
// compiling these strings at all, and STBI_FAILURE_USERMSG to get slightly
// more user-friendly ones.
//
// Paletted PNG, BMP, GIF, and PIC images are automatically depalettized.
//
// ===========================================================================
//
// iPhone PNG support:
//
// By default we convert iphone-formatted PNGs back to RGB; nominally they
// would silently load as BGR, except the existing code should have just
// failed on such iPhone PNGs. But you can disable this conversion by
// by calling stbi_convert_iphone_png_to_rgb(0), in which case
// you will always just get the native iphone "format" through.
//
// Call stbi_set_unpremultiply_on_load(1) as well to force a divide per
// pixel to remove any premultiplied alpha *only* if the image file explicitly
// says there's premultiplied data (currently only happens in iPhone images,
// and only if iPhone convert-to-rgb processing is on).
//
// ===========================================================================
//
// HDR image support   (disable by defining STBI_NO_HDR)
//
// stb_image now supports loading HDR images in general, and currently
// the Radiance .HDR file format, although the support is provided
// generically. You can still load any file through the existing interface;
// if you attempt to load an HDR file, it will be automatically remapped to
// LDR, assuming gamma 2.2 and an arbitrary scale factor defaulting to 1;
// both of these constants can be reconfigured through this interface:
//
//     stbi_hdr_to_ldr_gamma(2.2f);
//     stbi_hdr_to_ldr_scale(1.0f);
//
// (note, do not use _inverse_ constants; stbi_image will invert them
// appropriately).
//
// Additionally, there is a new, parallel interface for loading files as
// (linear) floats to preserve the full dynamic range:
//
//    float *data = stbi_loadf(filename, &x, &y, &n, 0);
// 
// If you load LDR images through this interface, those images will
// be promoted to floating point values, run through the inverse of
// constants corresponding to the above:
//
//     stbi_ldr_to_hdr_scale(1.0f);
//     stbi_ldr_to_hdr_gamma(2.2f);
//
// Finally, given a filename (or an open file or memory block--see header
// file for details) containing image data, you can query for the "most
// appropriate" interface to use (that is, whether the image is HDR or
// not), using:
//
//     stbi_is_hdr(char *filename);
//
// ===========================================================================
//
// I/O callbacks
//
// I/O callbacks allow you to read from arbitrary sources, like packaged
// files or some other source. Data read from callbacks are processed
// through a small internal buffer (currently 128 bytes) to try to reduce
// overhead. 
//
// The three functions you must define are "read" (reads some bytes of data),
// "skip" (skips some bytes of data), "eof" (reports if the stream is at the end).


#ifndef STBI_NO_STDIO
#include <stdio.h>
#endif // STBI_NO_STDIO

#define STBI_VERSION 1

enum
{
   STBI_default = 0, // only used for req_comp

   STBI_grey       = 1,
   STBI_grey_alpha = 2,
   STBI_rgb        = 3,
   STBI_rgb_alpha  = 4
};

typedef unsigned char stbi_uc;

#ifdef __cplusplus
extern "C" {
#endif

#ifdef STB_IMAGE_STATIC
#define STBIDEF static
#else
#define STBIDEF extern
#endif

//////////////////////////////////////////////////////////////////////////////
//
// PRIMARY API - works on images of any type
//

//
// load image by filename, open file, or memory buffer
//

STBIDEF stbi_uc *stbi_load_from_memory(stbi_uc const *buffer, int len, int *x, int *y, int *comp, int req_comp);

#ifndef STBI_NO_STDIO
STBIDEF stbi_uc *stbi_load            (char const *filename,     int *x, int *y, int *comp, int req_comp);
STBIDEF stbi_uc *stbi_load_from_file  (FILE *f,                  int *x, int *y, int *comp, int req_comp);
// for stbi_load_from_file, file pointer is left pointing immediately after image
#endif

typedef struct
{
   int      (*read)  (void *user,char *data,int size);   // fill 'data' with 'size' bytes.  return number of bytes actually read 
   void     (*skip)  (void *user,int n);                 // skip the next 'n' bytes, or 'unget' the last -n bytes if negative
   int      (*eof)   (void *user);                       // returns nonzero if we are at end of file/data
} stbi_io_callbacks;

STBIDEF stbi_uc *stbi_load_from_callbacks  (stbi_io_callbacks const *clbk, void *user, int *x, int *y, int *comp, int req_comp);

#ifndef STBI_NO_HDR
   STBIDEF float *stbi_loadf_from_memory(stbi_uc const *buffer, int len, int *x, int *y, int *comp, int req_comp);

   #ifndef STBI_NO_STDIO
   STBIDEF float *stbi_loadf            (char const *filename,   int *x, int *y, int *comp, int req_comp);
   STBIDEF float *stbi_loadf_from_file  (FILE *f,                int *x, int *y, int *comp, int req_comp);
   #endif
   
   STBIDEF float *stbi_loadf_from_callbacks  (stbi_io_callbacks const *clbk, void *user, int *x, int *y, int *comp, int req_comp);

   STBIDEF void   stbi_hdr_to_ldr_gamma(float gamma);
   STBIDEF void   stbi_hdr_to_ldr_scale(float scale);

   STBIDEF void   stbi_ldr_to_hdr_gamma(float gamma);
   STBIDEF void   stbi_ldr_to_hdr_scale(float scale);
#endif // STBI_NO_HDR

// stbi_is_hdr is always defined
STBIDEF int    stbi_is_hdr_from_callbacks(stbi_io_callbacks const *clbk, void *user);
STBIDEF int    stbi_is_hdr_from_memory(stbi_uc const *buffer, int len);
#ifndef STBI_NO_STDIO
STBIDEF int      stbi_is_hdr          (char const *filename);
STBIDEF int      stbi_is_hdr_from_file(FILE *f);
#endif // STBI_NO_STDIO


// get a VERY brief reason for failure
// NOT THREADSAFE
STBIDEF const char *stbi_failure_reason  (void); 

// free the loaded image -- this is just free()
STBIDEF void     stbi_image_free      (void *retval_from_stbi_load);

// get image dimensions & components without fully decoding
STBIDEF int      stbi_info_from_memory(stbi_uc const *buffer, int len, int *x, int *y, int *comp);
STBIDEF int      stbi_info_from_callbacks(stbi_io_callbacks const *clbk, void *user, int *x, int *y, int *comp);

#ifndef STBI_NO_STDIO
STBIDEF int      stbi_info            (char const *filename,     int *x, int *y, int *comp);
STBIDEF int      stbi_info_from_file  (FILE *f,                  int *x, int *y, int *comp);

#endif



// for image formats that explicitly notate that they have premultiplied alpha,
// we just return the colors as stored in the file. set this flag to force
// unpremultiplication. results are undefined if the unpremultiply overflow.
STBIDEF void stbi_set_unpremultiply_on_load(int flag_true_if_should_unpremultiply);

// indicate whether we should process iphone images back to canonical format,
// or just pass them through "as-is"
STBIDEF void stbi_convert_iphone_png_to_rgb(int flag_true_if_should_convert);


// ZLIB client - used by PNG, available for other purposes

STBIDEF char *stbi_zlib_decode_malloc_guesssize(const char *buffer, int len, int initial_size, int *outlen);
STBIDEF char *stbi_zlib_decode_malloc_guesssize_headerflag(const char *buffer, int len, int initial_size, int *outlen, int parse_header);
STBIDEF char *stbi_zlib_decode_malloc(const char *buffer, int len, int *outlen);
STBIDEF int   stbi_zlib_decode_buffer(char *obuffer, int olen, const char *ibuffer, int ilen);

STBIDEF char *stbi_zlib_decode_noheader_malloc(const char *buffer, int len, int *outlen);
STBIDEF int   stbi_zlib_decode_noheader_buffer(char *obuffer, int olen, const char *ibuffer, int ilen);


// define faster low-level operations (typically SIMD support)
#ifdef STBI_SIMD
typedef void (*stbi_idct_8x8)(stbi_uc *out, int out_stride, short data[64], unsigned short *dequantize);
// compute an integer IDCT on "input"
//     input[x] = data[x] * dequantize[x]
//     write results to 'out': 64 samples, each run of 8 spaced by 'out_stride'
//                             CLAMP results to 0..255
typedef void (*stbi_YCbCr_to_RGB_run)(stbi_uc *output, stbi_uc const  *y, stbi_uc const *cb, stbi_uc const *cr, int count, int step);
// compute a conversion from YCbCr to RGB
//     'count' pixels
//     write pixels to 'output'; each pixel is 'step' bytes (either 3 or 4; if 4, write '255' as 4th), order R,G,B
//     y: Y input channel
//     cb: Cb input channel; scale/biased to be 0..255
//     cr: Cr input channel; scale/biased to be 0..255

STBIDEF void stbi_install_idct(stbi_idct_8x8 func);
STBIDEF void stbi_install_YCbCr_to_RGB(stbi_YCbCr_to_RGB_run func);
#endif // STBI_SIMD


#ifdef __cplusplus
}
#endif

//
//
////   end header file   /////////////////////////////////////////////////////
#endif // STBI_INCLUDE_STB_IMAGE_H

#ifdef STB_IMAGE_IMPLEMENTATION

#ifndef STBI_NO_HDR
#include <math.h>  // ldexp
#include <string.h> // strcmp, strtok
#endif

#ifndef STBI_NO_STDIO
#include <stdio.h>
#endif
#include <stdlib.h>
#include <string.h>
#ifndef STBI_ASSERT
#include <assert.h>
#define STBI_ASSERT(x) assert(x)
#endif
#include <stdarg.h>
#include <stddef.h> // ptrdiff_t on osx

#ifndef _MSC_VER
   #ifdef __cplusplus
   #define stbi_inline inline
   #else
   #define stbi_inline
   #endif
#else
   #define stbi_inline __forceinline
#endif


#ifdef _MSC_VER
typedef unsigned short stbi__uint16;
typedef   signed short stbi__int16;
typedef unsigned int   stbi__uint32;
typedef   signed int   stbi__int32;
#else
#include <stdint.h>
typedef uint16_t stbi__uint16;
typedef int16_t  stbi__int16;
typedef uint32_t stbi__uint32;
typedef int32_t  stbi__int32;
#endif

// should produce compiler error if size is wrong
typedef unsigned char validate_uint32[sizeof(stbi__uint32)==4 ? 1 : -1];

#ifdef _MSC_VER
#define STBI_NOTUSED(v)  (void)(v)
#else
#define STBI_NOTUSED(v)  (void)sizeof(v)
#endif

#ifdef _MSC_VER
#define STBI_HAS_LROTL
#endif

#ifdef STBI_HAS_LROTL
   #define stbi_lrot(x,y)  _lrotl(x,y)
#else
   #define stbi_lrot(x,y)  (((x) << (y)) | ((x) >> (32 - (y))))
#endif

///////////////////////////////////////////////
//
//  stbi__context struct and start_xxx functions

// stbi__context structure is our basic context used by all images, so it
// contains all the IO context, plus some basic image information
typedef struct
{
   stbi__uint32 img_x, img_y;
   int img_n, img_out_n;
   
   stbi_io_callbacks io;
   void *io_user_data;

   int read_from_callbacks;
   int buflen;
   stbi_uc buffer_start[128];

   stbi_uc *img_buffer, *img_buffer_end;
   stbi_uc *img_buffer_original;
} stbi__context;


static void stbi__refill_buffer(stbi__context *s);

// initialize a memory-decode context
static void stbi__start_mem(stbi__context *s, stbi_uc const *buffer, int len)
{
   s->io.read = NULL;
   s->read_from_callbacks = 0;
   s->img_buffer = s->img_buffer_original = (stbi_uc *) buffer;
   s->img_buffer_end = (stbi_uc *) buffer+len;
}

// initialize a callback-based context
static void stbi__start_callbacks(stbi__context *s, stbi_io_callbacks *c, void *user)
{
   s->io = *c;
   s->io_user_data = user;
   s->buflen = sizeof(s->buffer_start);
   s->read_from_callbacks = 1;
   s->img_buffer_original = s->buffer_start;
   stbi__refill_buffer(s);
}

#ifndef STBI_NO_STDIO

static int stbi__stdio_read(void *user, char *data, int size)
{
   return (int) fread(data,1,size,(FILE*) user);
}

static void stbi__stdio_skip(void *user, int n)
{
   fseek((FILE*) user, n, SEEK_CUR);
}

static int stbi__stdio_eof(void *user)
{
   return feof((FILE*) user);
}

static stbi_io_callbacks stbi__stdio_callbacks =
{
   stbi__stdio_read,
   stbi__stdio_skip,
   stbi__stdio_eof,
};

static void stbi__start_file(stbi__context *s, FILE *f)
{
   stbi__start_callbacks(s, &stbi__stdio_callbacks, (void *) f);
}

//static void stop_file(stbi__context *s) { }

#endif // !STBI_NO_STDIO

static void stbi__rewind(stbi__context *s)
{
   // conceptually rewind SHOULD rewind to the beginning of the stream,
   // but we just rewind to the beginning of the initial buffer, because
   // we only use it after doing 'test', which only ever looks at at most 92 bytes
   s->img_buffer = s->img_buffer_original;
}

static int      stbi__jpeg_test(stbi__context *s);
static stbi_uc *stbi__jpeg_load(stbi__context *s, int *x, int *y, int *comp, int req_comp);
static int      stbi__jpeg_info(stbi__context *s, int *x, int *y, int *comp);
static int      stbi__png_test(stbi__context *s);
static stbi_uc *stbi__png_load(stbi__context *s, int *x, int *y, int *comp, int req_comp);
static int      stbi__png_info(stbi__context *s, int *x, int *y, int *comp);
static int      stbi__bmp_test(stbi__context *s);
static stbi_uc *stbi__bmp_load(stbi__context *s, int *x, int *y, int *comp, int req_comp);
static int      stbi__tga_test(stbi__context *s);
static stbi_uc *stbi__tga_load(stbi__context *s, int *x, int *y, int *comp, int req_comp);
static int      stbi__tga_info(stbi__context *s, int *x, int *y, int *comp);
static int      stbi__psd_test(stbi__context *s);
static stbi_uc *stbi__psd_load(stbi__context *s, int *x, int *y, int *comp, int req_comp);
#ifndef STBI_NO_HDR
static int      stbi__hdr_test(stbi__context *s);
static float   *stbi__hdr_load(stbi__context *s, int *x, int *y, int *comp, int req_comp);
#endif
static int      stbi__pic_test(stbi__context *s);
static stbi_uc *stbi__pic_load(stbi__context *s, int *x, int *y, int *comp, int req_comp);
static int      stbi__gif_test(stbi__context *s);
static stbi_uc *stbi__gif_load(stbi__context *s, int *x, int *y, int *comp, int req_comp);
static int      stbi__gif_info(stbi__context *s, int *x, int *y, int *comp);


// this is not threadsafe
static const char *stbi__g_failure_reason;

STBIDEF const char *stbi_failure_reason(void)
{
   return stbi__g_failure_reason;
}

static int stbi__err(const char *str)
{
   stbi__g_failure_reason = str;
   return 0;
}

static void *stbi__malloc(size_t size)
{
    return malloc(size);
}

// stbi__err - error
// stbi__errpf - error returning pointer to float
// stbi__errpuc - error returning pointer to unsigned char

#ifdef STBI_NO_FAILURE_STRINGS
   #define stbi__err(x,y)  0
#elif defined(STBI_FAILURE_USERMSG)
   #define stbi__err(x,y)  stbi__err(y)
#else
   #define stbi__err(x,y)  stbi__err(x)
#endif

#define stbi__errpf(x,y)   ((float *) (stbi__err(x,y)?NULL:NULL))
#define stbi__errpuc(x,y)  ((unsigned char *) (stbi__err(x,y)?NULL:NULL))

STBIDEF void stbi_image_free(void *retval_from_stbi_load)
{
   free(retval_from_stbi_load);
}

#ifndef STBI_NO_HDR
static float   *stbi__ldr_to_hdr(stbi_uc *data, int x, int y, int comp);
static stbi_uc *stbi__hdr_to_ldr(float   *data, int x, int y, int comp);
#endif

static unsigned char *stbi_load_main(stbi__context *s, int *x, int *y, int *comp, int req_comp)
{
   if (stbi__jpeg_test(s)) return stbi__jpeg_load(s,x,y,comp,req_comp);
   if (stbi__png_test(s))  return stbi__png_load(s,x,y,comp,req_comp);
   if (stbi__bmp_test(s))  return stbi__bmp_load(s,x,y,comp,req_comp);
   if (stbi__gif_test(s))  return stbi__gif_load(s,x,y,comp,req_comp);
   if (stbi__psd_test(s))  return stbi__psd_load(s,x,y,comp,req_comp);
   if (stbi__pic_test(s))  return stbi__pic_load(s,x,y,comp,req_comp);

   #ifndef STBI_NO_HDR
   if (stbi__hdr_test(s)) {
      float *hdr = stbi__hdr_load(s, x,y,comp,req_comp);
      return stbi__hdr_to_ldr(hdr, *x, *y, req_comp ? req_comp : *comp);
   }
   #endif

   // test tga last because it's a crappy test!
   if (stbi__tga_test(s))
      return stbi__tga_load(s,x,y,comp,req_comp);
   return stbi__errpuc("unknown image type", "Image not of any known type, or corrupt");
}

#ifndef STBI_NO_STDIO

FILE *stbi__fopen(char const *filename, char const *mode)
{
   FILE *f;
#if defined(_MSC_VER) && _MSC_VER >= 1400
   if (0 != fopen_s(&f, filename, mode))
      f=0;
#else
   f = fopen(filename, mode);
#endif
   return f;
}


STBIDEF unsigned char *stbi_load(char const *filename, int *x, int *y, int *comp, int req_comp)
{
   FILE *f = stbi__fopen(filename, "rb");
   unsigned char *result;
   if (!f) return stbi__errpuc("can't fopen", "Unable to open file");
   result = stbi_load_from_file(f,x,y,comp,req_comp);
   fclose(f);
   return result;
}

STBIDEF unsigned char *stbi_load_from_file(FILE *f, int *x, int *y, int *comp, int req_comp)
{
   unsigned char *result;
   stbi__context s;
   stbi__start_file(&s,f);
   result = stbi_load_main(&s,x,y,comp,req_comp);
   if (result) {
      // need to 'unget' all the characters in the IO buffer
      fseek(f, - (int) (s.img_buffer_end - s.img_buffer), SEEK_CUR);
   }
   return result;
}
#endif //!STBI_NO_STDIO

STBIDEF unsigned char *stbi_load_from_memory(stbi_uc const *buffer, int len, int *x, int *y, int *comp, int req_comp)
{
   stbi__context s;
   stbi__start_mem(&s,buffer,len);
   return stbi_load_main(&s,x,y,comp,req_comp);
}

unsigned char *stbi_load_from_callbacks(stbi_io_callbacks const *clbk, void *user, int *x, int *y, int *comp, int req_comp)
{
   stbi__context s;
   stbi__start_callbacks(&s, (stbi_io_callbacks *) clbk, user);
   return stbi_load_main(&s,x,y,comp,req_comp);
}

#ifndef STBI_NO_HDR

float *stbi_loadf_main(stbi__context *s, int *x, int *y, int *comp, int req_comp)
{
   unsigned char *data;
   #ifndef STBI_NO_HDR
   if (stbi__hdr_test(s))
      return stbi__hdr_load(s,x,y,comp,req_comp);
   #endif
   data = stbi_load_main(s, x, y, comp, req_comp);
   if (data)
      return stbi__ldr_to_hdr(data, *x, *y, req_comp ? req_comp : *comp);
   return stbi__errpf("unknown image type", "Image not of any known type, or corrupt");
}

float *stbi_loadf_from_memory(stbi_uc const *buffer, int len, int *x, int *y, int *comp, int req_comp)
{
   stbi__context s;
   stbi__start_mem(&s,buffer,len);
   return stbi_loadf_main(&s,x,y,comp,req_comp);
}

float *stbi_loadf_from_callbacks(stbi_io_callbacks const *clbk, void *user, int *x, int *y, int *comp, int req_comp)
{
   stbi__context s;
   stbi__start_callbacks(&s, (stbi_io_callbacks *) clbk, user);
   return stbi_loadf_main(&s,x,y,comp,req_comp);
}

#ifndef STBI_NO_STDIO
float *stbi_loadf(char const *filename, int *x, int *y, int *comp, int req_comp)
{
   float *result;
   FILE *f = stbi__fopen(filename, "rb");
   if (!f) return stbi__errpf("can't fopen", "Unable to open file");
   result = stbi_loadf_from_file(f,x,y,comp,req_comp);
   fclose(f);
   return result;
}

float *stbi_loadf_from_file(FILE *f, int *x, int *y, int *comp, int req_comp)
{
   stbi__context s;
   stbi__start_file(&s,f);
   return stbi_loadf_main(&s,x,y,comp,req_comp);
}
#endif // !STBI_NO_STDIO

#endif // !STBI_NO_HDR

// these is-hdr-or-not is defined independent of whether STBI_NO_HDR is
// defined, for API simplicity; if STBI_NO_HDR is defined, it always
// reports false!

int stbi_is_hdr_from_memory(stbi_uc const *buffer, int len)
{
   #ifndef STBI_NO_HDR
   stbi__context s;
   stbi__start_mem(&s,buffer,len);
   return stbi__hdr_test(&s);
   #else
   STBI_NOTUSED(buffer);
   STBI_NOTUSED(len);
   return 0;
   #endif
}

#ifndef STBI_NO_STDIO
STBIDEF int      stbi_is_hdr          (char const *filename)
{
   FILE *f = stbi__fopen(filename, "rb");
   int result=0;
   if (f) {
      result = stbi_is_hdr_from_file(f);
      fclose(f);
   }
   return result;
}

STBIDEF int      stbi_is_hdr_from_file(FILE *f)
{
   #ifndef STBI_NO_HDR
   stbi__context s;
   stbi__start_file(&s,f);
   return stbi__hdr_test(&s);
   #else
   return 0;
   #endif
}
#endif // !STBI_NO_STDIO

STBIDEF int      stbi_is_hdr_from_callbacks(stbi_io_callbacks const *clbk, void *user)
{
   #ifndef STBI_NO_HDR
   stbi__context s;
   stbi__start_callbacks(&s, (stbi_io_callbacks *) clbk, user);
   return stbi__hdr_test(&s);
   #else
   return 0;
   #endif
}

#ifndef STBI_NO_HDR
static float stbi__h2l_gamma_i=1.0f/2.2f, stbi__h2l_scale_i=1.0f;
static float stbi__l2h_gamma=2.2f, stbi__l2h_scale=1.0f;

void   stbi_hdr_to_ldr_gamma(float gamma) { stbi__h2l_gamma_i = 1/gamma; }
void   stbi_hdr_to_ldr_scale(float scale) { stbi__h2l_scale_i = 1/scale; }

void   stbi_ldr_to_hdr_gamma(float gamma) { stbi__l2h_gamma = gamma; }
void   stbi_ldr_to_hdr_scale(float scale) { stbi__l2h_scale = scale; }
#endif


//////////////////////////////////////////////////////////////////////////////
//
// Common code used by all image loaders
//

enum
{
   SCAN_load=0,
   SCAN_type,
   SCAN_header
};

static void stbi__refill_buffer(stbi__context *s)
{
   int n = (s->io.read)(s->io_user_data,(char*)s->buffer_start,s->buflen);
   if (n == 0) {
      // at end of file, treat same as if from memory, but need to handle case
      // where s->img_buffer isn't pointing to safe memory, stbi__err.g. 0-byte file
      s->read_from_callbacks = 0;
      s->img_buffer = s->buffer_start;
      s->img_buffer_end = s->buffer_start+1;
      *s->img_buffer = 0;
   } else {
      s->img_buffer = s->buffer_start;
      s->img_buffer_end = s->buffer_start + n;
   }
}

stbi_inline static stbi_uc stbi__get8(stbi__context *s)
{
   if (s->img_buffer < s->img_buffer_end)
      return *s->img_buffer++;
   if (s->read_from_callbacks) {
      stbi__refill_buffer(s);
      return *s->img_buffer++;
   }
   return 0;
}

stbi_inline static int stbi__at_eof(stbi__context *s)
{
   if (s->io.read) {
      if (!(s->io.eof)(s->io_user_data)) return 0;
      // if feof() is true, check if buffer = end
      // special case: we've only got the special 0 character at the end
      if (s->read_from_callbacks == 0) return 1;
   }

   return s->img_buffer >= s->img_buffer_end;   
}

static void stbi__skip(stbi__context *s, int n)
{
   if (s->io.read) {
      int blen = (int) (s->img_buffer_end - s->img_buffer);
      if (blen < n) {
         s->img_buffer = s->img_buffer_end;
         (s->io.skip)(s->io_user_data, n - blen);
         return;
      }
   }
   s->img_buffer += n;
}

static int stbi__getn(stbi__context *s, stbi_uc *buffer, int n)
{
   if (s->io.read) {
      int blen = (int) (s->img_buffer_end - s->img_buffer);
      if (blen < n) {
         int res, count;

         memcpy(buffer, s->img_buffer, blen);
         
         count = (s->io.read)(s->io_user_data, (char*) buffer + blen, n - blen);
         res = (count == (n-blen));
         s->img_buffer = s->img_buffer_end;
         return res;
      }
   }

   if (s->img_buffer+n <= s->img_buffer_end) {
      memcpy(buffer, s->img_buffer, n);
      s->img_buffer += n;
      return 1;
   } else
      return 0;
}

static int stbi__get16be(stbi__context *s)
{
   int z = stbi__get8(s);
   return (z << 8) + stbi__get8(s);
}

static stbi__uint32 stbi__get32be(stbi__context *s)
{
   stbi__uint32 z = stbi__get16be(s);
   return (z << 16) + stbi__get16be(s);
}

static int stbi__get16le(stbi__context *s)
{
   int z = stbi__get8(s);
   return z + (stbi__get8(s) << 8);
}

static stbi__uint32 stbi__get32le(stbi__context *s)
{
   stbi__uint32 z = stbi__get16le(s);
   return z + (stbi__get16le(s) << 16);
}

//////////////////////////////////////////////////////////////////////////////
//
//  generic converter from built-in img_n to req_comp
//    individual types do this automatically as much as possible (stbi__err.g. jpeg
//    does all cases internally since it needs to colorspace convert anyway,
//    and it never has alpha, so very few cases ). png can automatically
//    interleave an alpha=255 channel, but falls back to this for other cases
//
//  assume data buffer is malloced, so malloc a new one and free that one
//  only failure mode is malloc failing

static stbi_uc stbi__compute_y(int r, int g, int b)
{
   return (stbi_uc) (((r*77) + (g*150) +  (29*b)) >> 8);
}

static unsigned char *stbi__convert_format(unsigned char *data, int img_n, int req_comp, unsigned int x, unsigned int y)
{
   int i,j;
   unsigned char *good;

   if (req_comp == img_n) return data;
   STBI_ASSERT(req_comp >= 1 && req_comp <= 4);

   good = (unsigned char *) stbi__malloc(req_comp * x * y);
   if (good == NULL) {
      free(data);
      return stbi__errpuc("outofmem", "Out of memory");
   }

   for (j=0; j < (int) y; ++j) {
      unsigned char *src  = data + j * x * img_n   ;
      unsigned char *dest = good + j * x * req_comp;

      #define COMBO(a,b)  ((a)*8+(b))
      #define CASE(a,b)   case COMBO(a,b): for(i=x-1; i >= 0; --i, src += a, dest += b)
      // convert source image with img_n components to one with req_comp components;
      // avoid switch per pixel, so use switch per scanline and massive macros
      switch (COMBO(img_n, req_comp)) {
         CASE(1,2) dest[0]=src[0], dest[1]=255; break;
         CASE(1,3) dest[0]=dest[1]=dest[2]=src[0]; break;
         CASE(1,4) dest[0]=dest[1]=dest[2]=src[0], dest[3]=255; break;
         CASE(2,1) dest[0]=src[0]; break;
         CASE(2,3) dest[0]=dest[1]=dest[2]=src[0]; break;
         CASE(2,4) dest[0]=dest[1]=dest[2]=src[0], dest[3]=src[1]; break;
         CASE(3,4) dest[0]=src[0],dest[1]=src[1],dest[2]=src[2],dest[3]=255; break;
         CASE(3,1) dest[0]=stbi__compute_y(src[0],src[1],src[2]); break;
         CASE(3,2) dest[0]=stbi__compute_y(src[0],src[1],src[2]), dest[1] = 255; break;
         CASE(4,1) dest[0]=stbi__compute_y(src[0],src[1],src[2]); break;
         CASE(4,2) dest[0]=stbi__compute_y(src[0],src[1],src[2]), dest[1] = src[3]; break;
         CASE(4,3) dest[0]=src[0],dest[1]=src[1],dest[2]=src[2]; break;
         default: STBI_ASSERT(0);
      }
      #undef CASE
   }

   free(data);
   return good;
}

#ifndef STBI_NO_HDR
static float   *stbi__ldr_to_hdr(stbi_uc *data, int x, int y, int comp)
{
   int i,k,n;
   float *output = (float *) stbi__malloc(x * y * comp * sizeof(float));
   if (output == NULL) { free(data); return stbi__errpf("outofmem", "Out of memory"); }
   // compute number of non-alpha components
   if (comp & 1) n = comp; else n = comp-1;
   for (i=0; i < x*y; ++i) {
      for (k=0; k < n; ++k) {
         output[i*comp + k] = (float) (pow(data[i*comp+k]/255.0f, stbi__l2h_gamma) * stbi__l2h_scale);
      }
      if (k < comp) output[i*comp + k] = data[i*comp+k]/255.0f;
   }
   free(data);
   return output;
}

#define stbi__float2int(x)   ((int) (x))
static stbi_uc *stbi__hdr_to_ldr(float   *data, int x, int y, int comp)
{
   int i,k,n;
   stbi_uc *output = (stbi_uc *) stbi__malloc(x * y * comp);
   if (output == NULL) { free(data); return stbi__errpuc("outofmem", "Out of memory"); }
   // compute number of non-alpha components
   if (comp & 1) n = comp; else n = comp-1;
   for (i=0; i < x*y; ++i) {
      for (k=0; k < n; ++k) {
         float z = (float) pow(data[i*comp+k]*stbi__h2l_scale_i, stbi__h2l_gamma_i) * 255 + 0.5f;
         if (z < 0) z = 0;
         if (z > 255) z = 255;
         output[i*comp + k] = (stbi_uc) stbi__float2int(z);
      }
      if (k < comp) {
         float z = data[i*comp+k] * 255 + 0.5f;
         if (z < 0) z = 0;
         if (z > 255) z = 255;
         output[i*comp + k] = (stbi_uc) stbi__float2int(z);
      }
   }
   free(data);
   return output;
}
#endif

//////////////////////////////////////////////////////////////////////////////
//
//  "baseline" JPEG/JFIF decoder (not actually fully baseline implementation)
//
//    simple implementation
//      - channel subsampling of at most 2 in each dimension
//      - doesn't support delayed output of y-dimension
//      - simple interface (only one output format: 8-bit interleaved RGB)
//      - doesn't try to recover corrupt jpegs
//      - doesn't allow partial loading, loading multiple at once
//      - still fast on x86 (copying globals into locals doesn't help x86)
//      - allocates lots of intermediate memory (full size of all components)
//        - non-interleaved case requires this anyway
//        - allows good upsampling (see next)
//    high-quality
//      - upsampled channels are bilinearly interpolated, even across blocks
//      - quality integer IDCT derived from IJG's 'slow'
//    performance
//      - fast huffman; reasonable integer IDCT
//      - uses a lot of intermediate memory, could cache poorly
//      - load http://nothings.org/remote/anemones.jpg 3 times on 2.8Ghz P4
//          stb_jpeg:   1.34 seconds (MSVC6, default release build)
//          stb_jpeg:   1.06 seconds (MSVC6, processor = Pentium Pro)
//          IJL11.dll:  1.08 seconds (compiled by intel)
//          IJG 1998:   0.98 seconds (MSVC6, makefile provided by IJG)
//          IJG 1998:   0.95 seconds (MSVC6, makefile + proc=PPro)

// huffman decoding acceleration
#define FAST_BITS   9  // larger handles more cases; smaller stomps less cache

typedef struct
{
   stbi_uc  fast[1 << FAST_BITS];
   // weirdly, repacking this into AoS is a 10% speed loss, instead of a win
   stbi__uint16 code[256];
   stbi_uc  values[256];
   stbi_uc  size[257];
   unsigned int maxcode[18];
   int    delta[17];   // old 'firstsymbol' - old 'firstcode'
} stbi__huffman;

typedef struct
{
   #ifdef STBI_SIMD
   unsigned short dequant2[4][64];
   #endif
   stbi__context *s;
   stbi__huffman huff_dc[4];
   stbi__huffman huff_ac[4];
   stbi_uc dequant[4][64];

// sizes for components, interleaved MCUs
   int img_h_max, img_v_max;
   int img_mcu_x, img_mcu_y;
   int img_mcu_w, img_mcu_h;

// definition of jpeg image component
   struct
   {
      int id;
      int h,v;
      int tq;
      int hd,ha;
      int dc_pred;

      int x,y,w2,h2;
      stbi_uc *data;
      void *raw_data;
      stbi_uc *linebuf;
   } img_comp[4];

   stbi__uint32         code_buffer; // jpeg entropy-coded buffer
   int            code_bits;   // number of valid bits
   unsigned char  marker;      // marker seen while filling entropy buffer
   int            nomore;      // flag if we saw a marker so must stop

   int scan_n, order[4];
   int restart_interval, todo;
} stbi__jpeg;

static int stbi__build_huffman(stbi__huffman *h, int *count)
{
   int i,j,k=0,code;
   // build size list for each symbol (from JPEG spec)
   for (i=0; i < 16; ++i)
      for (j=0; j < count[i]; ++j)
         h->size[k++] = (stbi_uc) (i+1);
   h->size[k] = 0;

   // compute actual symbols (from jpeg spec)
   code = 0;
   k = 0;
   for(j=1; j <= 16; ++j) {
      // compute delta to add to code to compute symbol id
      h->delta[j] = k - code;
      if (h->size[k] == j) {
         while (h->size[k] == j)
            h->code[k++] = (stbi__uint16) (code++);
         if (code-1 >= (1 << j)) return stbi__err("bad code lengths","Corrupt JPEG");
      }
      // compute largest code + 1 for this size, preshifted as needed later
      h->maxcode[j] = code << (16-j);
      code <<= 1;
   }
   h->maxcode[j] = 0xffffffff;

   // build non-spec acceleration table; 255 is flag for not-accelerated
   memset(h->fast, 255, 1 << FAST_BITS);
   for (i=0; i < k; ++i) {
      int s = h->size[i];
      if (s <= FAST_BITS) {
         int c = h->code[i] << (FAST_BITS-s);
         int m = 1 << (FAST_BITS-s);
         for (j=0; j < m; ++j) {
            h->fast[c+j] = (stbi_uc) i;
         }
      }
   }
   return 1;
}

static void stbi__grow_buffer_unsafe(stbi__jpeg *j)
{
   do {
      int b = j->nomore ? 0 : stbi__get8(j->s);
      if (b == 0xff) {
         int c = stbi__get8(j->s);
         if (c != 0) {
            j->marker = (unsigned char) c;
            j->nomore = 1;
            return;
         }
      }
      j->code_buffer |= b << (24 - j->code_bits);
      j->code_bits += 8;
   } while (j->code_bits <= 24);
}

// (1 << n) - 1
static stbi__uint32 stbi__bmask[17]={0,1,3,7,15,31,63,127,255,511,1023,2047,4095,8191,16383,32767,65535};

// decode a jpeg huffman value from the bitstream
stbi_inline static int stbi__jpeg_huff_decode(stbi__jpeg *j, stbi__huffman *h)
{
   unsigned int temp;
   int c,k;

   if (j->code_bits < 16) stbi__grow_buffer_unsafe(j);

   // look at the top FAST_BITS and determine what symbol ID it is,
   // if the code is <= FAST_BITS
   c = (j->code_buffer >> (32 - FAST_BITS)) & ((1 << FAST_BITS)-1);
   k = h->fast[c];
   if (k < 255) {
      int s = h->size[k];
      if (s > j->code_bits)
         return -1;
      j->code_buffer <<= s;
      j->code_bits -= s;
      return h->values[k];
   }

   // naive test is to shift the code_buffer down so k bits are
   // valid, then test against maxcode. To speed this up, we've
   // preshifted maxcode left so that it has (16-k) 0s at the
   // end; in other words, regardless of the number of bits, it
   // wants to be compared against something shifted to have 16;
   // that way we don't need to shift inside the loop.
   temp = j->code_buffer >> 16;
   for (k=FAST_BITS+1 ; ; ++k)
      if (temp < h->maxcode[k])
         break;
   if (k == 17) {
      // error! code not found
      j->code_bits -= 16;
      return -1;
   }

   if (k > j->code_bits)
      return -1;

   // convert the huffman code to the symbol id
   c = ((j->code_buffer >> (32 - k)) & stbi__bmask[k]) + h->delta[k];
   STBI_ASSERT((((j->code_buffer) >> (32 - h->size[c])) & stbi__bmask[h->size[c]]) == h->code[c]);

   // convert the id to a symbol
   j->code_bits -= k;
   j->code_buffer <<= k;
   return h->values[c];
}

// combined JPEG 'receive' and JPEG 'extend', since baseline
// always extends everything it receives.
stbi_inline static int stbi__extend_receive(stbi__jpeg *j, int n)
{
   unsigned int m = 1 << (n-1);
   unsigned int k;
   if (j->code_bits < n) stbi__grow_buffer_unsafe(j);

   #if 1
   k = stbi_lrot(j->code_buffer, n);
   j->code_buffer = k & ~stbi__bmask[n];
   k &= stbi__bmask[n];
   j->code_bits -= n;
   #else
   k = (j->code_buffer >> (32 - n)) & stbi__bmask[n];
   j->code_bits -= n;
   j->code_buffer <<= n;
   #endif
   // the following test is probably a random branch that won't
   // predict well. I tried to table accelerate it but failed.
   // maybe it's compiling as a conditional move?
   if (k < m)
      return (-1 << n) + k + 1;
   else
      return k;
}

// given a value that's at position X in the zigzag stream,
// where does it appear in the 8x8 matrix coded as row-major?
static stbi_uc stbi__jpeg_dezigzag[64+15] =
{
    0,  1,  8, 16,  9,  2,  3, 10,
   17, 24, 32, 25, 18, 11,  4,  5,
   12, 19, 26, 33, 40, 48, 41, 34,
   27, 20, 13,  6,  7, 14, 21, 28,
   35, 42, 49, 56, 57, 50, 43, 36,
   29, 22, 15, 23, 30, 37, 44, 51,
   58, 59, 52, 45, 38, 31, 39, 46,
   53, 60, 61, 54, 47, 55, 62, 63,
   // let corrupt input sample past end
   63, 63, 63, 63, 63, 63, 63, 63,
   63, 63, 63, 63, 63, 63, 63
};

// decode one 64-entry block--
static int stbi__jpeg_decode_block(stbi__jpeg *j, short data[64], stbi__huffman *hdc, stbi__huffman *hac, int b)
{
   int diff,dc,k;
   int t = stbi__jpeg_huff_decode(j, hdc);
   if (t < 0) return stbi__err("bad huffman code","Corrupt JPEG");

   // 0 all the ac values now so we can do it 32-bits at a time
   memset(data,0,64*sizeof(data[0]));

   diff = t ? stbi__extend_receive(j, t) : 0;
   dc = j->img_comp[b].dc_pred + diff;
   j->img_comp[b].dc_pred = dc;
   data[0] = (short) dc;

   // decode AC components, see JPEG spec
   k = 1;
   do {
      int r,s;
      int rs = stbi__jpeg_huff_decode(j, hac);
      if (rs < 0) return stbi__err("bad huffman code","Corrupt JPEG");
      s = rs & 15;
      r = rs >> 4;
      if (s == 0) {
         if (rs != 0xf0) break; // end block
         k += 16;
      } else {
         k += r;
         // decode into unzigzag'd location
         data[stbi__jpeg_dezigzag[k++]] = (short) stbi__extend_receive(j,s);
      }
   } while (k < 64);
   return 1;
}

// take a -128..127 value and stbi__clamp it and convert to 0..255
stbi_inline static stbi_uc stbi__clamp(int x)
{
   // trick to use a single test to catch both cases
   if ((unsigned int) x > 255) {
      if (x < 0) return 0;
      if (x > 255) return 255;
   }
   return (stbi_uc) x;
}

#define stbi__f2f(x)  (int) (((x) * 4096 + 0.5))
#define stbi__fsh(x)  ((x) << 12)

// derived from jidctint -- DCT_ISLOW
#define STBI__IDCT_1D(s0,s1,s2,s3,s4,s5,s6,s7)       \
   int t0,t1,t2,t3,p1,p2,p3,p4,p5,x0,x1,x2,x3; \
   p2 = s2;                                    \
   p3 = s6;                                    \
   p1 = (p2+p3) * stbi__f2f(0.5411961f);             \
   t2 = p1 + p3*stbi__f2f(-1.847759065f);            \
   t3 = p1 + p2*stbi__f2f( 0.765366865f);            \
   p2 = s0;                                    \
   p3 = s4;                                    \
   t0 = stbi__fsh(p2+p3);                            \
   t1 = stbi__fsh(p2-p3);                            \
   x0 = t0+t3;                                 \
   x3 = t0-t3;                                 \
   x1 = t1+t2;                                 \
   x2 = t1-t2;                                 \
   t0 = s7;                                    \
   t1 = s5;                                    \
   t2 = s3;                                    \
   t3 = s1;                                    \
   p3 = t0+t2;                                 \
   p4 = t1+t3;                                 \
   p1 = t0+t3;                                 \
   p2 = t1+t2;                                 \
   p5 = (p3+p4)*stbi__f2f( 1.175875602f);            \
   t0 = t0*stbi__f2f( 0.298631336f);                 \
   t1 = t1*stbi__f2f( 2.053119869f);                 \
   t2 = t2*stbi__f2f( 3.072711026f);                 \
   t3 = t3*stbi__f2f( 1.501321110f);                 \
   p1 = p5 + p1*stbi__f2f(-0.899976223f);            \
   p2 = p5 + p2*stbi__f2f(-2.562915447f);            \
   p3 = p3*stbi__f2f(-1.961570560f);                 \
   p4 = p4*stbi__f2f(-0.390180644f);                 \
   t3 += p1+p4;                                \
   t2 += p2+p3;                                \
   t1 += p2+p4;                                \
   t0 += p1+p3;

#ifdef STBI_SIMD
typedef unsigned short stbi_dequantize_t;
#else
typedef stbi_uc stbi_dequantize_t;
#endif

// .344 seconds on 3*anemones.jpg
static void stbi__idct_block(stbi_uc *out, int out_stride, short data[64], stbi_dequantize_t *dequantize)
{
   int i,val[64],*v=val;
   stbi_dequantize_t *dq = dequantize;
   stbi_uc *o;
   short *d = data;

   // columns
   for (i=0; i < 8; ++i,++d,++dq, ++v) {
      // if all zeroes, shortcut -- this avoids dequantizing 0s and IDCTing
      if (d[ 8]==0 && d[16]==0 && d[24]==0 && d[32]==0
           && d[40]==0 && d[48]==0 && d[56]==0) {
         //    no shortcut                 0     seconds
         //    (1|2|3|4|5|6|7)==0          0     seconds
         //    all separate               -0.047 seconds
         //    1 && 2|3 && 4|5 && 6|7:    -0.047 seconds
         int dcterm = d[0] * dq[0] << 2;
         v[0] = v[8] = v[16] = v[24] = v[32] = v[40] = v[48] = v[56] = dcterm;
      } else {
         STBI__IDCT_1D(d[ 0]*dq[ 0],d[ 8]*dq[ 8],d[16]*dq[16],d[24]*dq[24],
                 d[32]*dq[32],d[40]*dq[40],d[48]*dq[48],d[56]*dq[56])
         // constants scaled things up by 1<<12; let's bring them back
         // down, but keep 2 extra bits of precision
         x0 += 512; x1 += 512; x2 += 512; x3 += 512;
         v[ 0] = (x0+t3) >> 10;
         v[56] = (x0-t3) >> 10;
         v[ 8] = (x1+t2) >> 10;
         v[48] = (x1-t2) >> 10;
         v[16] = (x2+t1) >> 10;
         v[40] = (x2-t1) >> 10;
         v[24] = (x3+t0) >> 10;
         v[32] = (x3-t0) >> 10;
      }
   }

   for (i=0, v=val, o=out; i < 8; ++i,v+=8,o+=out_stride) {
      // no fast case since the first 1D IDCT spread components out
      STBI__IDCT_1D(v[0],v[1],v[2],v[3],v[4],v[5],v[6],v[7])
      // constants scaled things up by 1<<12, plus we had 1<<2 from first
      // loop, plus horizontal and vertical each scale by sqrt(8) so together
      // we've got an extra 1<<3, so 1<<17 total we need to remove.
      // so we want to round that, which means adding 0.5 * 1<<17,
      // aka 65536. Also, we'll end up with -128 to 127 that we want
      // to encode as 0..255 by adding 128, so we'll add that before the shift
      x0 += 65536 + (128<<17);
      x1 += 65536 + (128<<17);
      x2 += 65536 + (128<<17);
      x3 += 65536 + (128<<17);
      // tried computing the shifts into temps, or'ing the temps to see
      // if any were out of range, but that was slower
      o[0] = stbi__clamp((x0+t3) >> 17);
      o[7] = stbi__clamp((x0-t3) >> 17);
      o[1] = stbi__clamp((x1+t2) >> 17);
      o[6] = stbi__clamp((x1-t2) >> 17);
      o[2] = stbi__clamp((x2+t1) >> 17);
      o[5] = stbi__clamp((x2-t1) >> 17);
      o[3] = stbi__clamp((x3+t0) >> 17);
      o[4] = stbi__clamp((x3-t0) >> 17);
   }
}

#ifdef STBI_SIMD
static stbi_idct_8x8 stbi__idct_installed = stbi__idct_block;

STBIDEF void stbi_install_idct(stbi_idct_8x8 func)
{
   stbi__idct_installed = func;
}
#endif

#define STBI__MARKER_none  0xff
// if there's a pending marker from the entropy stream, return that
// otherwise, fetch from the stream and get a marker. if there's no
// marker, return 0xff, which is never a valid marker value
static stbi_uc stbi__get_marker(stbi__jpeg *j)
{
   stbi_uc x;
   if (j->marker != STBI__MARKER_none) { x = j->marker; j->marker = STBI__MARKER_none; return x; }
   x = stbi__get8(j->s);
   if (x != 0xff) return STBI__MARKER_none;
   while (x == 0xff)
      x = stbi__get8(j->s);
   return x;
}

// in each scan, we'll have scan_n components, and the order
// of the components is specified by order[]
#define STBI__RESTART(x)     ((x) >= 0xd0 && (x) <= 0xd7)

// after a restart interval, stbi__jpeg_reset the entropy decoder and
// the dc prediction
static void stbi__jpeg_reset(stbi__jpeg *j)
{
   j->code_bits = 0;
   j->code_buffer = 0;
   j->nomore = 0;
   j->img_comp[0].dc_pred = j->img_comp[1].dc_pred = j->img_comp[2].dc_pred = 0;
   j->marker = STBI__MARKER_none;
   j->todo = j->restart_interval ? j->restart_interval : 0x7fffffff;
   // no more than 1<<31 MCUs if no restart_interal? that's plenty safe,
   // since we don't even allow 1<<30 pixels
}

static int stbi__parse_entropy_coded_data(stbi__jpeg *z)
{
   stbi__jpeg_reset(z);
   if (z->scan_n == 1) {
      int i,j;
      #ifdef STBI_SIMD
      __declspec(align(16))
      #endif
      short data[64];
      int n = z->order[0];
      // non-interleaved data, we just need to process one block at a time,
      // in trivial scanline order
      // number of blocks to do just depends on how many actual "pixels" this
      // component has, independent of interleaved MCU blocking and such
      int w = (z->img_comp[n].x+7) >> 3;
      int h = (z->img_comp[n].y+7) >> 3;
      for (j=0; j < h; ++j) {
         for (i=0; i < w; ++i) {
            if (!stbi__jpeg_decode_block(z, data, z->huff_dc+z->img_comp[n].hd, z->huff_ac+z->img_comp[n].ha, n)) return 0;
            #ifdef STBI_SIMD
            stbi__idct_installed(z->img_comp[n].data+z->img_comp[n].w2*j*8+i*8, z->img_comp[n].w2, data, z->dequant2[z->img_comp[n].tq]);
            #else
            stbi__idct_block(z->img_comp[n].data+z->img_comp[n].w2*j*8+i*8, z->img_comp[n].w2, data, z->dequant[z->img_comp[n].tq]);
            #endif
            // every data block is an MCU, so countdown the restart interval
            if (--z->todo <= 0) {
               if (z->code_bits < 24) stbi__grow_buffer_unsafe(z);
               // if it's NOT a restart, then just bail, so we get corrupt data
               // rather than no data
               if (!STBI__RESTART(z->marker)) return 1;
               stbi__jpeg_reset(z);
            }
         }
      }
   } else { // interleaved!
      int i,j,k,x,y;
      short data[64];
      for (j=0; j < z->img_mcu_y; ++j) {
         for (i=0; i < z->img_mcu_x; ++i) {
            // scan an interleaved mcu... process scan_n components in order
            for (k=0; k < z->scan_n; ++k) {
               int n = z->order[k];
               // scan out an mcu's worth of this component; that's just determined
               // by the basic H and V specified for the component
               for (y=0; y < z->img_comp[n].v; ++y) {
                  for (x=0; x < z->img_comp[n].h; ++x) {
                     int x2 = (i*z->img_comp[n].h + x)*8;
                     int y2 = (j*z->img_comp[n].v + y)*8;
                     if (!stbi__jpeg_decode_block(z, data, z->huff_dc+z->img_comp[n].hd, z->huff_ac+z->img_comp[n].ha, n)) return 0;
                     #ifdef STBI_SIMD
                     stbi__idct_installed(z->img_comp[n].data+z->img_comp[n].w2*y2+x2, z->img_comp[n].w2, data, z->dequant2[z->img_comp[n].tq]);
                     #else
                     stbi__idct_block(z->img_comp[n].data+z->img_comp[n].w2*y2+x2, z->img_comp[n].w2, data, z->dequant[z->img_comp[n].tq]);
                     #endif
                  }
               }
            }
            // after all interleaved components, that's an interleaved MCU,
            // so now count down the restart interval
            if (--z->todo <= 0) {
               if (z->code_bits < 24) stbi__grow_buffer_unsafe(z);
               // if it's NOT a restart, then just bail, so we get corrupt data
               // rather than no data
               if (!STBI__RESTART(z->marker)) return 1;
               stbi__jpeg_reset(z);
            }
         }
      }
   }
   return 1;
}

static int stbi__process_marker(stbi__jpeg *z, int m)
{
   int L;
   switch (m) {
      case STBI__MARKER_none: // no marker found
         return stbi__err("expected marker","Corrupt JPEG");

      case 0xC2: // stbi__SOF - progressive
         return stbi__err("progressive jpeg","JPEG format not supported (progressive)");

      case 0xDD: // DRI - specify restart interval
         if (stbi__get16be(z->s) != 4) return stbi__err("bad DRI len","Corrupt JPEG");
         z->restart_interval = stbi__get16be(z->s);
         return 1;

      case 0xDB: // DQT - define quantization table
         L = stbi__get16be(z->s)-2;
         while (L > 0) {
            int q = stbi__get8(z->s);
            int p = q >> 4;
            int t = q & 15,i;
            if (p != 0) return stbi__err("bad DQT type","Corrupt JPEG");
            if (t > 3) return stbi__err("bad DQT table","Corrupt JPEG");
            for (i=0; i < 64; ++i)
               z->dequant[t][stbi__jpeg_dezigzag[i]] = stbi__get8(z->s);
            #ifdef STBI_SIMD
            for (i=0; i < 64; ++i)
               z->dequant2[t][i] = z->dequant[t][i];
            #endif
            L -= 65;
         }
         return L==0;

      case 0xC4: // DHT - define huffman table
         L = stbi__get16be(z->s)-2;
         while (L > 0) {
            stbi_uc *v;
            int sizes[16],i,n=0;
            int q = stbi__get8(z->s);
            int tc = q >> 4;
            int th = q & 15;
            if (tc > 1 || th > 3) return stbi__err("bad DHT header","Corrupt JPEG");
            for (i=0; i < 16; ++i) {
               sizes[i] = stbi__get8(z->s);
               n += sizes[i];
            }
            L -= 17;
            if (tc == 0) {
               if (!stbi__build_huffman(z->huff_dc+th, sizes)) return 0;
               v = z->huff_dc[th].values;
            } else {
               if (!stbi__build_huffman(z->huff_ac+th, sizes)) return 0;
               v = z->huff_ac[th].values;
            }
            for (i=0; i < n; ++i)
               v[i] = stbi__get8(z->s);
            L -= n;
         }
         return L==0;
   }
   // check for comment block or APP blocks
   if ((m >= 0xE0 && m <= 0xEF) || m == 0xFE) {
      stbi__skip(z->s, stbi__get16be(z->s)-2);
      return 1;
   }
   return 0;
}

// after we see stbi__SOS
static int stbi__process_scan_header(stbi__jpeg *z)
{
   int i;
   int Ls = stbi__get16be(z->s);
   z->scan_n = stbi__get8(z->s);
   if (z->scan_n < 1 || z->scan_n > 4 || z->scan_n > (int) z->s->img_n) return stbi__err("bad stbi__SOS component count","Corrupt JPEG");
   if (Ls != 6+2*z->scan_n) return stbi__err("bad stbi__SOS len","Corrupt JPEG");
   for (i=0; i < z->scan_n; ++i) {
      int id = stbi__get8(z->s), which;
      int q = stbi__get8(z->s);
      for (which = 0; which < z->s->img_n; ++which)
         if (z->img_comp[which].id == id)
            break;
      if (which == z->s->img_n) return 0;
      z->img_comp[which].hd = q >> 4;   if (z->img_comp[which].hd > 3) return stbi__err("bad DC huff","Corrupt JPEG");
      z->img_comp[which].ha = q & 15;   if (z->img_comp[which].ha > 3) return stbi__err("bad AC huff","Corrupt JPEG");
      z->order[i] = which;
   }
   if (stbi__get8(z->s) != 0) return stbi__err("bad stbi__SOS","Corrupt JPEG");
   stbi__get8(z->s); // should be 63, but might be 0
   if (stbi__get8(z->s) != 0) return stbi__err("bad stbi__SOS","Corrupt JPEG");

   return 1;
}

static int stbi__process_frame_header(stbi__jpeg *z, int scan)
{
   stbi__context *s = z->s;
   int Lf,p,i,q, h_max=1,v_max=1,c;
   Lf = stbi__get16be(s);         if (Lf < 11) return stbi__err("bad stbi__SOF len","Corrupt JPEG"); // JPEG
   p  = stbi__get8(s);          if (p != 8) return stbi__err("only 8-bit","JPEG format not supported: 8-bit only"); // JPEG baseline
   s->img_y = stbi__get16be(s);   if (s->img_y == 0) return stbi__err("no header height", "JPEG format not supported: delayed height"); // Legal, but we don't handle it--but neither does IJG
   s->img_x = stbi__get16be(s);   if (s->img_x == 0) return stbi__err("0 width","Corrupt JPEG"); // JPEG requires
   c = stbi__get8(s);
   if (c != 3 && c != 1) return stbi__err("bad component count","Corrupt JPEG");    // JFIF requires
   s->img_n = c;
   for (i=0; i < c; ++i) {
      z->img_comp[i].data = NULL;
      z->img_comp[i].linebuf = NULL;
   }

   if (Lf != 8+3*s->img_n) return stbi__err("bad stbi__SOF len","Corrupt JPEG");

   for (i=0; i < s->img_n; ++i) {
      z->img_comp[i].id = stbi__get8(s);
      if (z->img_comp[i].id != i+1)   // JFIF requires
         if (z->img_comp[i].id != i)  // some version of jpegtran outputs non-JFIF-compliant files!
            return stbi__err("bad component ID","Corrupt JPEG");
      q = stbi__get8(s);
      z->img_comp[i].h = (q >> 4);  if (!z->img_comp[i].h || z->img_comp[i].h > 4) return stbi__err("bad H","Corrupt JPEG");
      z->img_comp[i].v = q & 15;    if (!z->img_comp[i].v || z->img_comp[i].v > 4) return stbi__err("bad V","Corrupt JPEG");
      z->img_comp[i].tq = stbi__get8(s);  if (z->img_comp[i].tq > 3) return stbi__err("bad TQ","Corrupt JPEG");
   }

   if (scan != SCAN_load) return 1;

   if ((1 << 30) / s->img_x / s->img_n < s->img_y) return stbi__err("too large", "Image too large to decode");

   for (i=0; i < s->img_n; ++i) {
      if (z->img_comp[i].h > h_max) h_max = z->img_comp[i].h;
      if (z->img_comp[i].v > v_max) v_max = z->img_comp[i].v;
   }

   // compute interleaved mcu info
   z->img_h_max = h_max;
   z->img_v_max = v_max;
   z->img_mcu_w = h_max * 8;
   z->img_mcu_h = v_max * 8;
   z->img_mcu_x = (s->img_x + z->img_mcu_w-1) / z->img_mcu_w;
   z->img_mcu_y = (s->img_y + z->img_mcu_h-1) / z->img_mcu_h;

   for (i=0; i < s->img_n; ++i) {
      // number of effective pixels (stbi__err.g. for non-interleaved MCU)
      z->img_comp[i].x = (s->img_x * z->img_comp[i].h + h_max-1) / h_max;
      z->img_comp[i].y = (s->img_y * z->img_comp[i].v + v_max-1) / v_max;
      // to simplify generation, we'll allocate enough memory to decode
      // the bogus oversized data from using interleaved MCUs and their
      // big blocks (stbi__err.g. a 16x16 iMCU on an image of width 33); we won't
      // discard the extra data until colorspace conversion
      z->img_comp[i].w2 = z->img_mcu_x * z->img_comp[i].h * 8;
      z->img_comp[i].h2 = z->img_mcu_y * z->img_comp[i].v * 8;
      z->img_comp[i].raw_data = stbi__malloc(z->img_comp[i].w2 * z->img_comp[i].h2+15);
      if (z->img_comp[i].raw_data == NULL) {
         for(--i; i >= 0; --i) {
            free(z->img_comp[i].raw_data);
            z->img_comp[i].data = NULL;
         }
         return stbi__err("outofmem", "Out of memory");
      }
      // align blocks for installable-idct using mmx/sse
      z->img_comp[i].data = (stbi_uc*) (((size_t) z->img_comp[i].raw_data + 15) & ~15);
      z->img_comp[i].linebuf = NULL;
   }

   return 1;
}

// use comparisons since in some cases we handle more than one case (stbi__err.g. stbi__SOF)
#define stbi__DNL(x)         ((x) == 0xdc)
#define stbi__SOI(x)         ((x) == 0xd8)
#define stbi__EOI(x)         ((x) == 0xd9)
#define stbi__SOF(x)         ((x) == 0xc0 || (x) == 0xc1)
#define stbi__SOS(x)         ((x) == 0xda)

static int decode_jpeg_header(stbi__jpeg *z, int scan)
{
   int m;
   z->marker = STBI__MARKER_none; // initialize cached marker to empty
   m = stbi__get_marker(z);
   if (!stbi__SOI(m)) return stbi__err("no stbi__SOI","Corrupt JPEG");
   if (scan == SCAN_type) return 1;
   m = stbi__get_marker(z);
   while (!stbi__SOF(m)) {
      if (!stbi__process_marker(z,m)) return 0;
      m = stbi__get_marker(z);
      while (m == STBI__MARKER_none) {
         // some files have extra padding after their blocks, so ok, we'll scan
         if (stbi__at_eof(z->s)) return stbi__err("no stbi__SOF", "Corrupt JPEG");
         m = stbi__get_marker(z);
      }
   }
   if (!stbi__process_frame_header(z, scan)) return 0;
   return 1;
}

static int decode_jpeg_image(stbi__jpeg *j)
{
   int m;
   j->restart_interval = 0;
   if (!decode_jpeg_header(j, SCAN_load)) return 0;
   m = stbi__get_marker(j);
   while (!stbi__EOI(m)) {
      if (stbi__SOS(m)) {
         if (!stbi__process_scan_header(j)) return 0;
         if (!stbi__parse_entropy_coded_data(j)) return 0;
         if (j->marker == STBI__MARKER_none ) {
            // handle 0s at the end of image data from IP Kamera 9060
            while (!stbi__at_eof(j->s)) {
               int x = stbi__get8(j->s);
               if (x == 255) {
                  j->marker = stbi__get8(j->s);
                  break;
               } else if (x != 0) {
                  return 0;
               }
            }
            // if we reach eof without hitting a marker, stbi__get_marker() below will fail and we'll eventually return 0
         }
      } else {
         if (!stbi__process_marker(j, m)) return 0;
      }
      m = stbi__get_marker(j);
   }
   return 1;
}

// static jfif-centered resampling (across block boundaries)

typedef stbi_uc *(*resample_row_func)(stbi_uc *out, stbi_uc *in0, stbi_uc *in1,
                                    int w, int hs);

#define stbi__div4(x) ((stbi_uc) ((x) >> 2))

static stbi_uc *resample_row_1(stbi_uc *out, stbi_uc *in_near, stbi_uc *in_far, int w, int hs)
{
   STBI_NOTUSED(out);
   STBI_NOTUSED(in_far);
   STBI_NOTUSED(w);
   STBI_NOTUSED(hs);
   return in_near;
}

static stbi_uc* stbi__resample_row_v_2(stbi_uc *out, stbi_uc *in_near, stbi_uc *in_far, int w, int hs)
{
   // need to generate two samples vertically for every one in input
   int i;
   STBI_NOTUSED(hs);
   for (i=0; i < w; ++i)
      out[i] = stbi__div4(3*in_near[i] + in_far[i] + 2);
   return out;
}

static stbi_uc*  stbi__resample_row_h_2(stbi_uc *out, stbi_uc *in_near, stbi_uc *in_far, int w, int hs)
{
   // need to generate two samples horizontally for every one in input
   int i;
   stbi_uc *input = in_near;

   if (w == 1) {
      // if only one sample, can't do any interpolation
      out[0] = out[1] = input[0];
      return out;
   }

   out[0] = input[0];
   out[1] = stbi__div4(input[0]*3 + input[1] + 2);
   for (i=1; i < w-1; ++i) {
      int n = 3*input[i]+2;
      out[i*2+0] = stbi__div4(n+input[i-1]);
      out[i*2+1] = stbi__div4(n+input[i+1]);
   }
   out[i*2+0] = stbi__div4(input[w-2]*3 + input[w-1] + 2);
   out[i*2+1] = input[w-1];

   STBI_NOTUSED(in_far);
   STBI_NOTUSED(hs);

   return out;
}

#define stbi__div16(x) ((stbi_uc) ((x) >> 4))

static stbi_uc *stbi__resample_row_hv_2(stbi_uc *out, stbi_uc *in_near, stbi_uc *in_far, int w, int hs)
{
   // need to generate 2x2 samples for every one in input
   int i,t0,t1;
   if (w == 1) {
      out[0] = out[1] = stbi__div4(3*in_near[0] + in_far[0] + 2);
      return out;
   }

   t1 = 3*in_near[0] + in_far[0];
   out[0] = stbi__div4(t1+2);
   for (i=1; i < w; ++i) {
      t0 = t1;
      t1 = 3*in_near[i]+in_far[i];
      out[i*2-1] = stbi__div16(3*t0 + t1 + 8);
      out[i*2  ] = stbi__div16(3*t1 + t0 + 8);
   }
   out[w*2-1] = stbi__div4(t1+2);

   STBI_NOTUSED(hs);

   return out;
}

static stbi_uc *stbi__resample_row_generic(stbi_uc *out, stbi_uc *in_near, stbi_uc *in_far, int w, int hs)
{
   // resample with nearest-neighbor
   int i,j;
   STBI_NOTUSED(in_far);
   for (i=0; i < w; ++i)
      for (j=0; j < hs; ++j)
         out[i*hs+j] = in_near[i];
   return out;
}

#define float2fixed(x)  ((int) ((x) * 65536 + 0.5))

// 0.38 seconds on 3*anemones.jpg   (0.25 with processor = Pro)
// VC6 without processor=Pro is generating multiple LEAs per multiply!
static void stbi__YCbCr_to_RGB_row(stbi_uc *out, const stbi_uc *y, const stbi_uc *pcb, const stbi_uc *pcr, int count, int step)
{
   int i;
   for (i=0; i < count; ++i) {
      int y_fixed = (y[i] << 16) + 32768; // rounding
      int r,g,b;
      int cr = pcr[i] - 128;
      int cb = pcb[i] - 128;
      r = y_fixed + cr*float2fixed(1.40200f);
      g = y_fixed - cr*float2fixed(0.71414f) - cb*float2fixed(0.34414f);
      b = y_fixed                            + cb*float2fixed(1.77200f);
      r >>= 16;
      g >>= 16;
      b >>= 16;
      if ((unsigned) r > 255) { if (r < 0) r = 0; else r = 255; }
      if ((unsigned) g > 255) { if (g < 0) g = 0; else g = 255; }
      if ((unsigned) b > 255) { if (b < 0) b = 0; else b = 255; }
      out[0] = (stbi_uc)r;
      out[1] = (stbi_uc)g;
      out[2] = (stbi_uc)b;
      out[3] = 255;
      out += step;
   }
}

#ifdef STBI_SIMD
static stbi_YCbCr_to_RGB_run stbi__YCbCr_installed = stbi__YCbCr_to_RGB_row;

STBIDEF void stbi_install_YCbCr_to_RGB(stbi_YCbCr_to_RGB_run func)
{
   stbi__YCbCr_installed = func;
}
#endif


// clean up the temporary component buffers
static void stbi__cleanup_jpeg(stbi__jpeg *j)
{
   int i;
   for (i=0; i < j->s->img_n; ++i) {
      if (j->img_comp[i].raw_data) {
         free(j->img_comp[i].raw_data);
         j->img_comp[i].raw_data = NULL;
         j->img_comp[i].data = NULL;
      }
      if (j->img_comp[i].linebuf) {
         free(j->img_comp[i].linebuf);
         j->img_comp[i].linebuf = NULL;
      }
   }
}

typedef struct
{
   resample_row_func resample;
   stbi_uc *line0,*line1;
   int hs,vs;   // expansion factor in each axis
   int w_lores; // horizontal pixels pre-expansion 
   int ystep;   // how far through vertical expansion we are
   int ypos;    // which pre-expansion row we're on
} stbi__resample;

static stbi_uc *load_jpeg_image(stbi__jpeg *z, int *out_x, int *out_y, int *comp, int req_comp)
{
   int n, decode_n;
   z->s->img_n = 0; // make stbi__cleanup_jpeg safe

   // validate req_comp
   if (req_comp < 0 || req_comp > 4) return stbi__errpuc("bad req_comp", "Internal error");

   // load a jpeg image from whichever source
   if (!decode_jpeg_image(z)) { stbi__cleanup_jpeg(z); return NULL; }

   // determine actual number of components to generate
   n = req_comp ? req_comp : z->s->img_n;

   if (z->s->img_n == 3 && n < 3)
      decode_n = 1;
   else
      decode_n = z->s->img_n;

   // resample and color-convert
   {
      int k;
      unsigned int i,j;
      stbi_uc *output;
      stbi_uc *coutput[4];

      stbi__resample res_comp[4];

      for (k=0; k < decode_n; ++k) {
         stbi__resample *r = &res_comp[k];

         // allocate line buffer big enough for upsampling off the edges
         // with upsample factor of 4
         z->img_comp[k].linebuf = (stbi_uc *) stbi__malloc(z->s->img_x + 3);
         if (!z->img_comp[k].linebuf) { stbi__cleanup_jpeg(z); return stbi__errpuc("outofmem", "Out of memory"); }

         r->hs      = z->img_h_max / z->img_comp[k].h;
         r->vs      = z->img_v_max / z->img_comp[k].v;
         r->ystep   = r->vs >> 1;
         r->w_lores = (z->s->img_x + r->hs-1) / r->hs;
         r->ypos    = 0;
         r->line0   = r->line1 = z->img_comp[k].data;

         if      (r->hs == 1 && r->vs == 1) r->resample = resample_row_1;
         else if (r->hs == 1 && r->vs == 2) r->resample = stbi__resample_row_v_2;
         else if (r->hs == 2 && r->vs == 1) r->resample = stbi__resample_row_h_2;
         else if (r->hs == 2 && r->vs == 2) r->resample = stbi__resample_row_hv_2;
         else                               r->resample = stbi__resample_row_generic;
      }

      // can't error after this so, this is safe
      output = (stbi_uc *) stbi__malloc(n * z->s->img_x * z->s->img_y + 1);
      if (!output) { stbi__cleanup_jpeg(z); return stbi__errpuc("outofmem", "Out of memory"); }

      // now go ahead and resample
      for (j=0; j < z->s->img_y; ++j) {
         stbi_uc *out = output + n * z->s->img_x * j;
         for (k=0; k < decode_n; ++k) {
            stbi__resample *r = &res_comp[k];
            int y_bot = r->ystep >= (r->vs >> 1);
            coutput[k] = r->resample(z->img_comp[k].linebuf,
                                     y_bot ? r->line1 : r->line0,
                                     y_bot ? r->line0 : r->line1,
                                     r->w_lores, r->hs);
            if (++r->ystep >= r->vs) {
               r->ystep = 0;
               r->line0 = r->line1;
               if (++r->ypos < z->img_comp[k].y)
                  r->line1 += z->img_comp[k].w2;
            }
         }
         if (n >= 3) {
            stbi_uc *y = coutput[0];
            if (z->s->img_n == 3) {
               #ifdef STBI_SIMD
               stbi__YCbCr_installed(out, y, coutput[1], coutput[2], z->s->img_x, n);
               #else
               stbi__YCbCr_to_RGB_row(out, y, coutput[1], coutput[2], z->s->img_x, n);
               #endif
            } else
               for (i=0; i < z->s->img_x; ++i) {
                  out[0] = out[1] = out[2] = y[i];
                  out[3] = 255; // not used if n==3
                  out += n;
               }
         } else {
            stbi_uc *y = coutput[0];
            if (n == 1)
               for (i=0; i < z->s->img_x; ++i) out[i] = y[i];
            else
               for (i=0; i < z->s->img_x; ++i) *out++ = y[i], *out++ = 255;
         }
      }
      stbi__cleanup_jpeg(z);
      *out_x = z->s->img_x;
      *out_y = z->s->img_y;
      if (comp) *comp  = z->s->img_n; // report original components, not output
      return output;
   }
}

static unsigned char *stbi__jpeg_load(stbi__context *s, int *x, int *y, int *comp, int req_comp)
{
   stbi__jpeg j;
   j.s = s;
   return load_jpeg_image(&j, x,y,comp,req_comp);
}

static int stbi__jpeg_test(stbi__context *s)
{
   int r;
   stbi__jpeg j;
   j.s = s;
   r = decode_jpeg_header(&j, SCAN_type);
   stbi__rewind(s);
   return r;
}

static int stbi__jpeg_info_raw(stbi__jpeg *j, int *x, int *y, int *comp)
{
   if (!decode_jpeg_header(j, SCAN_header)) {
      stbi__rewind( j->s );
      return 0;
   }
   if (x) *x = j->s->img_x;
   if (y) *y = j->s->img_y;
   if (comp) *comp = j->s->img_n;
   return 1;
}

static int stbi__jpeg_info(stbi__context *s, int *x, int *y, int *comp)
{
   stbi__jpeg j;
   j.s = s;
   return stbi__jpeg_info_raw(&j, x, y, comp);
}

// public domain zlib decode    v0.2  Sean Barrett 2006-11-18
//    simple implementation
//      - all input must be provided in an upfront buffer
//      - all output is written to a single output buffer (can malloc/realloc)
//    performance
//      - fast huffman

// fast-way is faster to check than jpeg huffman, but slow way is slower
#define STBI__ZFAST_BITS  9 // accelerate all cases in default tables
#define STBI__ZFAST_MASK  ((1 << STBI__ZFAST_BITS) - 1)

// zlib-style huffman encoding
// (jpegs packs from left, zlib from right, so can't share code)
typedef struct
{
   stbi__uint16 fast[1 << STBI__ZFAST_BITS];
   stbi__uint16 firstcode[16];
   int maxcode[17];
   stbi__uint16 firstsymbol[16];
   stbi_uc  size[288];
   stbi__uint16 value[288]; 
} stbi__zhuffman;

stbi_inline static int stbi__bitreverse16(int n)
{
  n = ((n & 0xAAAA) >>  1) | ((n & 0x5555) << 1);
  n = ((n & 0xCCCC) >>  2) | ((n & 0x3333) << 2);
  n = ((n & 0xF0F0) >>  4) | ((n & 0x0F0F) << 4);
  n = ((n & 0xFF00) >>  8) | ((n & 0x00FF) << 8);
  return n;
}

stbi_inline static int stbi__bit_reverse(int v, int bits)
{
   STBI_ASSERT(bits <= 16);
   // to bit reverse n bits, reverse 16 and shift
   // stbi__err.g. 11 bits, bit reverse and shift away 5
   return stbi__bitreverse16(v) >> (16-bits);
}

static int stbi__zbuild_huffman(stbi__zhuffman *z, stbi_uc *sizelist, int num)
{
   int i,k=0;
   int code, next_code[16], sizes[17];

   // DEFLATE spec for generating codes
   memset(sizes, 0, sizeof(sizes));
   memset(z->fast, 255, sizeof(z->fast));
   for (i=0; i < num; ++i) 
      ++sizes[sizelist[i]];
   sizes[0] = 0;
   for (i=1; i < 16; ++i)
      STBI_ASSERT(sizes[i] <= (1 << i));
   code = 0;
   for (i=1; i < 16; ++i) {
      next_code[i] = code;
      z->firstcode[i] = (stbi__uint16) code;
      z->firstsymbol[i] = (stbi__uint16) k;
      code = (code + sizes[i]);
      if (sizes[i])
         if (code-1 >= (1 << i)) return stbi__err("bad codelengths","Corrupt JPEG");
      z->maxcode[i] = code << (16-i); // preshift for inner loop
      code <<= 1;
      k += sizes[i];
   }
   z->maxcode[16] = 0x10000; // sentinel
   for (i=0; i < num; ++i) {
      int s = sizelist[i];
      if (s) {
         int c = next_code[s] - z->firstcode[s] + z->firstsymbol[s];
         z->size [c] = (stbi_uc     ) s;
         z->value[c] = (stbi__uint16) i;
         if (s <= STBI__ZFAST_BITS) {
            int k = stbi__bit_reverse(next_code[s],s);
            while (k < (1 << STBI__ZFAST_BITS)) {
               z->fast[k] = (stbi__uint16) c;
               k += (1 << s);
            }
         }
         ++next_code[s];
      }
   }
   return 1;
}

// zlib-from-memory implementation for PNG reading
//    because PNG allows splitting the zlib stream arbitrarily,
//    and it's annoying structurally to have PNG call ZLIB call PNG,
//    we require PNG read all the IDATs and combine them into a single
//    memory buffer

typedef struct
{
   stbi_uc *zbuffer, *zbuffer_end;
   int num_bits;
   stbi__uint32 code_buffer;

   char *zout;
   char *zout_start;
   char *zout_end;
   int   z_expandable;

   stbi__zhuffman z_length, z_distance;
} stbi__zbuf;

stbi_inline static stbi_uc stbi__zget8(stbi__zbuf *z)
{
   if (z->zbuffer >= z->zbuffer_end) return 0;
   return *z->zbuffer++;
}

static void stbi__fill_bits(stbi__zbuf *z)
{
   do {
      STBI_ASSERT(z->code_buffer < (1U << z->num_bits));
      z->code_buffer |= stbi__zget8(z) << z->num_bits;
      z->num_bits += 8;
   } while (z->num_bits <= 24);
}

stbi_inline static unsigned int stbi__zreceive(stbi__zbuf *z, int n)
{
   unsigned int k;
   if (z->num_bits < n) stbi__fill_bits(z);
   k = z->code_buffer & ((1 << n) - 1);
   z->code_buffer >>= n;
   z->num_bits -= n;
   return k;   
}

stbi_inline static int stbi__zhuffman_decode(stbi__zbuf *a, stbi__zhuffman *z)
{
   int b,s,k;
   if (a->num_bits < 16) stbi__fill_bits(a);
   b = z->fast[a->code_buffer & STBI__ZFAST_MASK];
   if (b < 0xffff) {
      s = z->size[b];
      a->code_buffer >>= s;
      a->num_bits -= s;
      return z->value[b];
   }

   // not resolved by fast table, so compute it the slow way
   // use jpeg approach, which requires MSbits at top
   k = stbi__bit_reverse(a->code_buffer, 16);
   for (s=STBI__ZFAST_BITS+1; ; ++s)
      if (k < z->maxcode[s])
         break;
   if (s == 16) return -1; // invalid code!
   // code size is s, so:
   b = (k >> (16-s)) - z->firstcode[s] + z->firstsymbol[s];
   STBI_ASSERT(z->size[b] == s);
   a->code_buffer >>= s;
   a->num_bits -= s;
   return z->value[b];
}

static int stbi__zexpand(stbi__zbuf *z, int n)  // need to make room for n bytes
{
   char *q;
   int cur, limit;
   if (!z->z_expandable) return stbi__err("output buffer limit","Corrupt PNG");
   cur   = (int) (z->zout     - z->zout_start);
   limit = (int) (z->zout_end - z->zout_start);
   while (cur + n > limit)
      limit *= 2;
   q = (char *) realloc(z->zout_start, limit);
   if (q == NULL) return stbi__err("outofmem", "Out of memory");
   z->zout_start = q;
   z->zout       = q + cur;
   z->zout_end   = q + limit;
   return 1;
}

static int stbi__zlength_base[31] = {
   3,4,5,6,7,8,9,10,11,13,
   15,17,19,23,27,31,35,43,51,59,
   67,83,99,115,131,163,195,227,258,0,0 };

static int stbi__zlength_extra[31]= 
{ 0,0,0,0,0,0,0,0,1,1,1,1,2,2,2,2,3,3,3,3,4,4,4,4,5,5,5,5,0,0,0 };

static int stbi__zdist_base[32] = { 1,2,3,4,5,7,9,13,17,25,33,49,65,97,129,193,
257,385,513,769,1025,1537,2049,3073,4097,6145,8193,12289,16385,24577,0,0};

static int stbi__zdist_extra[32] =
{ 0,0,0,0,1,1,2,2,3,3,4,4,5,5,6,6,7,7,8,8,9,9,10,10,11,11,12,12,13,13};

static int stbi__parse_huffman_block(stbi__zbuf *a)
{
   for(;;) {
      int z = stbi__zhuffman_decode(a, &a->z_length);
      if (z < 256) {
         if (z < 0) return stbi__err("bad huffman code","Corrupt PNG"); // error in huffman codes
         if (a->zout >= a->zout_end) if (!stbi__zexpand(a, 1)) return 0;
         *a->zout++ = (char) z;
      } else {
         stbi_uc *p;
         int len,dist;
         if (z == 256) return 1;
         z -= 257;
         len = stbi__zlength_base[z];
         if (stbi__zlength_extra[z]) len += stbi__zreceive(a, stbi__zlength_extra[z]);
         z = stbi__zhuffman_decode(a, &a->z_distance);
         if (z < 0) return stbi__err("bad huffman code","Corrupt PNG");
         dist = stbi__zdist_base[z];
         if (stbi__zdist_extra[z]) dist += stbi__zreceive(a, stbi__zdist_extra[z]);
         if (a->zout - a->zout_start < dist) return stbi__err("bad dist","Corrupt PNG");
         if (a->zout + len > a->zout_end) if (!stbi__zexpand(a, len)) return 0;
         p = (stbi_uc *) (a->zout - dist);
         while (len--)
            *a->zout++ = *p++;
      }
   }
}

static int stbi__compute_huffman_codes(stbi__zbuf *a)
{
   static stbi_uc length_dezigzag[19] = { 16,17,18,0,8,7,9,6,10,5,11,4,12,3,13,2,14,1,15 };
   stbi__zhuffman z_codelength;
   stbi_uc lencodes[286+32+137];//padding for maximum single op
   stbi_uc codelength_sizes[19];
   int i,n;

   int hlit  = stbi__zreceive(a,5) + 257;
   int hdist = stbi__zreceive(a,5) + 1;
   int hclen = stbi__zreceive(a,4) + 4;

   memset(codelength_sizes, 0, sizeof(codelength_sizes));
   for (i=0; i < hclen; ++i) {
      int s = stbi__zreceive(a,3);
      codelength_sizes[length_dezigzag[i]] = (stbi_uc) s;
   }
   if (!stbi__zbuild_huffman(&z_codelength, codelength_sizes, 19)) return 0;

   n = 0;
   while (n < hlit + hdist) {
      int c = stbi__zhuffman_decode(a, &z_codelength);
      STBI_ASSERT(c >= 0 && c < 19);
      if (c < 16)
         lencodes[n++] = (stbi_uc) c;
      else if (c == 16) {
         c = stbi__zreceive(a,2)+3;
         memset(lencodes+n, lencodes[n-1], c);
         n += c;
      } else if (c == 17) {
         c = stbi__zreceive(a,3)+3;
         memset(lencodes+n, 0, c);
         n += c;
      } else {
         STBI_ASSERT(c == 18);
         c = stbi__zreceive(a,7)+11;
         memset(lencodes+n, 0, c);
         n += c;
      }
   }
   if (n != hlit+hdist) return stbi__err("bad codelengths","Corrupt PNG");
   if (!stbi__zbuild_huffman(&a->z_length, lencodes, hlit)) return 0;
   if (!stbi__zbuild_huffman(&a->z_distance, lencodes+hlit, hdist)) return 0;
   return 1;
}

static int stbi__parse_uncomperssed_block(stbi__zbuf *a)
{
   stbi_uc header[4];
   int len,nlen,k;
   if (a->num_bits & 7)
      stbi__zreceive(a, a->num_bits & 7); // discard
   // drain the bit-packed data into header
   k = 0;
   while (a->num_bits > 0) {
      header[k++] = (stbi_uc) (a->code_buffer & 255); // suppress MSVC run-time check
      a->code_buffer >>= 8;
      a->num_bits -= 8;
   }
   STBI_ASSERT(a->num_bits == 0);
   // now fill header the normal way
   while (k < 4)
      header[k++] = stbi__zget8(a);
   len  = header[1] * 256 + header[0];
   nlen = header[3] * 256 + header[2];
   if (nlen != (len ^ 0xffff)) return stbi__err("zlib corrupt","Corrupt PNG");
   if (a->zbuffer + len > a->zbuffer_end) return stbi__err("read past buffer","Corrupt PNG");
   if (a->zout + len > a->zout_end)
      if (!stbi__zexpand(a, len)) return 0;
   memcpy(a->zout, a->zbuffer, len);
   a->zbuffer += len;
   a->zout += len;
   return 1;
}

static int stbi__parse_zlib_header(stbi__zbuf *a)
{
   int cmf   = stbi__zget8(a);
   int cm    = cmf & 15;
   /* int cinfo = cmf >> 4; */
   int flg   = stbi__zget8(a);
   if ((cmf*256+flg) % 31 != 0) return stbi__err("bad zlib header","Corrupt PNG"); // zlib spec
   if (flg & 32) return stbi__err("no preset dict","Corrupt PNG"); // preset dictionary not allowed in png
   if (cm != 8) return stbi__err("bad compression","Corrupt PNG"); // DEFLATE required for png
   // window = 1 << (8 + cinfo)... but who cares, we fully buffer output
   return 1;
}

// @TODO: should statically initialize these for optimal thread safety
static stbi_uc stbi__zdefault_length[288], stbi__zdefault_distance[32];
static void stbi__init_zdefaults(void)
{
   int i;   // use <= to match clearly with spec
   for (i=0; i <= 143; ++i)     stbi__zdefault_length[i]   = 8;
   for (   ; i <= 255; ++i)     stbi__zdefault_length[i]   = 9;
   for (   ; i <= 279; ++i)     stbi__zdefault_length[i]   = 7;
   for (   ; i <= 287; ++i)     stbi__zdefault_length[i]   = 8;

   for (i=0; i <=  31; ++i)     stbi__zdefault_distance[i] = 5;
}

static int stbi__parse_zlib(stbi__zbuf *a, int parse_header)
{
   int final, type;
   if (parse_header)
      if (!stbi__parse_zlib_header(a)) return 0;
   a->num_bits = 0;
   a->code_buffer = 0;
   do {
      final = stbi__zreceive(a,1);
      type = stbi__zreceive(a,2);
      if (type == 0) {
         if (!stbi__parse_uncomperssed_block(a)) return 0;
      } else if (type == 3) {
         return 0;
      } else {
         if (type == 1) {
            // use fixed code lengths
            if (!stbi__zdefault_distance[31]) stbi__init_zdefaults();
            if (!stbi__zbuild_huffman(&a->z_length  , stbi__zdefault_length  , 288)) return 0;
            if (!stbi__zbuild_huffman(&a->z_distance, stbi__zdefault_distance,  32)) return 0;
         } else {
            if (!stbi__compute_huffman_codes(a)) return 0;
         }
         if (!stbi__parse_huffman_block(a)) return 0;
      }
   } while (!final);
   return 1;
}

static int stbi__do_zlib(stbi__zbuf *a, char *obuf, int olen, int exp, int parse_header)
{
   a->zout_start = obuf;
   a->zout       = obuf;
   a->zout_end   = obuf + olen;
   a->z_expandable = exp;

   return stbi__parse_zlib(a, parse_header);
}

STBIDEF char *stbi_zlib_decode_malloc_guesssize(const char *buffer, int len, int initial_size, int *outlen)
{
   stbi__zbuf a;
   char *p = (char *) stbi__malloc(initial_size);
   if (p == NULL) return NULL;
   a.zbuffer = (stbi_uc *) buffer;
   a.zbuffer_end = (stbi_uc *) buffer + len;
   if (stbi__do_zlib(&a, p, initial_size, 1, 1)) {
      if (outlen) *outlen = (int) (a.zout - a.zout_start);
      return a.zout_start;
   } else {
      free(a.zout_start);
      return NULL;
   }
}

STBIDEF char *stbi_zlib_decode_malloc(char const *buffer, int len, int *outlen)
{
   return stbi_zlib_decode_malloc_guesssize(buffer, len, 16384, outlen);
}

STBIDEF char *stbi_zlib_decode_malloc_guesssize_headerflag(const char *buffer, int len, int initial_size, int *outlen, int parse_header)
{
   stbi__zbuf a;
   char *p = (char *) stbi__malloc(initial_size);
   if (p == NULL) return NULL;
   a.zbuffer = (stbi_uc *) buffer;
   a.zbuffer_end = (stbi_uc *) buffer + len;
   if (stbi__do_zlib(&a, p, initial_size, 1, parse_header)) {
      if (outlen) *outlen = (int) (a.zout - a.zout_start);
      return a.zout_start;
   } else {
      free(a.zout_start);
      return NULL;
   }
}

STBIDEF int stbi_zlib_decode_buffer(char *obuffer, int olen, char const *ibuffer, int ilen)
{
   stbi__zbuf a;
   a.zbuffer = (stbi_uc *) ibuffer;
   a.zbuffer_end = (stbi_uc *) ibuffer + ilen;
   if (stbi__do_zlib(&a, obuffer, olen, 0, 1))
      return (int) (a.zout - a.zout_start);
   else
      return -1;
}

STBIDEF char *stbi_zlib_decode_noheader_malloc(char const *buffer, int len, int *outlen)
{
   stbi__zbuf a;
   char *p = (char *) stbi__malloc(16384);
   if (p == NULL) return NULL;
   a.zbuffer = (stbi_uc *) buffer;
   a.zbuffer_end = (stbi_uc *) buffer+len;
   if (stbi__do_zlib(&a, p, 16384, 1, 0)) {
      if (outlen) *outlen = (int) (a.zout - a.zout_start);
      return a.zout_start;
   } else {
      free(a.zout_start);
      return NULL;
   }
}

STBIDEF int stbi_zlib_decode_noheader_buffer(char *obuffer, int olen, const char *ibuffer, int ilen)
{
   stbi__zbuf a;
   a.zbuffer = (stbi_uc *) ibuffer;
   a.zbuffer_end = (stbi_uc *) ibuffer + ilen;
   if (stbi__do_zlib(&a, obuffer, olen, 0, 0))
      return (int) (a.zout - a.zout_start);
   else
      return -1;
}

// public domain "baseline" PNG decoder   v0.10  Sean Barrett 2006-11-18
//    simple implementation
//      - only 8-bit samples
//      - no CRC checking
//      - allocates lots of intermediate memory
//        - avoids problem of streaming data between subsystems
//        - avoids explicit window management
//    performance
//      - uses stb_zlib, a PD zlib implementation with fast huffman decoding


typedef struct
{
   stbi__uint32 length;
   stbi__uint32 type;
} stbi__pngchunk;

#define PNG_TYPE(a,b,c,d)  (((a) << 24) + ((b) << 16) + ((c) << 8) + (d))

static stbi__pngchunk stbi__get_chunk_header(stbi__context *s)
{
   stbi__pngchunk c;
   c.length = stbi__get32be(s);
   c.type   = stbi__get32be(s);
   return c;
}

static int stbi__check_png_header(stbi__context *s)
{
   static stbi_uc png_sig[8] = { 137,80,78,71,13,10,26,10 };
   int i;
   for (i=0; i < 8; ++i)
      if (stbi__get8(s) != png_sig[i]) return stbi__err("bad png sig","Not a PNG");
   return 1;
}

typedef struct
{
   stbi__context *s;
   stbi_uc *idata, *expanded, *out;
} stbi__png;


enum {
   STBI__F_none=0, STBI__F_sub=1, STBI__F_up=2, STBI__F_avg=3, STBI__F_paeth=4,
   STBI__F_avg_first, STBI__F_paeth_first
};

static stbi_uc first_row_filter[5] =
{
   STBI__F_none, STBI__F_sub, STBI__F_none, STBI__F_avg_first, STBI__F_paeth_first
};

static int stbi__paeth(int a, int b, int c)
{
   int p = a + b - c;
   int pa = abs(p-a);
   int pb = abs(p-b);
   int pc = abs(p-c);
   if (pa <= pb && pa <= pc) return a;
   if (pb <= pc) return b;
   return c;
}

#define STBI__BYTECAST(x)  ((stbi_uc) ((x) & 255))  // truncate int to byte without warnings

// create the png data from post-deflated data
static int stbi__create_png_image_raw(stbi__png *a, stbi_uc *raw, stbi__uint32 raw_len, int out_n, stbi__uint32 x, stbi__uint32 y)
{
   stbi__context *s = a->s;
   stbi__uint32 i,j,stride = x*out_n;
   int k;
   int img_n = s->img_n; // copy it into a local for later
   STBI_ASSERT(out_n == s->img_n || out_n == s->img_n+1);
   a->out = (stbi_uc *) stbi__malloc(x * y * out_n);
   if (!a->out) return stbi__err("outofmem", "Out of memory");
   if (s->img_x == x && s->img_y == y) {
      if (raw_len != (img_n * x + 1) * y) return stbi__err("not enough pixels","Corrupt PNG");
   } else { // interlaced:
      if (raw_len < (img_n * x + 1) * y) return stbi__err("not enough pixels","Corrupt PNG");
   }
   for (j=0; j < y; ++j) {
      stbi_uc *cur = a->out + stride*j;
      stbi_uc *prior = cur - stride;
      int filter = *raw++;
      if (filter > 4) return stbi__err("invalid filter","Corrupt PNG");
      // if first row, use special filter that doesn't sample previous row
      if (j == 0) filter = first_row_filter[filter];
      // handle first pixel explicitly
      for (k=0; k < img_n; ++k) {
         switch (filter) {
            case STBI__F_none       : cur[k] = raw[k]; break;
            case STBI__F_sub        : cur[k] = raw[k]; break;
            case STBI__F_up         : cur[k] = STBI__BYTECAST(raw[k] + prior[k]); break;
            case STBI__F_avg        : cur[k] = STBI__BYTECAST(raw[k] + (prior[k]>>1)); break;
            case STBI__F_paeth      : cur[k] = STBI__BYTECAST(raw[k] + stbi__paeth(0,prior[k],0)); break;
            case STBI__F_avg_first  : cur[k] = raw[k]; break;
            case STBI__F_paeth_first: cur[k] = raw[k]; break;
         }
      }
      if (img_n != out_n) cur[img_n] = 255;
      raw += img_n;
      cur += out_n;
      prior += out_n;
      // this is a little gross, so that we don't switch per-pixel or per-component
      if (img_n == out_n) {
         #define CASE(f) \
             case f:     \
                for (i=x-1; i >= 1; --i, raw+=img_n,cur+=img_n,prior+=img_n) \
                   for (k=0; k < img_n; ++k)
         switch (filter) {
            CASE(STBI__F_none)         cur[k] = raw[k]; break;
            CASE(STBI__F_sub)          cur[k] = STBI__BYTECAST(raw[k] + cur[k-img_n]); break;
            CASE(STBI__F_up)           cur[k] = STBI__BYTECAST(raw[k] + prior[k]); break;
            CASE(STBI__F_avg)          cur[k] = STBI__BYTECAST(raw[k] + ((prior[k] + cur[k-img_n])>>1)); break;
            CASE(STBI__F_paeth)        cur[k] = STBI__BYTECAST(raw[k] + stbi__paeth(cur[k-img_n],prior[k],prior[k-img_n])); break;
            CASE(STBI__F_avg_first)    cur[k] = STBI__BYTECAST(raw[k] + (cur[k-img_n] >> 1)); break;
            CASE(STBI__F_paeth_first)  cur[k] = STBI__BYTECAST(raw[k] + stbi__paeth(cur[k-img_n],0,0)); break;
         }
         #undef CASE
      } else {
         STBI_ASSERT(img_n+1 == out_n);
         #define CASE(f) \
             case f:     \
                for (i=x-1; i >= 1; --i, cur[img_n]=255,raw+=img_n,cur+=out_n,prior+=out_n) \
                   for (k=0; k < img_n; ++k)
         switch (filter) {
            CASE(STBI__F_none)         cur[k] = raw[k]; break;
            CASE(STBI__F_sub)          cur[k] = STBI__BYTECAST(raw[k] + cur[k-out_n]); break;
            CASE(STBI__F_up)           cur[k] = STBI__BYTECAST(raw[k] + prior[k]); break;
            CASE(STBI__F_avg)          cur[k] = STBI__BYTECAST(raw[k] + ((prior[k] + cur[k-out_n])>>1)); break;
            CASE(STBI__F_paeth)        cur[k] = STBI__BYTECAST(raw[k] + stbi__paeth(cur[k-out_n],prior[k],prior[k-out_n])); break;
            CASE(STBI__F_avg_first)    cur[k] = STBI__BYTECAST(raw[k] + (cur[k-out_n] >> 1)); break;
            CASE(STBI__F_paeth_first)  cur[k] = STBI__BYTECAST(raw[k] + stbi__paeth(cur[k-out_n],0,0)); break;
         }
         #undef CASE
      }
   }
   return 1;
}

static int stbi__create_png_image(stbi__png *a, stbi_uc *raw, stbi__uint32 raw_len, int out_n, int interlaced)
{
   stbi_uc *final;
   int p;
   if (!interlaced)
      return stbi__create_png_image_raw(a, raw, raw_len, out_n, a->s->img_x, a->s->img_y);

   // de-interlacing
   final = (stbi_uc *) stbi__malloc(a->s->img_x * a->s->img_y * out_n);
   for (p=0; p < 7; ++p) {
      int xorig[] = { 0,4,0,2,0,1,0 };
      int yorig[] = { 0,0,4,0,2,0,1 };
      int xspc[]  = { 8,8,4,4,2,2,1 };
      int yspc[]  = { 8,8,8,4,4,2,2 };
      int i,j,x,y;
      // pass1_x[4] = 0, pass1_x[5] = 1, pass1_x[12] = 1
      x = (a->s->img_x - xorig[p] + xspc[p]-1) / xspc[p];
      y = (a->s->img_y - yorig[p] + yspc[p]-1) / yspc[p];
      if (x && y) {
         if (!stbi__create_png_image_raw(a, raw, raw_len, out_n, x, y)) {
            free(final);
            return 0;
         }
         for (j=0; j < y; ++j)
            for (i=0; i < x; ++i)
               memcpy(final + (j*yspc[p]+yorig[p])*a->s->img_x*out_n + (i*xspc[p]+xorig[p])*out_n,
                      a->out + (j*x+i)*out_n, out_n);
         free(a->out);
         raw += (x*out_n+1)*y;
         raw_len -= (x*out_n+1)*y;
      }
   }
   a->out = final;

   return 1;
}

static int stbi__compute_transparency(stbi__png *z, stbi_uc tc[3], int out_n)
{
   stbi__context *s = z->s;
   stbi__uint32 i, pixel_count = s->img_x * s->img_y;
   stbi_uc *p = z->out;

   // compute color-based transparency, assuming we've
   // already got 255 as the alpha value in the output
   STBI_ASSERT(out_n == 2 || out_n == 4);

   if (out_n == 2) {
      for (i=0; i < pixel_count; ++i) {
         p[1] = (p[0] == tc[0] ? 0 : 255);
         p += 2;
      }
   } else {
      for (i=0; i < pixel_count; ++i) {
         if (p[0] == tc[0] && p[1] == tc[1] && p[2] == tc[2])
            p[3] = 0;
         p += 4;
      }
   }
   return 1;
}

static int stbi__expand_png_palette(stbi__png *a, stbi_uc *palette, int len, int pal_img_n)
{
   stbi__uint32 i, pixel_count = a->s->img_x * a->s->img_y;
   stbi_uc *p, *temp_out, *orig = a->out;

   p = (stbi_uc *) stbi__malloc(pixel_count * pal_img_n);
   if (p == NULL) return stbi__err("outofmem", "Out of memory");

   // between here and free(out) below, exitting would leak
   temp_out = p;

   if (pal_img_n == 3) {
      for (i=0; i < pixel_count; ++i) {
         int n = orig[i]*4;
         p[0] = palette[n  ];
         p[1] = palette[n+1];
         p[2] = palette[n+2];
         p += 3;
      }
   } else {
      for (i=0; i < pixel_count; ++i) {
         int n = orig[i]*4;
         p[0] = palette[n  ];
         p[1] = palette[n+1];
         p[2] = palette[n+2];
         p[3] = palette[n+3];
         p += 4;
      }
   }
   free(a->out);
   a->out = temp_out;

   STBI_NOTUSED(len);

   return 1;
}

static int stbi__unpremultiply_on_load = 0;
static int stbi__de_iphone_flag = 0;

STBIDEF void stbi_set_unpremultiply_on_load(int flag_true_if_should_unpremultiply)
{
   stbi__unpremultiply_on_load = flag_true_if_should_unpremultiply;
}

STBIDEF void stbi_convert_iphone_png_to_rgb(int flag_true_if_should_convert)
{
   stbi__de_iphone_flag = flag_true_if_should_convert;
}

static void stbi__de_iphone(stbi__png *z)
{
   stbi__context *s = z->s;
   stbi__uint32 i, pixel_count = s->img_x * s->img_y;
   stbi_uc *p = z->out;

   if (s->img_out_n == 3) {  // convert bgr to rgb
      for (i=0; i < pixel_count; ++i) {
         stbi_uc t = p[0];
         p[0] = p[2];
         p[2] = t;
         p += 3;
      }
   } else {
      STBI_ASSERT(s->img_out_n == 4);
      if (stbi__unpremultiply_on_load) {
         // convert bgr to rgb and unpremultiply
         for (i=0; i < pixel_count; ++i) {
            stbi_uc a = p[3];
            stbi_uc t = p[0];
            if (a) {
               p[0] = p[2] * 255 / a;
               p[1] = p[1] * 255 / a;
               p[2] =  t   * 255 / a;
            } else {
               p[0] = p[2];
               p[2] = t;
            } 
            p += 4;
         }
      } else {
         // convert bgr to rgb
         for (i=0; i < pixel_count; ++i) {
            stbi_uc t = p[0];
            p[0] = p[2];
            p[2] = t;
            p += 4;
         }
      }
   }
}

static int stbi__parse_png_file(stbi__png *z, int scan, int req_comp)
{
   stbi_uc palette[1024], pal_img_n=0;
   stbi_uc has_trans=0, tc[3];
   stbi__uint32 ioff=0, idata_limit=0, i, pal_len=0;
   int first=1,k,interlace=0, is_iphone=0;
   stbi__context *s = z->s;

   z->expanded = NULL;
   z->idata = NULL;
   z->out = NULL;

   if (!stbi__check_png_header(s)) return 0;

   if (scan == SCAN_type) return 1;

   for (;;) {
      stbi__pngchunk c = stbi__get_chunk_header(s);
      switch (c.type) {
         case PNG_TYPE('C','g','B','I'):
            is_iphone = 1;
            stbi__skip(s, c.length);
            break;
         case PNG_TYPE('I','H','D','R'): {
            int depth,color,comp,filter;
            if (!first) return stbi__err("multiple IHDR","Corrupt PNG");
            first = 0;
            if (c.length != 13) return stbi__err("bad IHDR len","Corrupt PNG");
            s->img_x = stbi__get32be(s); if (s->img_x > (1 << 24)) return stbi__err("too large","Very large image (corrupt?)");
            s->img_y = stbi__get32be(s); if (s->img_y > (1 << 24)) return stbi__err("too large","Very large image (corrupt?)");
            depth = stbi__get8(s);  if (depth != 8)        return stbi__err("8bit only","PNG not supported: 8-bit only");
            color = stbi__get8(s);  if (color > 6)         return stbi__err("bad ctype","Corrupt PNG");
            if (color == 3) pal_img_n = 3; else if (color & 1) return stbi__err("bad ctype","Corrupt PNG");
            comp  = stbi__get8(s);  if (comp) return stbi__err("bad comp method","Corrupt PNG");
            filter= stbi__get8(s);  if (filter) return stbi__err("bad filter method","Corrupt PNG");
            interlace = stbi__get8(s); if (interlace>1) return stbi__err("bad interlace method","Corrupt PNG");
            if (!s->img_x || !s->img_y) return stbi__err("0-pixel image","Corrupt PNG");
            if (!pal_img_n) {
               s->img_n = (color & 2 ? 3 : 1) + (color & 4 ? 1 : 0);
               if ((1 << 30) / s->img_x / s->img_n < s->img_y) return stbi__err("too large", "Image too large to decode");
               if (scan == SCAN_header) return 1;
            } else {
               // if paletted, then pal_n is our final components, and
               // img_n is # components to decompress/filter.
               s->img_n = 1;
               if ((1 << 30) / s->img_x / 4 < s->img_y) return stbi__err("too large","Corrupt PNG");
               // if SCAN_header, have to scan to see if we have a tRNS
            }
            break;
         }

         case PNG_TYPE('P','L','T','E'):  {
            if (first) return stbi__err("first not IHDR", "Corrupt PNG");
            if (c.length > 256*3) return stbi__err("invalid PLTE","Corrupt PNG");
            pal_len = c.length / 3;
            if (pal_len * 3 != c.length) return stbi__err("invalid PLTE","Corrupt PNG");
            for (i=0; i < pal_len; ++i) {
               palette[i*4+0] = stbi__get8(s);
               palette[i*4+1] = stbi__get8(s);
               palette[i*4+2] = stbi__get8(s);
               palette[i*4+3] = 255;
            }
            break;
         }

         case PNG_TYPE('t','R','N','S'): {
            if (first) return stbi__err("first not IHDR", "Corrupt PNG");
            if (z->idata) return stbi__err("tRNS after IDAT","Corrupt PNG");
            if (pal_img_n) {
               if (scan == SCAN_header) { s->img_n = 4; return 1; }
               if (pal_len == 0) return stbi__err("tRNS before PLTE","Corrupt PNG");
               if (c.length > pal_len) return stbi__err("bad tRNS len","Corrupt PNG");
               pal_img_n = 4;
               for (i=0; i < c.length; ++i)
                  palette[i*4+3] = stbi__get8(s);
            } else {
               if (!(s->img_n & 1)) return stbi__err("tRNS with alpha","Corrupt PNG");
               if (c.length != (stbi__uint32) s->img_n*2) return stbi__err("bad tRNS len","Corrupt PNG");
               has_trans = 1;
               for (k=0; k < s->img_n; ++k)
                  tc[k] = (stbi_uc) (stbi__get16be(s) & 255); // non 8-bit images will be larger
            }
            break;
         }

         case PNG_TYPE('I','D','A','T'): {
            if (first) return stbi__err("first not IHDR", "Corrupt PNG");
            if (pal_img_n && !pal_len) return stbi__err("no PLTE","Corrupt PNG");
            if (scan == SCAN_header) { s->img_n = pal_img_n; return 1; }
            if (ioff + c.length > idata_limit) {
               stbi_uc *p;
               if (idata_limit == 0) idata_limit = c.length > 4096 ? c.length : 4096;
               while (ioff + c.length > idata_limit)
                  idata_limit *= 2;
               p = (stbi_uc *) realloc(z->idata, idata_limit); if (p == NULL) return stbi__err("outofmem", "Out of memory");
               z->idata = p;
            }
            if (!stbi__getn(s, z->idata+ioff,c.length)) return stbi__err("outofdata","Corrupt PNG");
            ioff += c.length;
            break;
         }

         case PNG_TYPE('I','E','N','D'): {
            stbi__uint32 raw_len;
            if (first) return stbi__err("first not IHDR", "Corrupt PNG");
            if (scan != SCAN_load) return 1;
            if (z->idata == NULL) return stbi__err("no IDAT","Corrupt PNG");
            z->expanded = (stbi_uc *) stbi_zlib_decode_malloc_guesssize_headerflag((char *) z->idata, ioff, 16384, (int *) &raw_len, !is_iphone);
            if (z->expanded == NULL) return 0; // zlib should set error
            free(z->idata); z->idata = NULL;
            if ((req_comp == s->img_n+1 && req_comp != 3 && !pal_img_n) || has_trans)
               s->img_out_n = s->img_n+1;
            else
               s->img_out_n = s->img_n;
            if (!stbi__create_png_image(z, z->expanded, raw_len, s->img_out_n, interlace)) return 0;
            if (has_trans)
               if (!stbi__compute_transparency(z, tc, s->img_out_n)) return 0;
            if (is_iphone && stbi__de_iphone_flag && s->img_out_n > 2)
               stbi__de_iphone(z);
            if (pal_img_n) {
               // pal_img_n == 3 or 4
               s->img_n = pal_img_n; // record the actual colors we had
               s->img_out_n = pal_img_n;
               if (req_comp >= 3) s->img_out_n = req_comp;
               if (!stbi__expand_png_palette(z, palette, pal_len, s->img_out_n))
                  return 0;
            }
            free(z->expanded); z->expanded = NULL;
            return 1;
         }

         default:
            // if critical, fail
            if (first) return stbi__err("first not IHDR", "Corrupt PNG");
            if ((c.type & (1 << 29)) == 0) {
               #ifndef STBI_NO_FAILURE_STRINGS
               // not threadsafe
               static char invalid_chunk[] = "XXXX PNG chunk not known";
               invalid_chunk[0] = STBI__BYTECAST(c.type >> 24);
               invalid_chunk[1] = STBI__BYTECAST(c.type >> 16);
               invalid_chunk[2] = STBI__BYTECAST(c.type >>  8);
               invalid_chunk[3] = STBI__BYTECAST(c.type >>  0);
               #endif
               return stbi__err(invalid_chunk, "PNG not supported: unknown PNG chunk type");
            }
            stbi__skip(s, c.length);
            break;
      }
      // end of PNG chunk, read and skip CRC
      stbi__get32be(s);
   }
}

static unsigned char *stbi__do_png(stbi__png *p, int *x, int *y, int *n, int req_comp)
{
   unsigned char *result=NULL;
   if (req_comp < 0 || req_comp > 4) return stbi__errpuc("bad req_comp", "Internal error");
   if (stbi__parse_png_file(p, SCAN_load, req_comp)) {
      result = p->out;
      p->out = NULL;
      if (req_comp && req_comp != p->s->img_out_n) {
         result = stbi__convert_format(result, p->s->img_out_n, req_comp, p->s->img_x, p->s->img_y);
         p->s->img_out_n = req_comp;
         if (result == NULL) return result;
      }
      *x = p->s->img_x;
      *y = p->s->img_y;
      if (n) *n = p->s->img_n;
   }
   free(p->out);      p->out      = NULL;
   free(p->expanded); p->expanded = NULL;
   free(p->idata);    p->idata    = NULL;

   return result;
}

static unsigned char *stbi__png_load(stbi__context *s, int *x, int *y, int *comp, int req_comp)
{
   stbi__png p;
   p.s = s;
   return stbi__do_png(&p, x,y,comp,req_comp);
}

static int stbi__png_test(stbi__context *s)
{
   int r;
   r = stbi__check_png_header(s);
   stbi__rewind(s);
   return r;
}

static int stbi__png_info_raw(stbi__png *p, int *x, int *y, int *comp)
{
   if (!stbi__parse_png_file(p, SCAN_header, 0)) {
      stbi__rewind( p->s );
      return 0;
   }
   if (x) *x = p->s->img_x;
   if (y) *y = p->s->img_y;
   if (comp) *comp = p->s->img_n;
   return 1;
}

static int stbi__png_info(stbi__context *s, int *x, int *y, int *comp)
{
   stbi__png p;
   p.s = s;
   return stbi__png_info_raw(&p, x, y, comp);
}

// Microsoft/Windows BMP image
static int stbi__bmp_test_raw(stbi__context *s)
{
   int r;
   int sz;
   if (stbi__get8(s) != 'B') return 0;
   if (stbi__get8(s) != 'M') return 0;
   stbi__get32le(s); // discard filesize
   stbi__get16le(s); // discard reserved
   stbi__get16le(s); // discard reserved
   stbi__get32le(s); // discard data offset
   sz = stbi__get32le(s);
   r = (sz == 12 || sz == 40 || sz == 56 || sz == 108 || sz == 124);
   return r;
}

static int stbi__bmp_test(stbi__context *s)
{
   int r = stbi__bmp_test_raw(s);
   stbi__rewind(s);
   return r;
}


// returns 0..31 for the highest set bit
static int stbi__high_bit(unsigned int z)
{
   int n=0;
   if (z == 0) return -1;
   if (z >= 0x10000) n += 16, z >>= 16;
   if (z >= 0x00100) n +=  8, z >>=  8;
   if (z >= 0x00010) n +=  4, z >>=  4;
   if (z >= 0x00004) n +=  2, z >>=  2;
   if (z >= 0x00002) n +=  1, z >>=  1;
   return n;
}

static int stbi__bitcount(unsigned int a)
{
   a = (a & 0x55555555) + ((a >>  1) & 0x55555555); // max 2
   a = (a & 0x33333333) + ((a >>  2) & 0x33333333); // max 4
   a = (a + (a >> 4)) & 0x0f0f0f0f; // max 8 per 4, now 8 bits
   a = (a + (a >> 8)); // max 16 per 8 bits
   a = (a + (a >> 16)); // max 32 per 8 bits
   return a & 0xff;
}

static int stbi__shiftsigned(int v, int shift, int bits)
{
   int result;
   int z=0;

   if (shift < 0) v <<= -shift;
   else v >>= shift;
   result = v;

   z = bits;
   while (z < 8) {
      result += v >> z;
      z += bits;
   }
   return result;
}

static stbi_uc *stbi__bmp_load(stbi__context *s, int *x, int *y, int *comp, int req_comp)
{
   stbi_uc *out;
   unsigned int mr=0,mg=0,mb=0,ma=0, fake_a=0;
   stbi_uc pal[256][4];
   int psize=0,i,j,compress=0,width;
   int bpp, flip_vertically, pad, target, offset, hsz;
   if (stbi__get8(s) != 'B' || stbi__get8(s) != 'M') return stbi__errpuc("not BMP", "Corrupt BMP");
   stbi__get32le(s); // discard filesize
   stbi__get16le(s); // discard reserved
   stbi__get16le(s); // discard reserved
   offset = stbi__get32le(s);
   hsz = stbi__get32le(s);
   if (hsz != 12 && hsz != 40 && hsz != 56 && hsz != 108 && hsz != 124) return stbi__errpuc("unknown BMP", "BMP type not supported: unknown");
   if (hsz == 12) {
      s->img_x = stbi__get16le(s);
      s->img_y = stbi__get16le(s);
   } else {
      s->img_x = stbi__get32le(s);
      s->img_y = stbi__get32le(s);
   }
   if (stbi__get16le(s) != 1) return stbi__errpuc("bad BMP", "bad BMP");
   bpp = stbi__get16le(s);
   if (bpp == 1) return stbi__errpuc("monochrome", "BMP type not supported: 1-bit");
   flip_vertically = ((int) s->img_y) > 0;
   s->img_y = abs((int) s->img_y);
   if (hsz == 12) {
      if (bpp < 24)
         psize = (offset - 14 - 24) / 3;
   } else {
      compress = stbi__get32le(s);
      if (compress == 1 || compress == 2) return stbi__errpuc("BMP RLE", "BMP type not supported: RLE");
      stbi__get32le(s); // discard sizeof
      stbi__get32le(s); // discard hres
      stbi__get32le(s); // discard vres
      stbi__get32le(s); // discard colorsused
      stbi__get32le(s); // discard max important
      if (hsz == 40 || hsz == 56) {
         if (hsz == 56) {
            stbi__get32le(s);
            stbi__get32le(s);
            stbi__get32le(s);
            stbi__get32le(s);
         }
         if (bpp == 16 || bpp == 32) {
            mr = mg = mb = 0;
            if (compress == 0) {
               if (bpp == 32) {
                  mr = 0xffu << 16;
                  mg = 0xffu <<  8;
                  mb = 0xffu <<  0;
                  ma = 0xffu << 24;
                  fake_a = 1; // @TODO: check for cases like alpha value is all 0 and switch it to 255
                  STBI_NOTUSED(fake_a);
               } else {
                  mr = 31u << 10;
                  mg = 31u <<  5;
                  mb = 31u <<  0;
               }
            } else if (compress == 3) {
               mr = stbi__get32le(s);
               mg = stbi__get32le(s);
               mb = stbi__get32le(s);
               // not documented, but generated by photoshop and handled by mspaint
               if (mr == mg && mg == mb) {
                  // ?!?!?
                  return stbi__errpuc("bad BMP", "bad BMP");
               }
            } else
               return stbi__errpuc("bad BMP", "bad BMP");
         }
      } else {
         STBI_ASSERT(hsz == 108 || hsz == 124);
         mr = stbi__get32le(s);
         mg = stbi__get32le(s);
         mb = stbi__get32le(s);
         ma = stbi__get32le(s);
         stbi__get32le(s); // discard color space
         for (i=0; i < 12; ++i)
            stbi__get32le(s); // discard color space parameters
         if (hsz == 124) {
            stbi__get32le(s); // discard rendering intent
            stbi__get32le(s); // discard offset of profile data
            stbi__get32le(s); // discard size of profile data
            stbi__get32le(s); // discard reserved
         }
      }
      if (bpp < 16)
         psize = (offset - 14 - hsz) >> 2;
   }
   s->img_n = ma ? 4 : 3;
   if (req_comp && req_comp >= 3) // we can directly decode 3 or 4
      target = req_comp;
   else
      target = s->img_n; // if they want monochrome, we'll post-convert
   out = (stbi_uc *) stbi__malloc(target * s->img_x * s->img_y);
   if (!out) return stbi__errpuc("outofmem", "Out of memory");
   if (bpp < 16) {
      int z=0;
      if (psize == 0 || psize > 256) { free(out); return stbi__errpuc("invalid", "Corrupt BMP"); }
      for (i=0; i < psize; ++i) {
         pal[i][2] = stbi__get8(s);
         pal[i][1] = stbi__get8(s);
         pal[i][0] = stbi__get8(s);
         if (hsz != 12) stbi__get8(s);
         pal[i][3] = 255;
      }
      stbi__skip(s, offset - 14 - hsz - psize * (hsz == 12 ? 3 : 4));
      if (bpp == 4) width = (s->img_x + 1) >> 1;
      else if (bpp == 8) width = s->img_x;
      else { free(out); return stbi__errpuc("bad bpp", "Corrupt BMP"); }
      pad = (-width)&3;
      for (j=0; j < (int) s->img_y; ++j) {
         for (i=0; i < (int) s->img_x; i += 2) {
            int v=stbi__get8(s),v2=0;
            if (bpp == 4) {
               v2 = v & 15;
               v >>= 4;
            }
            out[z++] = pal[v][0];
            out[z++] = pal[v][1];
            out[z++] = pal[v][2];
            if (target == 4) out[z++] = 255;
            if (i+1 == (int) s->img_x) break;
            v = (bpp == 8) ? stbi__get8(s) : v2;
            out[z++] = pal[v][0];
            out[z++] = pal[v][1];
            out[z++] = pal[v][2];
            if (target == 4) out[z++] = 255;
         }
         stbi__skip(s, pad);
      }
   } else {
      int rshift=0,gshift=0,bshift=0,ashift=0,rcount=0,gcount=0,bcount=0,acount=0;
      int z = 0;
      int easy=0;
      stbi__skip(s, offset - 14 - hsz);
      if (bpp == 24) width = 3 * s->img_x;
      else if (bpp == 16) width = 2*s->img_x;
      else /* bpp = 32 and pad = 0 */ width=0;
      pad = (-width) & 3;
      if (bpp == 24) {
         easy = 1;
      } else if (bpp == 32) {
         if (mb == 0xff && mg == 0xff00 && mr == 0x00ff0000 && ma == 0xff000000)
            easy = 2;
      }
      if (!easy) {
         if (!mr || !mg || !mb) { free(out); return stbi__errpuc("bad masks", "Corrupt BMP"); }
         // right shift amt to put high bit in position #7
         rshift = stbi__high_bit(mr)-7; rcount = stbi__bitcount(mr);
         gshift = stbi__high_bit(mg)-7; gcount = stbi__bitcount(mg);
         bshift = stbi__high_bit(mb)-7; bcount = stbi__bitcount(mb);
         ashift = stbi__high_bit(ma)-7; acount = stbi__bitcount(ma);
      }
      for (j=0; j < (int) s->img_y; ++j) {
         if (easy) {
            for (i=0; i < (int) s->img_x; ++i) {
               unsigned char a;
               out[z+2] = stbi__get8(s);
               out[z+1] = stbi__get8(s);
               out[z+0] = stbi__get8(s);
               z += 3;
               a = (easy == 2 ? stbi__get8(s) : 255);
               if (target == 4) out[z++] = a;
            }
         } else {
            for (i=0; i < (int) s->img_x; ++i) {
               stbi__uint32 v = (stbi__uint32) (bpp == 16 ? stbi__get16le(s) : stbi__get32le(s));
               int a;
               out[z++] = STBI__BYTECAST(stbi__shiftsigned(v & mr, rshift, rcount));
               out[z++] = STBI__BYTECAST(stbi__shiftsigned(v & mg, gshift, gcount));
               out[z++] = STBI__BYTECAST(stbi__shiftsigned(v & mb, bshift, bcount));
               a = (ma ? stbi__shiftsigned(v & ma, ashift, acount) : 255);
               if (target == 4) out[z++] = STBI__BYTECAST(a); 
            }
         }
         stbi__skip(s, pad);
      }
   }
   if (flip_vertically) {
      stbi_uc t;
      for (j=0; j < (int) s->img_y>>1; ++j) {
         stbi_uc *p1 = out +      j     *s->img_x*target;
         stbi_uc *p2 = out + (s->img_y-1-j)*s->img_x*target;
         for (i=0; i < (int) s->img_x*target; ++i) {
            t = p1[i], p1[i] = p2[i], p2[i] = t;
         }
      }
   }

   if (req_comp && req_comp != target) {
      out = stbi__convert_format(out, target, req_comp, s->img_x, s->img_y);
      if (out == NULL) return out; // stbi__convert_format frees input on failure
   }

   *x = s->img_x;
   *y = s->img_y;
   if (comp) *comp = s->img_n;
   return out;
}

// Targa Truevision - TGA
// by Jonathan Dummer

static int stbi__tga_info(stbi__context *s, int *x, int *y, int *comp)
{
    int tga_w, tga_h, tga_comp;
    int sz;
    stbi__get8(s);                   // discard Offset
    sz = stbi__get8(s);              // color type
    if( sz > 1 ) {
        stbi__rewind(s);
        return 0;      // only RGB or indexed allowed
    }
    sz = stbi__get8(s);              // image type
    // only RGB or grey allowed, +/- RLE
    if ((sz != 1) && (sz != 2) && (sz != 3) && (sz != 9) && (sz != 10) && (sz != 11)) return 0;
    stbi__skip(s,9);
    tga_w = stbi__get16le(s);
    if( tga_w < 1 ) {
        stbi__rewind(s);
        return 0;   // test width
    }
    tga_h = stbi__get16le(s);
    if( tga_h < 1 ) {
        stbi__rewind(s);
        return 0;   // test height
    }
    sz = stbi__get8(s);               // bits per pixel
    // only RGB or RGBA or grey allowed
    if ((sz != 8) && (sz != 16) && (sz != 24) && (sz != 32)) {
        stbi__rewind(s);
        return 0;
    }
    tga_comp = sz;
    if (x) *x = tga_w;
    if (y) *y = tga_h;
    if (comp) *comp = tga_comp / 8;
    return 1;                   // seems to have passed everything
}

static int stbi__tga_test(stbi__context *s)
{
   int res;
   int sz;
   stbi__get8(s);      //   discard Offset
   sz = stbi__get8(s);   //   color type
   if ( sz > 1 ) return 0;   //   only RGB or indexed allowed
   sz = stbi__get8(s);   //   image type
   if ( (sz != 1) && (sz != 2) && (sz != 3) && (sz != 9) && (sz != 10) && (sz != 11) ) return 0;   //   only RGB or grey allowed, +/- RLE
   stbi__get16be(s);      //   discard palette start
   stbi__get16be(s);      //   discard palette length
   stbi__get8(s);         //   discard bits per palette color entry
   stbi__get16be(s);      //   discard x origin
   stbi__get16be(s);      //   discard y origin
   if ( stbi__get16be(s) < 1 ) return 0;      //   test width
   if ( stbi__get16be(s) < 1 ) return 0;      //   test height
   sz = stbi__get8(s);   //   bits per pixel
   if ( (sz != 8) && (sz != 16) && (sz != 24) && (sz != 32) )
      res = 0;
   else
      res = 1;
   stbi__rewind(s);
   return res;
}

static stbi_uc *stbi__tga_load(stbi__context *s, int *x, int *y, int *comp, int req_comp)
{
   //   read in the TGA header stuff
   int tga_offset = stbi__get8(s);
   int tga_indexed = stbi__get8(s);
   int tga_image_type = stbi__get8(s);
   int tga_is_RLE = 0;
   int tga_palette_start = stbi__get16le(s);
   int tga_palette_len = stbi__get16le(s);
   int tga_palette_bits = stbi__get8(s);
   int tga_x_origin = stbi__get16le(s);
   int tga_y_origin = stbi__get16le(s);
   int tga_width = stbi__get16le(s);
   int tga_height = stbi__get16le(s);
   int tga_bits_per_pixel = stbi__get8(s);
   int tga_comp = tga_bits_per_pixel / 8;
   int tga_inverted = stbi__get8(s);
   //   image data
   unsigned char *tga_data;
   unsigned char *tga_palette = NULL;
   int i, j;
   unsigned char raw_data[4];
   int RLE_count = 0;
   int RLE_repeating = 0;
   int read_next_pixel = 1;

   //   do a tiny bit of precessing
   if ( tga_image_type >= 8 )
   {
      tga_image_type -= 8;
      tga_is_RLE = 1;
   }
   /* int tga_alpha_bits = tga_inverted & 15; */
   tga_inverted = 1 - ((tga_inverted >> 5) & 1);

   //   error check
   if ( //(tga_indexed) ||
      (tga_width < 1) || (tga_height < 1) ||
      (tga_image_type < 1) || (tga_image_type > 3) ||
      ((tga_bits_per_pixel != 8) && (tga_bits_per_pixel != 16) &&
      (tga_bits_per_pixel != 24) && (tga_bits_per_pixel != 32))
      )
   {
      return NULL; // we don't report this as a bad TGA because we don't even know if it's TGA
   }

   //   If I'm paletted, then I'll use the number of bits from the palette
   if ( tga_indexed )
   {
      tga_comp = tga_palette_bits / 8;
   }

   //   tga info
   *x = tga_width;
   *y = tga_height;
   if (comp) *comp = tga_comp;

   tga_data = (unsigned char*)stbi__malloc( tga_width * tga_height * tga_comp );
   if (!tga_data) return stbi__errpuc("outofmem", "Out of memory");

   // skip to the data's starting position (offset usually = 0)
   stbi__skip(s, tga_offset );

   if ( !tga_indexed && !tga_is_RLE) {
      for (i=0; i < tga_height; ++i) {
         int y = tga_inverted ? tga_height -i - 1 : i;
         stbi_uc *tga_row = tga_data + y*tga_width*tga_comp;
         stbi__getn(s, tga_row, tga_width * tga_comp);
      }
   } else  {
      //   do I need to load a palette?
      if ( tga_indexed)
      {
         //   any data to skip? (offset usually = 0)
         stbi__skip(s, tga_palette_start );
         //   load the palette
         tga_palette = (unsigned char*)stbi__malloc( tga_palette_len * tga_palette_bits / 8 );
         if (!tga_palette) {
            free(tga_data);
            return stbi__errpuc("outofmem", "Out of memory");
         }
         if (!stbi__getn(s, tga_palette, tga_palette_len * tga_palette_bits / 8 )) {
            free(tga_data);
            free(tga_palette);
            return stbi__errpuc("bad palette", "Corrupt TGA");
         }
      }
      //   load the data
      for (i=0; i < tga_width * tga_height; ++i)
      {
         //   if I'm in RLE mode, do I need to get a RLE stbi__pngchunk?
         if ( tga_is_RLE )
         {
            if ( RLE_count == 0 )
            {
               //   yep, get the next byte as a RLE command
               int RLE_cmd = stbi__get8(s);
               RLE_count = 1 + (RLE_cmd & 127);
               RLE_repeating = RLE_cmd >> 7;
               read_next_pixel = 1;
            } else if ( !RLE_repeating )
            {
               read_next_pixel = 1;
            }
         } else
         {
            read_next_pixel = 1;
         }
         //   OK, if I need to read a pixel, do it now
         if ( read_next_pixel )
         {
            //   load however much data we did have
            if ( tga_indexed )
            {
               //   read in 1 byte, then perform the lookup
               int pal_idx = stbi__get8(s);
               if ( pal_idx >= tga_palette_len )
               {
                  //   invalid index
                  pal_idx = 0;
               }
               pal_idx *= tga_bits_per_pixel / 8;
               for (j = 0; j*8 < tga_bits_per_pixel; ++j)
               {
                  raw_data[j] = tga_palette[pal_idx+j];
               }
            } else
            {
               //   read in the data raw
               for (j = 0; j*8 < tga_bits_per_pixel; ++j)
               {
                  raw_data[j] = stbi__get8(s);
               }
            }
            //   clear the reading flag for the next pixel
            read_next_pixel = 0;
         } // end of reading a pixel

         // copy data
         for (j = 0; j < tga_comp; ++j)
           tga_data[i*tga_comp+j] = raw_data[j];

         //   in case we're in RLE mode, keep counting down
         --RLE_count;
      }
      //   do I need to invert the image?
      if ( tga_inverted )
      {
         for (j = 0; j*2 < tga_height; ++j)
         {
            int index1 = j * tga_width * tga_comp;
            int index2 = (tga_height - 1 - j) * tga_width * tga_comp;
            for (i = tga_width * tga_comp; i > 0; --i)
            {
               unsigned char temp = tga_data[index1];
               tga_data[index1] = tga_data[index2];
               tga_data[index2] = temp;
               ++index1;
               ++index2;
            }
         }
      }
      //   clear my palette, if I had one
      if ( tga_palette != NULL )
      {
         free( tga_palette );
      }
   }

   // swap RGB
   if (tga_comp >= 3)
   {
      unsigned char* tga_pixel = tga_data;
      for (i=0; i < tga_width * tga_height; ++i)
      {
         unsigned char temp = tga_pixel[0];
         tga_pixel[0] = tga_pixel[2];
         tga_pixel[2] = temp;
         tga_pixel += tga_comp;
      }
   }

   // convert to target component count
   if (req_comp && req_comp != tga_comp)
      tga_data = stbi__convert_format(tga_data, tga_comp, req_comp, tga_width, tga_height);

   //   the things I do to get rid of an error message, and yet keep
   //   Microsoft's C compilers happy... [8^(
   tga_palette_start = tga_palette_len = tga_palette_bits =
         tga_x_origin = tga_y_origin = 0;
   //   OK, done
   return tga_data;
}

// *************************************************************************************************
// Photoshop PSD loader -- PD by Thatcher Ulrich, integration by Nicolas Schulz, tweaked by STB

static int stbi__psd_test(stbi__context *s)
{
   int r = (stbi__get32be(s) == 0x38425053);
   stbi__rewind(s);
   return r;
}

static stbi_uc *stbi__psd_load(stbi__context *s, int *x, int *y, int *comp, int req_comp)
{
   int   pixelCount;
   int channelCount, compression;
   int channel, i, count, len;
   int w,h;
   stbi_uc *out;

   // Check identifier
   if (stbi__get32be(s) != 0x38425053)   // "8BPS"
      return stbi__errpuc("not PSD", "Corrupt PSD image");

   // Check file type version.
   if (stbi__get16be(s) != 1)
      return stbi__errpuc("wrong version", "Unsupported version of PSD image");

   // Skip 6 reserved bytes.
   stbi__skip(s, 6 );

   // Read the number of channels (R, G, B, A, etc).
   channelCount = stbi__get16be(s);
   if (channelCount < 0 || channelCount > 16)
      return stbi__errpuc("wrong channel count", "Unsupported number of channels in PSD image");

   // Read the rows and columns of the image.
   h = stbi__get32be(s);
   w = stbi__get32be(s);
   
   // Make sure the depth is 8 bits.
   if (stbi__get16be(s) != 8)
      return stbi__errpuc("unsupported bit depth", "PSD bit depth is not 8 bit");

   // Make sure the color mode is RGB.
   // Valid options are:
   //   0: Bitmap
   //   1: Grayscale
   //   2: Indexed color
   //   3: RGB color
   //   4: CMYK color
   //   7: Multichannel
   //   8: Duotone
   //   9: Lab color
   if (stbi__get16be(s) != 3)
      return stbi__errpuc("wrong color format", "PSD is not in RGB color format");

   // Skip the Mode Data.  (It's the palette for indexed color; other info for other modes.)
   stbi__skip(s,stbi__get32be(s) );

   // Skip the image resources.  (resolution, pen tool paths, etc)
   stbi__skip(s, stbi__get32be(s) );

   // Skip the reserved data.
   stbi__skip(s, stbi__get32be(s) );

   // Find out if the data is compressed.
   // Known values:
   //   0: no compression
   //   1: RLE compressed
   compression = stbi__get16be(s);
   if (compression > 1)
      return stbi__errpuc("bad compression", "PSD has an unknown compression format");

   // Create the destination image.
   out = (stbi_uc *) stbi__malloc(4 * w*h);
   if (!out) return stbi__errpuc("outofmem", "Out of memory");
   pixelCount = w*h;

   // Initialize the data to zero.
   //memset( out, 0, pixelCount * 4 );
   
   // Finally, the image data.
   if (compression) {
      // RLE as used by .PSD and .TIFF
      // Loop until you get the number of unpacked bytes you are expecting:
      //     Read the next source byte into n.
      //     If n is between 0 and 127 inclusive, copy the next n+1 bytes literally.
      //     Else if n is between -127 and -1 inclusive, copy the next byte -n+1 times.
      //     Else if n is 128, noop.
      // Endloop

      // The RLE-compressed data is preceeded by a 2-byte data count for each row in the data,
      // which we're going to just skip.
      stbi__skip(s, h * channelCount * 2 );

      // Read the RLE data by channel.
      for (channel = 0; channel < 4; channel++) {
         stbi_uc *p;
         
         p = out+channel;
         if (channel >= channelCount) {
            // Fill this channel with default data.
            for (i = 0; i < pixelCount; i++) *p = (channel == 3 ? 255 : 0), p += 4;
         } else {
            // Read the RLE data.
            count = 0;
            while (count < pixelCount) {
               len = stbi__get8(s);
               if (len == 128) {
                  // No-op.
               } else if (len < 128) {
                  // Copy next len+1 bytes literally.
                  len++;
                  count += len;
                  while (len) {
                     *p = stbi__get8(s);
                     p += 4;
                     len--;
                  }
               } else if (len > 128) {
                  stbi_uc   val;
                  // Next -len+1 bytes in the dest are replicated from next source byte.
                  // (Interpret len as a negative 8-bit int.)
                  len ^= 0x0FF;
                  len += 2;
                  val = stbi__get8(s);
                  count += len;
                  while (len) {
                     *p = val;
                     p += 4;
                     len--;
                  }
               }
            }
         }
      }
      
   } else {
      // We're at the raw image data.  It's each channel in order (Red, Green, Blue, Alpha, ...)
      // where each channel consists of an 8-bit value for each pixel in the image.
      
      // Read the data by channel.
      for (channel = 0; channel < 4; channel++) {
         stbi_uc *p;
         
         p = out + channel;
         if (channel > channelCount) {
            // Fill this channel with default data.
            for (i = 0; i < pixelCount; i++) *p = channel == 3 ? 255 : 0, p += 4;
         } else {
            // Read the data.
            for (i = 0; i < pixelCount; i++)
               *p = stbi__get8(s), p += 4;
         }
      }
   }

   if (req_comp && req_comp != 4) {
      out = stbi__convert_format(out, 4, req_comp, w, h);
      if (out == NULL) return out; // stbi__convert_format frees input on failure
   }

   if (comp) *comp = channelCount;
   *y = h;
   *x = w;
   
   return out;
}

// *************************************************************************************************
// Softimage PIC loader
// by Tom Seddon
//
// See http://softimage.wiki.softimage.com/index.php/INFO:_PIC_file_format
// See http://ozviz.wasp.uwa.edu.au/~pbourke/dataformats/softimagepic/

static int stbi__pic_is4(stbi__context *s,const char *str)
{
   int i;
   for (i=0; i<4; ++i)
      if (stbi__get8(s) != (stbi_uc)str[i])
         return 0;

   return 1;
}

static int stbi__pic_test_core(stbi__context *s)
{
   int i;

   if (!stbi__pic_is4(s,"\x53\x80\xF6\x34"))
      return 0;

   for(i=0;i<84;++i)
      stbi__get8(s);

   if (!stbi__pic_is4(s,"PICT"))
      return 0;

   return 1;
}

typedef struct
{
   stbi_uc size,type,channel;
} stbi__pic_packet;

static stbi_uc *stbi__readval(stbi__context *s, int channel, stbi_uc *dest)
{
   int mask=0x80, i;

   for (i=0; i<4; ++i, mask>>=1) {
      if (channel & mask) {
         if (stbi__at_eof(s)) return stbi__errpuc("bad file","PIC file too short");
         dest[i]=stbi__get8(s);
      }
   }

   return dest;
}

static void stbi__copyval(int channel,stbi_uc *dest,const stbi_uc *src)
{
   int mask=0x80,i;

   for (i=0;i<4; ++i, mask>>=1)
      if (channel&mask)
         dest[i]=src[i];
}

static stbi_uc *stbi__pic_load_core(stbi__context *s,int width,int height,int *comp, stbi_uc *result)
{
   int act_comp=0,num_packets=0,y,chained;
   stbi__pic_packet packets[10];

   // this will (should...) cater for even some bizarre stuff like having data
    // for the same channel in multiple packets.
   do {
      stbi__pic_packet *packet;

      if (num_packets==sizeof(packets)/sizeof(packets[0]))
         return stbi__errpuc("bad format","too many packets");

      packet = &packets[num_packets++];

      chained = stbi__get8(s);
      packet->size    = stbi__get8(s);
      packet->type    = stbi__get8(s);
      packet->channel = stbi__get8(s);

      act_comp |= packet->channel;

      if (stbi__at_eof(s))          return stbi__errpuc("bad file","file too short (reading packets)");
      if (packet->size != 8)  return stbi__errpuc("bad format","packet isn't 8bpp");
   } while (chained);

   *comp = (act_comp & 0x10 ? 4 : 3); // has alpha channel?

   for(y=0; y<height; ++y) {
      int packet_idx;

      for(packet_idx=0; packet_idx < num_packets; ++packet_idx) {
         stbi__pic_packet *packet = &packets[packet_idx];
         stbi_uc *dest = result+y*width*4;

         switch (packet->type) {
            default:
               return stbi__errpuc("bad format","packet has bad compression type");

            case 0: {//uncompressed
               int x;

               for(x=0;x<width;++x, dest+=4)
                  if (!stbi__readval(s,packet->channel,dest))
                     return 0;
               break;
            }

            case 1://Pure RLE
               {
                  int left=width, i;

                  while (left>0) {
                     stbi_uc count,value[4];

                     count=stbi__get8(s);
                     if (stbi__at_eof(s))   return stbi__errpuc("bad file","file too short (pure read count)");

                     if (count > left)
                        count = (stbi_uc) left;

                     if (!stbi__readval(s,packet->channel,value))  return 0;

                     for(i=0; i<count; ++i,dest+=4)
                        stbi__copyval(packet->channel,dest,value);
                     left -= count;
                  }
               }
               break;

            case 2: {//Mixed RLE
               int left=width;
               while (left>0) {
                  int count = stbi__get8(s), i;
                  if (stbi__at_eof(s))  return stbi__errpuc("bad file","file too short (mixed read count)");

                  if (count >= 128) { // Repeated
                     stbi_uc value[4];
                     int i;

                     if (count==128)
                        count = stbi__get16be(s);
                     else
                        count -= 127;
                     if (count > left)
                        return stbi__errpuc("bad file","scanline overrun");

                     if (!stbi__readval(s,packet->channel,value))
                        return 0;

                     for(i=0;i<count;++i, dest += 4)
                        stbi__copyval(packet->channel,dest,value);
                  } else { // Raw
                     ++count;
                     if (count>left) return stbi__errpuc("bad file","scanline overrun");

                     for(i=0;i<count;++i, dest+=4)
                        if (!stbi__readval(s,packet->channel,dest))
                           return 0;
                  }
                  left-=count;
               }
               break;
            }
         }
      }
   }

   return result;
}

static stbi_uc *stbi__pic_load(stbi__context *s,int *px,int *py,int *comp,int req_comp)
{
   stbi_uc *result;
   int i, x,y;

   for (i=0; i<92; ++i)
      stbi__get8(s);

   x = stbi__get16be(s);
   y = stbi__get16be(s);
   if (stbi__at_eof(s))  return stbi__errpuc("bad file","file too short (pic header)");
   if ((1 << 28) / x < y) return stbi__errpuc("too large", "Image too large to decode");

   stbi__get32be(s); //skip `ratio'
   stbi__get16be(s); //skip `fields'
   stbi__get16be(s); //skip `pad'

   // intermediate buffer is RGBA
   result = (stbi_uc *) stbi__malloc(x*y*4);
   memset(result, 0xff, x*y*4);

   if (!stbi__pic_load_core(s,x,y,comp, result)) {
      free(result);
      result=0;
   }
   *px = x;
   *py = y;
   if (req_comp == 0) req_comp = *comp;
   result=stbi__convert_format(result,4,req_comp,x,y);

   return result;
}

static int stbi__pic_test(stbi__context *s)
{
   int r = stbi__pic_test_core(s);
   stbi__rewind(s);
   return r;
}

// *************************************************************************************************
// GIF loader -- public domain by Jean-Marc Lienher -- simplified/shrunk by stb
typedef struct 
{
   stbi__int16 prefix;
   stbi_uc first;
   stbi_uc suffix;
} stbi__gif_lzw;

typedef struct
{
   int w,h;
   stbi_uc *out;                 // output buffer (always 4 components)
   int flags, bgindex, ratio, transparent, eflags;
   stbi_uc  pal[256][4];
   stbi_uc lpal[256][4];
   stbi__gif_lzw codes[4096];
   stbi_uc *color_table;
   int parse, step;
   int lflags;
   int start_x, start_y;
   int max_x, max_y;
   int cur_x, cur_y;
   int line_size;
} stbi__gif;

static int stbi__gif_test_raw(stbi__context *s)
{
   int sz;
   if (stbi__get8(s) != 'G' || stbi__get8(s) != 'I' || stbi__get8(s) != 'F' || stbi__get8(s) != '8') return 0;
   sz = stbi__get8(s);
   if (sz != '9' && sz != '7') return 0;
   if (stbi__get8(s) != 'a') return 0;
   return 1;
}

static int stbi__gif_test(stbi__context *s)
{
   int r = stbi__gif_test_raw(s);
   stbi__rewind(s);
   return r;
}

static void stbi__gif_parse_colortable(stbi__context *s, stbi_uc pal[256][4], int num_entries, int transp)
{
   int i;
   for (i=0; i < num_entries; ++i) {
      pal[i][2] = stbi__get8(s);
      pal[i][1] = stbi__get8(s);
      pal[i][0] = stbi__get8(s);
      pal[i][3] = transp ? 0 : 255;
   }   
}

static int stbi__gif_header(stbi__context *s, stbi__gif *g, int *comp, int is_info)
{
   stbi_uc version;
   if (stbi__get8(s) != 'G' || stbi__get8(s) != 'I' || stbi__get8(s) != 'F' || stbi__get8(s) != '8')
      return stbi__err("not GIF", "Corrupt GIF");

   version = stbi__get8(s);
   if (version != '7' && version != '9')    return stbi__err("not GIF", "Corrupt GIF");
   if (stbi__get8(s) != 'a')                      return stbi__err("not GIF", "Corrupt GIF");
 
   stbi__g_failure_reason = "";
   g->w = stbi__get16le(s);
   g->h = stbi__get16le(s);
   g->flags = stbi__get8(s);
   g->bgindex = stbi__get8(s);
   g->ratio = stbi__get8(s);
   g->transparent = -1;

   if (comp != 0) *comp = 4;  // can't actually tell whether it's 3 or 4 until we parse the comments

   if (is_info) return 1;

   if (g->flags & 0x80)
      stbi__gif_parse_colortable(s,g->pal, 2 << (g->flags & 7), -1);

   return 1;
}

static int stbi__gif_info_raw(stbi__context *s, int *x, int *y, int *comp)
{
   stbi__gif g;   
   if (!stbi__gif_header(s, &g, comp, 1)) {
      stbi__rewind( s );
      return 0;
   }
   if (x) *x = g.w;
   if (y) *y = g.h;
   return 1;
}

static void stbi__out_gif_code(stbi__gif *g, stbi__uint16 code)
{
   stbi_uc *p, *c;

   // recurse to decode the prefixes, since the linked-list is backwards,
   // and working backwards through an interleaved image would be nasty
   if (g->codes[code].prefix >= 0)
      stbi__out_gif_code(g, g->codes[code].prefix);

   if (g->cur_y >= g->max_y) return;
  
   p = &g->out[g->cur_x + g->cur_y];
   c = &g->color_table[g->codes[code].suffix * 4];

   if (c[3] >= 128) {
      p[0] = c[2];
      p[1] = c[1];
      p[2] = c[0];
      p[3] = c[3];
   }
   g->cur_x += 4;

   if (g->cur_x >= g->max_x) {
      g->cur_x = g->start_x;
      g->cur_y += g->step;

      while (g->cur_y >= g->max_y && g->parse > 0) {
         g->step = (1 << g->parse) * g->line_size;
         g->cur_y = g->start_y + (g->step >> 1);
         --g->parse;
      }
   }
}

static stbi_uc *stbi__process_gif_raster(stbi__context *s, stbi__gif *g)
{
   stbi_uc lzw_cs;
   stbi__int32 len, code;
   stbi__uint32 first;
   stbi__int32 codesize, codemask, avail, oldcode, bits, valid_bits, clear;
   stbi__gif_lzw *p;

   lzw_cs = stbi__get8(s);
   clear = 1 << lzw_cs;
   first = 1;
   codesize = lzw_cs + 1;
   codemask = (1 << codesize) - 1;
   bits = 0;
   valid_bits = 0;
   for (code = 0; code < clear; code++) {
      g->codes[code].prefix = -1;
      g->codes[code].first = (stbi_uc) code;
      g->codes[code].suffix = (stbi_uc) code;
   }

   // support no starting clear code
   avail = clear+2;
   oldcode = -1;

   len = 0;
   for(;;) {
      if (valid_bits < codesize) {
         if (len == 0) {
            len = stbi__get8(s); // start new block
            if (len == 0) 
               return g->out;
         }
         --len;
         bits |= (stbi__int32) stbi__get8(s) << valid_bits;
         valid_bits += 8;
      } else {
         stbi__int32 code = bits & codemask;
         bits >>= codesize;
         valid_bits -= codesize;
         // @OPTIMIZE: is there some way we can accelerate the non-clear path?
         if (code == clear) {  // clear code
            codesize = lzw_cs + 1;
            codemask = (1 << codesize) - 1;
            avail = clear + 2;
            oldcode = -1;
            first = 0;
         } else if (code == clear + 1) { // end of stream code
            stbi__skip(s, len);
            while ((len = stbi__get8(s)) > 0)
               stbi__skip(s,len);
            return g->out;
         } else if (code <= avail) {
            if (first) return stbi__errpuc("no clear code", "Corrupt GIF");

            if (oldcode >= 0) {
               p = &g->codes[avail++];
               if (avail > 4096)        return stbi__errpuc("too many codes", "Corrupt GIF");
               p->prefix = (stbi__int16) oldcode;
               p->first = g->codes[oldcode].first;
               p->suffix = (code == avail) ? p->first : g->codes[code].first;
            } else if (code == avail)
               return stbi__errpuc("illegal code in raster", "Corrupt GIF");

            stbi__out_gif_code(g, (stbi__uint16) code);

            if ((avail & codemask) == 0 && avail <= 0x0FFF) {
               codesize++;
               codemask = (1 << codesize) - 1;
            }

            oldcode = code;
         } else {
            return stbi__errpuc("illegal code in raster", "Corrupt GIF");
         }
      } 
   }
}

static void stbi__fill_gif_background(stbi__gif *g)
{
   int i;
   stbi_uc *c = g->pal[g->bgindex];
   // @OPTIMIZE: write a dword at a time
   for (i = 0; i < g->w * g->h * 4; i += 4) {
      stbi_uc *p  = &g->out[i];
      p[0] = c[2];
      p[1] = c[1];
      p[2] = c[0];
      p[3] = c[3];
   }
}

// this function is designed to support animated gifs, although stb_image doesn't support it
static stbi_uc *stbi__gif_load_next(stbi__context *s, stbi__gif *g, int *comp, int req_comp)
{
   int i;
   stbi_uc *old_out = 0;

   if (g->out == 0) {
      if (!stbi__gif_header(s, g, comp,0))     return 0; // stbi__g_failure_reason set by stbi__gif_header
      g->out = (stbi_uc *) stbi__malloc(4 * g->w * g->h);
      if (g->out == 0)                      return stbi__errpuc("outofmem", "Out of memory");
      stbi__fill_gif_background(g);
   } else {
      // animated-gif-only path
      if (((g->eflags & 0x1C) >> 2) == 3) {
         old_out = g->out;
         g->out = (stbi_uc *) stbi__malloc(4 * g->w * g->h);
         if (g->out == 0)                   return stbi__errpuc("outofmem", "Out of memory");
         memcpy(g->out, old_out, g->w*g->h*4);
      }
   }
    
   for (;;) {
      switch (stbi__get8(s)) {
         case 0x2C: /* Image Descriptor */
         {
            stbi__int32 x, y, w, h;
            stbi_uc *o;

            x = stbi__get16le(s);
            y = stbi__get16le(s);
            w = stbi__get16le(s);
            h = stbi__get16le(s);
            if (((x + w) > (g->w)) || ((y + h) > (g->h)))
               return stbi__errpuc("bad Image Descriptor", "Corrupt GIF");

            g->line_size = g->w * 4;
            g->start_x = x * 4;
            g->start_y = y * g->line_size;
            g->max_x   = g->start_x + w * 4;
            g->max_y   = g->start_y + h * g->line_size;
            g->cur_x   = g->start_x;
            g->cur_y   = g->start_y;

            g->lflags = stbi__get8(s);

            if (g->lflags & 0x40) {
               g->step = 8 * g->line_size; // first interlaced spacing
               g->parse = 3;
            } else {
               g->step = g->line_size;
               g->parse = 0;
            }

            if (g->lflags & 0x80) {
               stbi__gif_parse_colortable(s,g->lpal, 2 << (g->lflags & 7), g->eflags & 0x01 ? g->transparent : -1);
               g->color_table = (stbi_uc *) g->lpal;       
            } else if (g->flags & 0x80) {
               for (i=0; i < 256; ++i)  // @OPTIMIZE: stbi__jpeg_reset only the previous transparent
                  g->pal[i][3] = 255; 
               if (g->transparent >= 0 && (g->eflags & 0x01))
                  g->pal[g->transparent][3] = 0;
               g->color_table = (stbi_uc *) g->pal;
            } else
               return stbi__errpuc("missing color table", "Corrupt GIF");
   
            o = stbi__process_gif_raster(s, g);
            if (o == NULL) return NULL;

            if (req_comp && req_comp != 4)
               o = stbi__convert_format(o, 4, req_comp, g->w, g->h);
            return o;
         }

         case 0x21: // Comment Extension.
         {
            int len;
            if (stbi__get8(s) == 0xF9) { // Graphic Control Extension.
               len = stbi__get8(s);
               if (len == 4) {
                  g->eflags = stbi__get8(s);
                  stbi__get16le(s); // delay
                  g->transparent = stbi__get8(s);
               } else {
                  stbi__skip(s, len);
                  break;
               }
            }
            while ((len = stbi__get8(s)) != 0)
               stbi__skip(s, len);
            break;
         }

         case 0x3B: // gif stream termination code
            return (stbi_uc *) s; // using '1' causes warning on some compilers

         default:
            return stbi__errpuc("unknown code", "Corrupt GIF");
      }
   }
}

static stbi_uc *stbi__gif_load(stbi__context *s, int *x, int *y, int *comp, int req_comp)
{
   stbi_uc *u = 0;
   stbi__gif g;
   memset(&g, 0, sizeof(g));

   u = stbi__gif_load_next(s, &g, comp, req_comp);
   if (u == (stbi_uc *) s) u = 0;  // end of animated gif marker
   if (u) {
      *x = g.w;
      *y = g.h;
   }

   return u;
}

static int stbi__gif_info(stbi__context *s, int *x, int *y, int *comp)
{
   return stbi__gif_info_raw(s,x,y,comp);
}


// *************************************************************************************************
// Radiance RGBE HDR loader
// originally by Nicolas Schulz
#ifndef STBI_NO_HDR
static int stbi__hdr_test_core(stbi__context *s)
{
   const char *signature = "#?RADIANCE\n";
   int i;
   for (i=0; signature[i]; ++i)
      if (stbi__get8(s) != signature[i])
         return 0;
   return 1;
}

static int stbi__hdr_test(stbi__context* s)
{
   int r = stbi__hdr_test_core(s);
   stbi__rewind(s);
   return r;
}

#define STBI__HDR_BUFLEN  1024
static char *stbi__hdr_gettoken(stbi__context *z, char *buffer)
{
   int len=0;
   char c = '\0';

   c = (char) stbi__get8(z);

   while (!stbi__at_eof(z) && c != '\n') {
      buffer[len++] = c;
      if (len == STBI__HDR_BUFLEN-1) {
         // flush to end of line
         while (!stbi__at_eof(z) && stbi__get8(z) != '\n')
            ;
         break;
      }
      c = (char) stbi__get8(z);
   }

   buffer[len] = 0;
   return buffer;
}

static void stbi__hdr_convert(float *output, stbi_uc *input, int req_comp)
{
   if ( input[3] != 0 ) {
      float f1;
      // Exponent
      f1 = (float) ldexp(1.0f, input[3] - (int)(128 + 8));
      if (req_comp <= 2)
         output[0] = (input[0] + input[1] + input[2]) * f1 / 3;
      else {
         output[0] = input[0] * f1;
         output[1] = input[1] * f1;
         output[2] = input[2] * f1;
      }
      if (req_comp == 2) output[1] = 1;
      if (req_comp == 4) output[3] = 1;
   } else {
      switch (req_comp) {
         case 4: output[3] = 1; /* fallthrough */
         case 3: output[0] = output[1] = output[2] = 0;
                 break;
         case 2: output[1] = 1; /* fallthrough */
         case 1: output[0] = 0;
                 break;
      }
   }
}

static float *stbi__hdr_load(stbi__context *s, int *x, int *y, int *comp, int req_comp)
{
   char buffer[STBI__HDR_BUFLEN];
   char *token;
   int valid = 0;
   int width, height;
   stbi_uc *scanline;
   float *hdr_data;
   int len;
   unsigned char count, value;
   int i, j, k, c1,c2, z;


   // Check identifier
   if (strcmp(stbi__hdr_gettoken(s,buffer), "#?RADIANCE") != 0)
      return stbi__errpf("not HDR", "Corrupt HDR image");
   
   // Parse header
   for(;;) {
      token = stbi__hdr_gettoken(s,buffer);
      if (token[0] == 0) break;
      if (strcmp(token, "FORMAT=32-bit_rle_rgbe") == 0) valid = 1;
   }

   if (!valid)    return stbi__errpf("unsupported format", "Unsupported HDR format");

   // Parse width and height
   // can't use sscanf() if we're not using stdio!
   token = stbi__hdr_gettoken(s,buffer);
   if (strncmp(token, "-Y ", 3))  return stbi__errpf("unsupported data layout", "Unsupported HDR format");
   token += 3;
   height = (int) strtol(token, &token, 10);
   while (*token == ' ') ++token;
   if (strncmp(token, "+X ", 3))  return stbi__errpf("unsupported data layout", "Unsupported HDR format");
   token += 3;
   width = (int) strtol(token, NULL, 10);

   *x = width;
   *y = height;

   if (comp) *comp = 3;
   if (req_comp == 0) req_comp = 3;

   // Read data
   hdr_data = (float *) stbi__malloc(height * width * req_comp * sizeof(float));

   // Load image data
   // image data is stored as some number of sca
   if ( width < 8 || width >= 32768) {
      // Read flat data
      for (j=0; j < height; ++j) {
         for (i=0; i < width; ++i) {
            stbi_uc rgbe[4];
           main_decode_loop:
            stbi__getn(s, rgbe, 4);
            stbi__hdr_convert(hdr_data + j * width * req_comp + i * req_comp, rgbe, req_comp);
         }
      }
   } else {
      // Read RLE-encoded data
      scanline = NULL;

      for (j = 0; j < height; ++j) {
         c1 = stbi__get8(s);
         c2 = stbi__get8(s);
         len = stbi__get8(s);
         if (c1 != 2 || c2 != 2 || (len & 0x80)) {
            // not run-length encoded, so we have to actually use THIS data as a decoded
            // pixel (note this can't be a valid pixel--one of RGB must be >= 128)
            stbi_uc rgbe[4];
            rgbe[0] = (stbi_uc) c1;
            rgbe[1] = (stbi_uc) c2;
            rgbe[2] = (stbi_uc) len;
            rgbe[3] = (stbi_uc) stbi__get8(s);
            stbi__hdr_convert(hdr_data, rgbe, req_comp);
            i = 1;
            j = 0;
            free(scanline);
            goto main_decode_loop; // yes, this makes no sense
         }
         len <<= 8;
         len |= stbi__get8(s);
         if (len != width) { free(hdr_data); free(scanline); return stbi__errpf("invalid decoded scanline length", "corrupt HDR"); }
         if (scanline == NULL) scanline = (stbi_uc *) stbi__malloc(width * 4);
            
         for (k = 0; k < 4; ++k) {
            i = 0;
            while (i < width) {
               count = stbi__get8(s);
               if (count > 128) {
                  // Run
                  value = stbi__get8(s);
                  count -= 128;
                  for (z = 0; z < count; ++z)
                     scanline[i++ * 4 + k] = value;
               } else {
                  // Dump
                  for (z = 0; z < count; ++z)
                     scanline[i++ * 4 + k] = stbi__get8(s);
               }
            }
         }
         for (i=0; i < width; ++i)
            stbi__hdr_convert(hdr_data+(j*width + i)*req_comp, scanline + i*4, req_comp);
      }
      free(scanline);
   }

   return hdr_data;
}

static int stbi__hdr_info(stbi__context *s, int *x, int *y, int *comp)
{
   char buffer[STBI__HDR_BUFLEN];
   char *token;
   int valid = 0;

   if (strcmp(stbi__hdr_gettoken(s,buffer), "#?RADIANCE") != 0) {
       stbi__rewind( s );
       return 0;
   }

   for(;;) {
      token = stbi__hdr_gettoken(s,buffer);
      if (token[0] == 0) break;
      if (strcmp(token, "FORMAT=32-bit_rle_rgbe") == 0) valid = 1;
   }

   if (!valid) {
       stbi__rewind( s );
       return 0;
   }
   token = stbi__hdr_gettoken(s,buffer);
   if (strncmp(token, "-Y ", 3)) {
       stbi__rewind( s );
       return 0;
   }
   token += 3;
   *y = (int) strtol(token, &token, 10);
   while (*token == ' ') ++token;
   if (strncmp(token, "+X ", 3)) {
       stbi__rewind( s );
       return 0;
   }
   token += 3;
   *x = (int) strtol(token, NULL, 10);
   *comp = 3;
   return 1;
}
#endif // STBI_NO_HDR

static int stbi__bmp_info(stbi__context *s, int *x, int *y, int *comp)
{
   int hsz;
   if (stbi__get8(s) != 'B' || stbi__get8(s) != 'M') {
       stbi__rewind( s );
       return 0;
   }
   stbi__skip(s,12);
   hsz = stbi__get32le(s);
   if (hsz != 12 && hsz != 40 && hsz != 56 && hsz != 108 && hsz != 124) {
       stbi__rewind( s );
       return 0;
   }
   if (hsz == 12) {
      *x = stbi__get16le(s);
      *y = stbi__get16le(s);
   } else {
      *x = stbi__get32le(s);
      *y = stbi__get32le(s);
   }
   if (stbi__get16le(s) != 1) {
       stbi__rewind( s );
       return 0;
   }
   *comp = stbi__get16le(s) / 8;
   return 1;
}

static int stbi__psd_info(stbi__context *s, int *x, int *y, int *comp)
{
   int channelCount;
   if (stbi__get32be(s) != 0x38425053) {
       stbi__rewind( s );
       return 0;
   }
   if (stbi__get16be(s) != 1) {
       stbi__rewind( s );
       return 0;
   }
   stbi__skip(s, 6);
   channelCount = stbi__get16be(s);
   if (channelCount < 0 || channelCount > 16) {
       stbi__rewind( s );
       return 0;
   }
   *y = stbi__get32be(s);
   *x = stbi__get32be(s);
   if (stbi__get16be(s) != 8) {
       stbi__rewind( s );
       return 0;
   }
   if (stbi__get16be(s) != 3) {
       stbi__rewind( s );
       return 0;
   }
   *comp = 4;
   return 1;
}

static int stbi__pic_info(stbi__context *s, int *x, int *y, int *comp)
{
   int act_comp=0,num_packets=0,chained;
   stbi__pic_packet packets[10];

   stbi__skip(s, 92);

   *x = stbi__get16be(s);
   *y = stbi__get16be(s);
   if (stbi__at_eof(s))  return 0;
   if ( (*x) != 0 && (1 << 28) / (*x) < (*y)) {
       stbi__rewind( s );
       return 0;
   }

   stbi__skip(s, 8);

   do {
      stbi__pic_packet *packet;

      if (num_packets==sizeof(packets)/sizeof(packets[0]))
         return 0;

      packet = &packets[num_packets++];
      chained = stbi__get8(s);
      packet->size    = stbi__get8(s);
      packet->type    = stbi__get8(s);
      packet->channel = stbi__get8(s);
      act_comp |= packet->channel;

      if (stbi__at_eof(s)) {
          stbi__rewind( s );
          return 0;
      }
      if (packet->size != 8) {
          stbi__rewind( s );
          return 0;
      }
   } while (chained);

   *comp = (act_comp & 0x10 ? 4 : 3);

   return 1;
}

static int stbi__info_main(stbi__context *s, int *x, int *y, int *comp)
{
   if (stbi__jpeg_info(s, x, y, comp))
       return 1;
   if (stbi__png_info(s, x, y, comp))
       return 1;
   if (stbi__gif_info(s, x, y, comp))
       return 1;
   if (stbi__bmp_info(s, x, y, comp))
       return 1;
   if (stbi__psd_info(s, x, y, comp))
       return 1;
   if (stbi__pic_info(s, x, y, comp))
       return 1;
   #ifndef STBI_NO_HDR
   if (stbi__hdr_info(s, x, y, comp))
       return 1;
   #endif
   // test tga last because it's a crappy test!
   if (stbi__tga_info(s, x, y, comp))
       return 1;
   return stbi__err("unknown image type", "Image not of any known type, or corrupt");
}

#ifndef STBI_NO_STDIO
STBIDEF int stbi_info(char const *filename, int *x, int *y, int *comp)
{
    FILE *f = stbi__fopen(filename, "rb");
    int result;
    if (!f) return stbi__err("can't fopen", "Unable to open file");
    result = stbi_info_from_file(f, x, y, comp);
    fclose(f);
    return result;
}

STBIDEF int stbi_info_from_file(FILE *f, int *x, int *y, int *comp)
{
   int r;
   stbi__context s;
   long pos = ftell(f);
   stbi__start_file(&s, f);
   r = stbi__info_main(&s,x,y,comp);
   fseek(f,pos,SEEK_SET);
   return r;
}
#endif // !STBI_NO_STDIO

STBIDEF int stbi_info_from_memory(stbi_uc const *buffer, int len, int *x, int *y, int *comp)
{
   stbi__context s;
   stbi__start_mem(&s,buffer,len);
   return stbi__info_main(&s,x,y,comp);
}

STBIDEF int stbi_info_from_callbacks(stbi_io_callbacks const *c, void *user, int *x, int *y, int *comp)
{
   stbi__context s;
   stbi__start_callbacks(&s, (stbi_io_callbacks *) c, user);
   return stbi__info_main(&s,x,y,comp);
}

#endif // STB_IMAGE_IMPLEMENTATION

/*
   revision history:
      1.44 (2014-08-04)
             fix MSVC-ARM internal compiler error by wrapping malloc
      1.43 (2014-07-15)
             fix MSVC-only compiler problem in code changed in 1.42
      1.42 (2014-07-09)
             don't define _CRT_SECURE_NO_WARNINGS (affects user code)
             fixes to stbi__cleanup_jpeg path
             added STBI_ASSERT to avoid requiring assert.h
      1.41 (2014-06-25)
             fix search&replace from 1.36 that messed up comments/error messages
      1.40 (2014-06-22)
             fix gcc struct-initialization warning
      1.39 (2014-06-15)
             fix to TGA optimization when req_comp != number of components in TGA;
             fix to GIF loading because BMP wasn't rewinding (whoops, no GIFs in my test suite)
             add support for BMP version 5 (more ignored fields)
      1.38 (2014-06-06)
             suppress MSVC warnings on integer casts truncating values
             fix accidental rename of 'skip' field of I/O
      1.37 (2014-06-04)
             remove duplicate typedef
      1.36 (2014-06-03)
             convert to header file single-file library
             if de-iphone isn't set, load iphone images color-swapped instead of returning NULL
      1.35 (2014-05-27)
             various warnings
             fix broken STBI_SIMD path
             fix bug where stbi_load_from_file no longer left file pointer in correct place
             fix broken non-easy path for 32-bit BMP (possibly never used)
             TGA optimization by Arseny Kapoulkine
      1.34 (unknown)
             use STBI_NOTUSED in stbi__resample_row_generic(), fix one more leak in tga failure case
      1.33 (2011-07-14)
             make stbi_is_hdr work in STBI_NO_HDR (as specified), minor compiler-friendly improvements
      1.32 (2011-07-13)
             support for "info" function for all supported filetypes (SpartanJ)
      1.31 (2011-06-20)
             a few more leak fixes, bug in PNG handling (SpartanJ)
      1.30 (2011-06-11)
             added ability to load files via callbacks to accomidate custom input streams (Ben Wenger)
             removed deprecated format-specific test/load functions
             removed support for installable file formats (stbi_loader) -- would have been broken for IO callbacks anyway
             error cases in bmp and tga give messages and don't leak (Raymond Barbiero, grisha)
             fix inefficiency in decoding 32-bit BMP (David Woo)
      1.29 (2010-08-16)
             various warning fixes from Aurelien Pocheville 
      1.28 (2010-08-01)
             fix bug in GIF palette transparency (SpartanJ)
      1.27 (2010-08-01)
             cast-to-stbi_uc to fix warnings
      1.26 (2010-07-24)
             fix bug in file buffering for PNG reported by SpartanJ
      1.25 (2010-07-17)
             refix trans_data warning (Won Chun)
      1.24 (2010-07-12)
             perf improvements reading from files on platforms with lock-heavy fgetc()
             minor perf improvements for jpeg
             deprecated type-specific functions so we'll get feedback if they're needed
             attempt to fix trans_data warning (Won Chun)
      1.23   fixed bug in iPhone support
      1.22 (2010-07-10)
             removed image *writing* support
             stbi_info support from Jetro Lauha
             GIF support from Jean-Marc Lienher
             iPhone PNG-extensions from James Brown
             warning-fixes from Nicolas Schulz and Janez Zemva (i.stbi__err. Janez (U+017D)emva)
      1.21   fix use of 'stbi_uc' in header (reported by jon blow)
      1.20   added support for Softimage PIC, by Tom Seddon
      1.19   bug in interlaced PNG corruption check (found by ryg)
      1.18 2008-08-02
             fix a threading bug (local mutable static)
      1.17   support interlaced PNG
      1.16   major bugfix - stbi__convert_format converted one too many pixels
      1.15   initialize some fields for thread safety
      1.14   fix threadsafe conversion bug
             header-file-only version (#define STBI_HEADER_FILE_ONLY before including)
      1.13   threadsafe
      1.12   const qualifiers in the API
      1.11   Support installable IDCT, colorspace conversion routines
      1.10   Fixes for 64-bit (don't use "unsigned long")
             optimized upsampling by Fabian "ryg" Giesen
      1.09   Fix format-conversion for PSD code (bad global variables!)
      1.08   Thatcher Ulrich's PSD code integrated by Nicolas Schulz
      1.07   attempt to fix C++ warning/errors again
      1.06   attempt to fix C++ warning/errors again
      1.05   fix TGA loading to return correct *comp and use good luminance calc
      1.04   default float alpha is 1, not 255; use 'void *' for stbi_image_free
      1.03   bugfixes to STBI_NO_STDIO, STBI_NO_HDR
      1.02   support for (subset of) HDR files, float interface for preferred access to them
      1.01   fix bug: possible bug in handling right-side up bmps... not sure
             fix bug: the stbi__bmp_load() and stbi__tga_load() functions didn't work at all
      1.00   interface to zlib that skips zlib header
      0.99   correct handling of alpha in palette
      0.98   TGA loader by lonesock; dynamically add loaders (untested)
      0.97   jpeg errors on too large a file; also catch another malloc failure
      0.96   fix detection of invalid v value - particleman@mollyrocket forum
      0.95   during header scan, seek to markers in case of padding
      0.94   STBI_NO_STDIO to disable stdio usage; rename all #defines the same
      0.93   handle jpegtran output; verbose errors
      0.92   read 4,8,16,24,32-bit BMP files of several formats
      0.91   output 24-bit Windows 3.0 BMP files
      0.90   fix a few more warnings; bump version number to approach 1.0
      0.61   bugfixes due to Marc LeBlanc, Christopher Lloyd
      0.60   fix compiling as c++
      0.59   fix warnings: merge Dave Moore's -Wall fixes
      0.58   fix bug: zlib uncompressed mode len/nlen was wrong endian
      0.57   fix bug: jpg last huffman symbol before marker was >9 bits but less than 16 available
      0.56   fix bug: zlib uncompressed mode len vs. nlen
      0.55   fix bug: restart_interval not initialized to 0
      0.54   allow NULL for 'int *comp'
      0.53   fix bug in png 3->4; speedup png decoding
      0.52   png handles req_comp=3,4 directly; minor cleanup; jpeg comments
      0.51   obey req_comp requests, 1-component jpegs return as 1-component,
             on 'test' only check type, not whether we support this variant
      0.50   first released version
*/<|MERGE_RESOLUTION|>--- conflicted
+++ resolved
@@ -1,4 +1,4 @@
-/* stb_image - v1.44 - public domain JPEG/PNG reader - http://nothings.org/stb_image.c
+/* stb_image - v1.45 - public domain JPEG/PNG reader - http://nothings.org/stb_image.c
    when you control the images you're loading
                                      no warranty implied; use at your own risk
 
@@ -28,11 +28,8 @@
       - overridable dequantizing-IDCT, YCbCr-to-RGB conversion (define STBI_SIMD)
 
    Latest revisions:
-<<<<<<< HEAD
+      1.45 (2014-08-16) workaround MSVC-ARM internal compiler error by wrapping malloc
       1.44 (2014-08-07) warnings
-=======
-      1.44 (2014-08-04) fix MSVC-ARM internal compiler error by wrapping malloc
->>>>>>> 10def9b1
       1.43 (2014-07-15) fix MSVC-only bug in 1.42
       1.42 (2014-07-09) no _CRT_SECURE_NO_WARNINGS; error-path fixes; STBI_ASSERT
       1.41 (2014-06-25) fix search&replace that messed up comments/error messages
@@ -74,15 +71,10 @@
                                                  Paul Du Bois
                                                  Guillaume George
                                                  Jerry Jansson
-<<<<<<< HEAD
   If your name should be here but                Hayaki Saito
   isn't, let Sean know.                          Johan Duparc
                                                  Ronny Chevalier
-=======
-                                                 Hayaki Saito
-                                                 Johan Duparc
                                                  Michal Cichon
->>>>>>> 10def9b1
 */
 
 #ifndef STBI_INCLUDE_STB_IMAGE_H
@@ -4572,8 +4564,10 @@
 
 /*
    revision history:
-      1.44 (2014-08-04)
+      1.44 (2014-08-16)
              fix MSVC-ARM internal compiler error by wrapping malloc
+      1.44 (2014-08-07)
+		       various warning fixes from Ronny Chevalier
       1.43 (2014-07-15)
              fix MSVC-only compiler problem in code changed in 1.42
       1.42 (2014-07-09)
