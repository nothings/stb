--- conflicted
+++ resolved
@@ -98,11 +98,11 @@
 # End Source File
 # Begin Source File
 
-<<<<<<< HEAD
 SOURCE=.\test_c_compilation.c
-=======
+# End Source File
+# Begin Source File
+
 SOURCE=.\stretchy_buffer_test.c
->>>>>>> 4e8cade2
 # End Source File
 # Begin Source File
 
