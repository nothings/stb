/* stb_image_write - v1.08 - public domain - http://nothings.org/stb/stb_image_write.h
   writes out PNG/BMP/TGA/JPEG/HDR images to C stdio - Sean Barrett 2010-2015
                                     no warranty implied; use at your own risk

   Before #including,

       #define STB_IMAGE_WRITE_IMPLEMENTATION

   in the file that you want to have the implementation.

   Will probably not work correctly with strict-aliasing optimizations.

ABOUT:

   This header file is a library for writing images to C stdio. It could be
   adapted to write to memory or a general streaming interface; let me know.

   The PNG output is not optimal; it is 20-50% larger than the file
   written by a decent optimizing implementation; though providing a custom
   zlib compress function (see STBIW_ZLIB_COMPRESS) can mitigate that.
   This library is designed for source code compactness and simplicity,
   not optimal image file size or run-time performance.

BUILDING:

   You can #define STBIW_ASSERT(x) before the #include to avoid using assert.h.
   You can #define STBIW_MALLOC(), STBIW_REALLOC(), and STBIW_FREE() to replace
   malloc,realloc,free.
   You can #define STBIW_MEMMOVE() to replace memmove()
   You can #define STBIW_ZLIB_COMPRESS to use a custom zlib-style compress function
   for PNG compression (instead of the builtin one), it must have the following signature:
   unsigned char * my_compress(unsigned char *data, int data_len, int *out_len, int quality);
   The returned data will be freed with STBIW_FREE() (free() by default),
   so it must be heap allocated with STBIW_MALLOC() (malloc() by default),

USAGE:

   There are five functions, one for each image file format:

     int stbi_write_png(char const *filename, int w, int h, int comp, const void *data, int stride_in_bytes);
     int stbi_write_bmp(char const *filename, int w, int h, int comp, const void *data);
     int stbi_write_tga(char const *filename, int w, int h, int comp, const void *data);
     int stbi_write_hdr(char const *filename, int w, int h, int comp, const float *data);
     int stbi_write_jpg(char const *filename, int w, int h, int comp, const float *data, int quality);

     void stbi_flip_vertically_on_write(int flag); // flag is non-zero to flip data vertically

   There are also five equivalent functions that use an arbitrary write function. You are
   expected to open/close your file-equivalent before and after calling these:

     int stbi_write_png_to_func(stbi_write_func *func, void *context, int w, int h, int comp, const void  *data, int stride_in_bytes);
     int stbi_write_bmp_to_func(stbi_write_func *func, void *context, int w, int h, int comp, const void  *data);
     int stbi_write_tga_to_func(stbi_write_func *func, void *context, int w, int h, int comp, const void  *data);
     int stbi_write_hdr_to_func(stbi_write_func *func, void *context, int w, int h, int comp, const float *data);
     int stbi_write_jpg_to_func(stbi_write_func *func, void *context, int x, int y, int comp, const void *data, int quality);

   where the callback is:
      void stbi_write_func(void *context, void *data, int size);

   You can define STBI_WRITE_NO_STDIO to disable the file variant of these
   functions, so the library will not use stdio.h at all. However, this will
   also disable HDR writing, because it requires stdio for formatted output.

   Each function returns 0 on failure and non-0 on success.

   The functions create an image file defined by the parameters. The image
   is a rectangle of pixels stored from left-to-right, top-to-bottom.
   Each pixel contains 'comp' channels of data stored interleaved with 8-bits
   per channel, in the following order: 1=Y, 2=YA, 3=RGB, 4=RGBA. (Y is
   monochrome color.) The rectangle is 'w' pixels wide and 'h' pixels tall.
   The *data pointer points to the first byte of the top-left-most pixel.
   For PNG, "stride_in_bytes" is the distance in bytes from the first byte of
   a row of pixels to the first byte of the next row of pixels.

   PNG creates output files with the same number of components as the input.
   The BMP format expands Y to RGB in the file format and does not
   output alpha.

   PNG supports writing rectangles of data even when the bytes storing rows of
   data are not consecutive in memory (e.g. sub-rectangles of a larger image),
   by supplying the stride between the beginning of adjacent rows. The other
   formats do not. (Thus you cannot write a native-format BMP through the BMP
   writer, both because it is in BGR order and because it may have padding
   at the end of the line.)

   PNG allows you to set the deflate compression level by setting the global
   variable 'stbi_write_png_level' (it defaults to 8).

   HDR expects linear float data. Since the format is always 32-bit rgb(e)
   data, alpha (if provided) is discarded, and for monochrome data it is
   replicated across all three channels.

   TGA supports RLE or non-RLE compressed data. To use non-RLE-compressed
   data, set the global variable 'stbi_write_tga_with_rle' to 0.
   
   JPEG does ignore alpha channels in input data; quality is between 1 and 100.
   Higher quality looks better but results in a bigger image.
   JPEG baseline (no JPEG progressive).

CREDITS:


   Sean Barrett           -    PNG/BMP/TGA 
   Baldur Karlsson        -    HDR
   Jean-Sebastien Guay    -    TGA monochrome
   Tim Kelsey             -    misc enhancements
   Alan Hickman           -    TGA RLE
   Emmanuel Julien        -    initial file IO callback implementation
   Jon Olick              -    original jo_jpeg.cpp code
   Daniel Gibson          -    integrate JPEG, allow external zlib

   bugfixes:
      github:Chribba
      Guillaume Chereau
      github:jry2
      github:romigrou
      Sergio Gonzalez
      Jonas Karlsson
      Filip Wasil
      Thatcher Ulrich
      github:poppolopoppo
      Patrick Boettcher
      
LICENSE

  See end of file for license information.

*/

#ifndef INCLUDE_STB_IMAGE_WRITE_H
#define INCLUDE_STB_IMAGE_WRITE_H

#ifdef __cplusplus
extern "C" {
#endif

#ifdef STB_IMAGE_WRITE_STATIC
#define STBIWDEF static
#else
#define STBIWDEF extern
extern int stbi_write_tga_with_rle;
extern int stbi_write_png_level;
#endif

#ifndef STBI_WRITE_NO_STDIO
STBIWDEF int stbi_write_png(char const *filename, int w, int h, int comp, const void  *data, int stride_in_bytes);
STBIWDEF int stbi_write_bmp(char const *filename, int w, int h, int comp, const void  *data);
STBIWDEF int stbi_write_tga(char const *filename, int w, int h, int comp, const void  *data);
STBIWDEF int stbi_write_hdr(char const *filename, int w, int h, int comp, const float *data);
STBIWDEF int stbi_write_jpg(char const *filename, int x, int y, int comp, const void  *data, int quality);
#endif

typedef void stbi_write_func(void *context, void *data, int size);

STBIWDEF int stbi_write_png_to_func(stbi_write_func *func, void *context, int w, int h, int comp, const void  *data, int stride_in_bytes);
STBIWDEF int stbi_write_bmp_to_func(stbi_write_func *func, void *context, int w, int h, int comp, const void  *data);
STBIWDEF int stbi_write_tga_to_func(stbi_write_func *func, void *context, int w, int h, int comp, const void  *data);
STBIWDEF int stbi_write_hdr_to_func(stbi_write_func *func, void *context, int w, int h, int comp, const float *data);
STBIWDEF int stbi_write_jpg_to_func(stbi_write_func *func, void *context, int x, int y, int comp, const void  *data, int quality);

extern void stbi_flip_vertically_on_write(int flip_boolean);

#ifdef __cplusplus
}
#endif

#endif//INCLUDE_STB_IMAGE_WRITE_H

#ifdef STB_IMAGE_WRITE_IMPLEMENTATION

#ifdef _WIN32
   #ifndef _CRT_SECURE_NO_WARNINGS
   #define _CRT_SECURE_NO_WARNINGS
   #endif
   #ifndef _CRT_NONSTDC_NO_DEPRECATE
   #define _CRT_NONSTDC_NO_DEPRECATE
   #endif
#endif

#ifndef STBI_WRITE_NO_STDIO
#include <stdio.h>
#endif // STBI_WRITE_NO_STDIO

#include <stdarg.h>
#include <stdlib.h>
#include <string.h>
#include <math.h>

#if defined(STBIW_MALLOC) && defined(STBIW_FREE) && (defined(STBIW_REALLOC) || defined(STBIW_REALLOC_SIZED))
// ok
#elif !defined(STBIW_MALLOC) && !defined(STBIW_FREE) && !defined(STBIW_REALLOC) && !defined(STBIW_REALLOC_SIZED)
// ok
#else
#error "Must define all or none of STBIW_MALLOC, STBIW_FREE, and STBIW_REALLOC (or STBIW_REALLOC_SIZED)."
#endif

#ifndef STBIW_MALLOC
#define STBIW_MALLOC(sz)        malloc(sz)
#define STBIW_REALLOC(p,newsz)  realloc(p,newsz)
#define STBIW_FREE(p)           free(p)
#endif

#ifndef STBIW_REALLOC_SIZED
#define STBIW_REALLOC_SIZED(p,oldsz,newsz) STBIW_REALLOC(p,newsz)
#endif


#ifndef STBIW_MEMMOVE
#define STBIW_MEMMOVE(a,b,sz) memmove(a,b,sz)
#endif


#ifndef STBIW_ASSERT
#include <assert.h>
#define STBIW_ASSERT(x) assert(x)
#endif

#define STBIW_UCHAR(x) (unsigned char) ((x) & 0xff)

int stbi__flip_vertically_on_write=0;

void stbi_flip_vertically_on_write(int flag)
{
   stbi__flip_vertically_on_write = flag;
}

typedef struct
{
   stbi_write_func *func;
   void *context;
} stbi__write_context;

// initialize a callback-based context
static void stbi__start_write_callbacks(stbi__write_context *s, stbi_write_func *c, void *context)
{
   s->func    = c;
   s->context = context;
}

#ifndef STBI_WRITE_NO_STDIO

static void stbi__stdio_write(void *context, void *data, int size)
{
   fwrite(data,1,size,(FILE*) context);
}

static int stbi__start_write_file(stbi__write_context *s, const char *filename)
{
   FILE *f = fopen(filename, "wb");
   stbi__start_write_callbacks(s, stbi__stdio_write, (void *) f);
   return f != NULL;
}

static void stbi__end_write_file(stbi__write_context *s)
{
   fclose((FILE *)s->context);
}

#endif // !STBI_WRITE_NO_STDIO

typedef unsigned int stbiw_uint32;
typedef int stb_image_write_test[sizeof(stbiw_uint32)==4 ? 1 : -1];

#ifdef STB_IMAGE_WRITE_STATIC
static int stbi_write_tga_with_rle = 1;
#else
int stbi_write_tga_with_rle = 1;
#endif

static void stbiw__writefv(stbi__write_context *s, const char *fmt, va_list v)
{
   while (*fmt) {
      switch (*fmt++) {
         case ' ': break;
         case '1': { unsigned char x = STBIW_UCHAR(va_arg(v, int));
                     s->func(s->context,&x,1);
                     break; }
         case '2': { int x = va_arg(v,int);
                     unsigned char b[2];
                     b[0] = STBIW_UCHAR(x);
                     b[1] = STBIW_UCHAR(x>>8);
                     s->func(s->context,b,2);
                     break; }
         case '4': { stbiw_uint32 x = va_arg(v,int);
                     unsigned char b[4];
                     b[0]=STBIW_UCHAR(x);
                     b[1]=STBIW_UCHAR(x>>8);
                     b[2]=STBIW_UCHAR(x>>16);
                     b[3]=STBIW_UCHAR(x>>24);
                     s->func(s->context,b,4);
                     break; }
         default:
            STBIW_ASSERT(0);
            return;
      }
   }
}

static void stbiw__writef(stbi__write_context *s, const char *fmt, ...)
{
   va_list v;
   va_start(v, fmt);
   stbiw__writefv(s, fmt, v);
   va_end(v);
}

static void stbiw__putc(stbi__write_context *s, unsigned char c)
{
   s->func(s->context, &c, 1);
}

static void stbiw__write3(stbi__write_context *s, unsigned char a, unsigned char b, unsigned char c)
{
   unsigned char arr[3];
   arr[0] = a, arr[1] = b, arr[2] = c;
   s->func(s->context, arr, 3);
}

static void stbiw__write_pixel(stbi__write_context *s, int rgb_dir, int comp, int write_alpha, int expand_mono, unsigned char *d)
{
   unsigned char bg[3] = { 255, 0, 255}, px[3];
   int k;

   if (write_alpha < 0)
      s->func(s->context, &d[comp - 1], 1);

   switch (comp) {
      case 2: // 2 pixels = mono + alpha, alpha is written separately, so same as 1-channel case
      case 1:
         if (expand_mono)
            stbiw__write3(s, d[0], d[0], d[0]); // monochrome bmp
         else
            s->func(s->context, d, 1);  // monochrome TGA
         break;
      case 4:
         if (!write_alpha) {
            // composite against pink background
            for (k = 0; k < 3; ++k)
               px[k] = bg[k] + ((d[k] - bg[k]) * d[3]) / 255;
            stbiw__write3(s, px[1 - rgb_dir], px[1], px[1 + rgb_dir]);
            break;
         }
         /* FALLTHROUGH */
      case 3:
         stbiw__write3(s, d[1 - rgb_dir], d[1], d[1 + rgb_dir]);
         break;
   }
   if (write_alpha > 0)
      s->func(s->context, &d[comp - 1], 1);
}

static void stbiw__write_pixels(stbi__write_context *s, int rgb_dir, int vdir, int x, int y, int comp, void *data, int write_alpha, int scanline_pad, int expand_mono)
{
   stbiw_uint32 zero = 0;
   int i,j, j_end;

   if (y <= 0)
      return;

   if (stbi__flip_vertically_on_write)
      vdir *= -1;

   if (vdir < 0)
      j_end = -1, j = y-1;
   else
      j_end =  y, j = 0;

   for (; j != j_end; j += vdir) {
      for (i=0; i < x; ++i) {
         unsigned char *d = (unsigned char *) data + (j*x+i)*comp;
         stbiw__write_pixel(s, rgb_dir, comp, write_alpha, expand_mono, d);
      }
      s->func(s->context, &zero, scanline_pad);
   }
}

static int stbiw__outfile(stbi__write_context *s, int rgb_dir, int vdir, int x, int y, int comp, int expand_mono, void *data, int alpha, int pad, const char *fmt, ...)
{
   if (y < 0 || x < 0) {
      return 0;
   } else {
      va_list v;
      va_start(v, fmt);
      stbiw__writefv(s, fmt, v);
      va_end(v);
      stbiw__write_pixels(s,rgb_dir,vdir,x,y,comp,data,alpha,pad, expand_mono);
      return 1;
   }
}

static int stbi_write_bmp_core(stbi__write_context *s, int x, int y, int comp, const void *data)
{
   int pad = (-x*3) & 3;
   return stbiw__outfile(s,-1,-1,x,y,comp,1,(void *) data,0,pad,
           "11 4 22 4" "4 44 22 444444",
           'B', 'M', 14+40+(x*3+pad)*y, 0,0, 14+40,  // file header
            40, x,y, 1,24, 0,0,0,0,0,0);             // bitmap header
}

STBIWDEF int stbi_write_bmp_to_func(stbi_write_func *func, void *context, int x, int y, int comp, const void *data)
{
   stbi__write_context s;
   stbi__start_write_callbacks(&s, func, context);
   return stbi_write_bmp_core(&s, x, y, comp, data);
}

#ifndef STBI_WRITE_NO_STDIO
STBIWDEF int stbi_write_bmp(char const *filename, int x, int y, int comp, const void *data)
{
   stbi__write_context s;
   if (stbi__start_write_file(&s,filename)) {
      int r = stbi_write_bmp_core(&s, x, y, comp, data);
      stbi__end_write_file(&s);
      return r;
   } else
      return 0;
}
#endif //!STBI_WRITE_NO_STDIO

static int stbi_write_tga_core(stbi__write_context *s, int x, int y, int comp, void *data)
{
   int has_alpha = (comp == 2 || comp == 4);
   int colorbytes = has_alpha ? comp-1 : comp;
   int format = colorbytes < 2 ? 3 : 2; // 3 color channels (RGB/RGBA) = 2, 1 color channel (Y/YA) = 3

   if (y < 0 || x < 0)
      return 0;

   if (!stbi_write_tga_with_rle) {
      return stbiw__outfile(s, -1, -1, x, y, comp, 0, (void *) data, has_alpha, 0,
         "111 221 2222 11", 0, 0, format, 0, 0, 0, 0, 0, x, y, (colorbytes + has_alpha) * 8, has_alpha * 8);
   } else {
      int i,j,k;
      int jend, jdir;

      stbiw__writef(s, "111 221 2222 11", 0,0,format+8, 0,0,0, 0,0,x,y, (colorbytes + has_alpha) * 8, has_alpha * 8);

      if (stbi__flip_vertically_on_write) {
         j = 0;
         jend = y;
         jdir = 1;
      } else {
         j = y-1;
         jend = -1;
         jdir = -1;
      }
      for (; j != jend; j += jdir) {
         unsigned char *row = (unsigned char *) data + j * x * comp;
         int len;

         for (i = 0; i < x; i += len) {
            unsigned char *begin = row + i * comp;
            int diff = 1;
            len = 1;

            if (i < x - 1) {
               ++len;
               diff = memcmp(begin, row + (i + 1) * comp, comp);
               if (diff) {
                  const unsigned char *prev = begin;
                  for (k = i + 2; k < x && len < 128; ++k) {
                     if (memcmp(prev, row + k * comp, comp)) {
                        prev += comp;
                        ++len;
                     } else {
                        --len;
                        break;
                     }
                  }
               } else {
                  for (k = i + 2; k < x && len < 128; ++k) {
                     if (!memcmp(begin, row + k * comp, comp)) {
                        ++len;
                     } else {
                        break;
                     }
                  }
               }
            }

            if (diff) {
               unsigned char header = STBIW_UCHAR(len - 1);
               s->func(s->context, &header, 1);
               for (k = 0; k < len; ++k) {
                  stbiw__write_pixel(s, -1, comp, has_alpha, 0, begin + k * comp);
               }
            } else {
               unsigned char header = STBIW_UCHAR(len - 129);
               s->func(s->context, &header, 1);
               stbiw__write_pixel(s, -1, comp, has_alpha, 0, begin);
            }
         }
      }
   }
   return 1;
}

STBIWDEF int stbi_write_tga_to_func(stbi_write_func *func, void *context, int x, int y, int comp, const void *data)
{
   stbi__write_context s;
   stbi__start_write_callbacks(&s, func, context);
   return stbi_write_tga_core(&s, x, y, comp, (void *) data);
}

#ifndef STBI_WRITE_NO_STDIO
STBIWDEF int stbi_write_tga(char const *filename, int x, int y, int comp, const void *data)
{
   stbi__write_context s;
   if (stbi__start_write_file(&s,filename)) {
      int r = stbi_write_tga_core(&s, x, y, comp, (void *) data);
      stbi__end_write_file(&s);
      return r;
   } else
      return 0;
}
#endif

// *************************************************************************************************
// Radiance RGBE HDR writer
// by Baldur Karlsson

#define stbiw__max(a, b)  ((a) > (b) ? (a) : (b))

void stbiw__linear_to_rgbe(unsigned char *rgbe, float *linear)
{
   int exponent;
   float maxcomp = stbiw__max(linear[0], stbiw__max(linear[1], linear[2]));

   if (maxcomp < 1e-32f) {
      rgbe[0] = rgbe[1] = rgbe[2] = rgbe[3] = 0;
   } else {
      float normalize = (float) frexp(maxcomp, &exponent) * 256.0f/maxcomp;

      rgbe[0] = (unsigned char)(linear[0] * normalize);
      rgbe[1] = (unsigned char)(linear[1] * normalize);
      rgbe[2] = (unsigned char)(linear[2] * normalize);
      rgbe[3] = (unsigned char)(exponent + 128);
   }
}

void stbiw__write_run_data(stbi__write_context *s, int length, unsigned char databyte)
{
   unsigned char lengthbyte = STBIW_UCHAR(length+128);
   STBIW_ASSERT(length+128 <= 255);
   s->func(s->context, &lengthbyte, 1);
   s->func(s->context, &databyte, 1);
}

void stbiw__write_dump_data(stbi__write_context *s, int length, unsigned char *data)
{
   unsigned char lengthbyte = STBIW_UCHAR(length);
   STBIW_ASSERT(length <= 128); // inconsistent with spec but consistent with official code
   s->func(s->context, &lengthbyte, 1);
   s->func(s->context, data, length);
}

void stbiw__write_hdr_scanline(stbi__write_context *s, int width, int ncomp, unsigned char *scratch, float *scanline)
{
   unsigned char scanlineheader[4] = { 2, 2, 0, 0 };
   unsigned char rgbe[4];
   float linear[3];
   int x;

   scanlineheader[2] = (width&0xff00)>>8;
   scanlineheader[3] = (width&0x00ff);

   /* skip RLE for images too small or large */
   if (width < 8 || width >= 32768) {
      for (x=0; x < width; x++) {
         switch (ncomp) {
            case 4: /* fallthrough */
            case 3: linear[2] = scanline[x*ncomp + 2];
                    linear[1] = scanline[x*ncomp + 1];
                    linear[0] = scanline[x*ncomp + 0];
                    break;
            default:
                    linear[0] = linear[1] = linear[2] = scanline[x*ncomp + 0];
                    break;
         }
         stbiw__linear_to_rgbe(rgbe, linear);
         s->func(s->context, rgbe, 4);
      }
   } else {
      int c,r;
      /* encode into scratch buffer */
      for (x=0; x < width; x++) {
         switch(ncomp) {
            case 4: /* fallthrough */
            case 3: linear[2] = scanline[x*ncomp + 2];
                    linear[1] = scanline[x*ncomp + 1];
                    linear[0] = scanline[x*ncomp + 0];
                    break;
            default:
                    linear[0] = linear[1] = linear[2] = scanline[x*ncomp + 0];
                    break;
         }
         stbiw__linear_to_rgbe(rgbe, linear);
         scratch[x + width*0] = rgbe[0];
         scratch[x + width*1] = rgbe[1];
         scratch[x + width*2] = rgbe[2];
         scratch[x + width*3] = rgbe[3];
      }

      s->func(s->context, scanlineheader, 4);

      /* RLE each component separately */
      for (c=0; c < 4; c++) {
         unsigned char *comp = &scratch[width*c];

         x = 0;
         while (x < width) {
            // find first run
            r = x;
            while (r+2 < width) {
               if (comp[r] == comp[r+1] && comp[r] == comp[r+2])
                  break;
               ++r;
            }
            if (r+2 >= width)
               r = width;
            // dump up to first run
            while (x < r) {
               int len = r-x;
               if (len > 128) len = 128;
               stbiw__write_dump_data(s, len, &comp[x]);
               x += len;
            }
            // if there's a run, output it
            if (r+2 < width) { // same test as what we break out of in search loop, so only true if we break'd
               // find next byte after run
               while (r < width && comp[r] == comp[x])
                  ++r;
               // output run up to r
               while (x < r) {
                  int len = r-x;
                  if (len > 127) len = 127;
                  stbiw__write_run_data(s, len, comp[x]);
                  x += len;
               }
            }
         }
      }
   }
}

static int stbi_write_hdr_core(stbi__write_context *s, int x, int y, int comp, float *data)
{
   if (y <= 0 || x <= 0 || data == NULL)
      return 0;
   else {
      // Each component is stored separately. Allocate scratch space for full output scanline.
      unsigned char *scratch = (unsigned char *) STBIW_MALLOC(x*4);
      int i, len;
      char buffer[128];
      char header[] = "#?RADIANCE\n# Written by stb_image_write.h\nFORMAT=32-bit_rle_rgbe\n";
      s->func(s->context, header, sizeof(header)-1);

      len = sprintf(buffer, "EXPOSURE=          1.0000000000000\n\n-Y %d +X %d\n", y, x);
      s->func(s->context, buffer, len);

      for(i=0; i < y; i++)
         stbiw__write_hdr_scanline(s, x, comp, scratch, data + comp*x*(stbi__flip_vertically_on_write ? y-1-i : i)*x);
      STBIW_FREE(scratch);
      return 1;
   }
}

STBIWDEF int stbi_write_hdr_to_func(stbi_write_func *func, void *context, int x, int y, int comp, const float *data)
{
   stbi__write_context s;
   stbi__start_write_callbacks(&s, func, context);
   return stbi_write_hdr_core(&s, x, y, comp, (float *) data);
}

#ifndef STBI_WRITE_NO_STDIO
STBIWDEF int stbi_write_hdr(char const *filename, int x, int y, int comp, const float *data)
{
   stbi__write_context s;
   if (stbi__start_write_file(&s,filename)) {
      int r = stbi_write_hdr_core(&s, x, y, comp, (float *) data);
      stbi__end_write_file(&s);
      return r;
   } else
      return 0;
}
#endif // STBI_WRITE_NO_STDIO


//////////////////////////////////////////////////////////////////////////////
//
// PNG writer
//

#ifndef STBIW_ZLIB_COMPRESS
// stretchy buffer; stbiw__sbpush() == vector<>::push_back() -- stbiw__sbcount() == vector<>::size()
#define stbiw__sbraw(a) ((int *) (a) - 2)
#define stbiw__sbm(a)   stbiw__sbraw(a)[0]
#define stbiw__sbn(a)   stbiw__sbraw(a)[1]

#define stbiw__sbneedgrow(a,n)  ((a)==0 || stbiw__sbn(a)+n >= stbiw__sbm(a))
#define stbiw__sbmaybegrow(a,n) (stbiw__sbneedgrow(a,(n)) ? stbiw__sbgrow(a,n) : 0)
#define stbiw__sbgrow(a,n)  stbiw__sbgrowf((void **) &(a), (n), sizeof(*(a)))

#define stbiw__sbpush(a, v)      (stbiw__sbmaybegrow(a,1), (a)[stbiw__sbn(a)++] = (v))
#define stbiw__sbcount(a)        ((a) ? stbiw__sbn(a) : 0)
#define stbiw__sbfree(a)         ((a) ? STBIW_FREE(stbiw__sbraw(a)),0 : 0)

static void *stbiw__sbgrowf(void **arr, int increment, int itemsize)
{
   int m = *arr ? 2*stbiw__sbm(*arr)+increment : increment+1;
   void *p = STBIW_REALLOC_SIZED(*arr ? stbiw__sbraw(*arr) : 0, *arr ? (stbiw__sbm(*arr)*itemsize + sizeof(int)*2) : 0, itemsize * m + sizeof(int)*2);
   STBIW_ASSERT(p);
   if (p) {
      if (!*arr) ((int *) p)[1] = 0;
      *arr = (void *) ((int *) p + 2);
      stbiw__sbm(*arr) = m;
   }
   return *arr;
}

static unsigned char *stbiw__zlib_flushf(unsigned char *data, unsigned int *bitbuffer, int *bitcount)
{
   while (*bitcount >= 8) {
      stbiw__sbpush(data, STBIW_UCHAR(*bitbuffer));
      *bitbuffer >>= 8;
      *bitcount -= 8;
   }
   return data;
}

static int stbiw__zlib_bitrev(int code, int codebits)
{
   int res=0;
   while (codebits--) {
      res = (res << 1) | (code & 1);
      code >>= 1;
   }
   return res;
}

static unsigned int stbiw__zlib_countm(unsigned char *a, unsigned char *b, int limit)
{
   int i;
   for (i=0; i < limit && i < 258; ++i)
      if (a[i] != b[i]) break;
   return i;
}

static unsigned int stbiw__zhash(unsigned char *data)
{
   stbiw_uint32 hash = data[0] + (data[1] << 8) + (data[2] << 16);
   hash ^= hash << 3;
   hash += hash >> 5;
   hash ^= hash << 4;
   hash += hash >> 17;
   hash ^= hash << 25;
   hash += hash >> 6;
   return hash;
}

#define stbiw__zlib_flush() (out = stbiw__zlib_flushf(out, &bitbuf, &bitcount))
#define stbiw__zlib_add(code,codebits) \
      (bitbuf |= (code) << bitcount, bitcount += (codebits), stbiw__zlib_flush())
#define stbiw__zlib_huffa(b,c)  stbiw__zlib_add(stbiw__zlib_bitrev(b,c),c)
// default huffman tables
#define stbiw__zlib_huff1(n)  stbiw__zlib_huffa(0x30 + (n), 8)
#define stbiw__zlib_huff2(n)  stbiw__zlib_huffa(0x190 + (n)-144, 9)
#define stbiw__zlib_huff3(n)  stbiw__zlib_huffa(0 + (n)-256,7)
#define stbiw__zlib_huff4(n)  stbiw__zlib_huffa(0xc0 + (n)-280,8)
#define stbiw__zlib_huff(n)  ((n) <= 143 ? stbiw__zlib_huff1(n) : (n) <= 255 ? stbiw__zlib_huff2(n) : (n) <= 279 ? stbiw__zlib_huff3(n) : stbiw__zlib_huff4(n))
#define stbiw__zlib_huffb(n) ((n) <= 143 ? stbiw__zlib_huff1(n) : stbiw__zlib_huff2(n))

#define stbiw__ZHASH   16384

#endif // STBIW_ZLIB_COMPRESS

unsigned char * stbi_zlib_compress(unsigned char *data, int data_len, int *out_len, int quality)
{
#ifdef STBIW_ZLIB_COMPRESS
   // user provided a zlib compress implementation, use that
   return STBIW_ZLIB_COMPRESS(data, data_len, out_len, quality);
#else // use builtin
   static unsigned short lengthc[] = { 3,4,5,6,7,8,9,10,11,13,15,17,19,23,27,31,35,43,51,59,67,83,99,115,131,163,195,227,258, 259 };
   static unsigned char  lengtheb[]= { 0,0,0,0,0,0,0, 0, 1, 1, 1, 1, 2, 2, 2, 2, 3, 3, 3, 3, 4, 4, 4,  4,  5,  5,  5,  5,  0 };
   static unsigned short distc[]   = { 1,2,3,4,5,7,9,13,17,25,33,49,65,97,129,193,257,385,513,769,1025,1537,2049,3073,4097,6145,8193,12289,16385,24577, 32768 };
   static unsigned char  disteb[]  = { 0,0,0,0,1,1,2,2,3,3,4,4,5,5,6,6,7,7,8,8,9,9,10,10,11,11,12,12,13,13 };
   unsigned int bitbuf=0;
   int i,j, bitcount=0;
   unsigned char *out = NULL;
   unsigned char ***hash_table = (unsigned char***) STBIW_MALLOC(stbiw__ZHASH * sizeof(char**));
   if (quality < 5) quality = 5;

   stbiw__sbpush(out, 0x78);   // DEFLATE 32K window
   stbiw__sbpush(out, 0x5e);   // FLEVEL = 1
   stbiw__zlib_add(1,1);  // BFINAL = 1
   stbiw__zlib_add(1,2);  // BTYPE = 1 -- fixed huffman

   for (i=0; i < stbiw__ZHASH; ++i)
      hash_table[i] = NULL;

   i=0;
   while (i < data_len-3) {
      // hash next 3 bytes of data to be compressed
      int h = stbiw__zhash(data+i)&(stbiw__ZHASH-1), best=3;
      unsigned char *bestloc = 0;
      unsigned char **hlist = hash_table[h];
      int n = stbiw__sbcount(hlist);
      for (j=0; j < n; ++j) {
         if (hlist[j]-data > i-32768) { // if entry lies within window
            int d = stbiw__zlib_countm(hlist[j], data+i, data_len-i);
            if (d >= best) best=d,bestloc=hlist[j];
         }
      }
      // when hash table entry is too long, delete half the entries
      if (hash_table[h] && stbiw__sbn(hash_table[h]) == 2*quality) {
         STBIW_MEMMOVE(hash_table[h], hash_table[h]+quality, sizeof(hash_table[h][0])*quality);
         stbiw__sbn(hash_table[h]) = quality;
      }
      stbiw__sbpush(hash_table[h],data+i);

      if (bestloc) {
         // "lazy matching" - check match at *next* byte, and if it's better, do cur byte as literal
         h = stbiw__zhash(data+i+1)&(stbiw__ZHASH-1);
         hlist = hash_table[h];
         n = stbiw__sbcount(hlist);
         for (j=0; j < n; ++j) {
            if (hlist[j]-data > i-32767) {
               int e = stbiw__zlib_countm(hlist[j], data+i+1, data_len-i-1);
               if (e > best) { // if next match is better, bail on current match
                  bestloc = NULL;
                  break;
               }
            }
         }
      }

      if (bestloc) {
         int d = (int) (data+i - bestloc); // distance back
         STBIW_ASSERT(d <= 32767 && best <= 258);
         for (j=0; best > lengthc[j+1]-1; ++j);
         stbiw__zlib_huff(j+257);
         if (lengtheb[j]) stbiw__zlib_add(best - lengthc[j], lengtheb[j]);
         for (j=0; d > distc[j+1]-1; ++j);
         stbiw__zlib_add(stbiw__zlib_bitrev(j,5),5);
         if (disteb[j]) stbiw__zlib_add(d - distc[j], disteb[j]);
         i += best;
      } else {
         stbiw__zlib_huffb(data[i]);
         ++i;
      }
   }
   // write out final bytes
   for (;i < data_len; ++i)
      stbiw__zlib_huffb(data[i]);
   stbiw__zlib_huff(256); // end of block
   // pad with 0 bits to byte boundary
   while (bitcount)
      stbiw__zlib_add(0,1);

   for (i=0; i < stbiw__ZHASH; ++i)
      (void) stbiw__sbfree(hash_table[i]);
   STBIW_FREE(hash_table);

   {
      // compute adler32 on input
      unsigned int s1=1, s2=0;
      int blocklen = (int) (data_len % 5552);
      j=0;
      while (j < data_len) {
         for (i=0; i < blocklen; ++i) s1 += data[j+i], s2 += s1;
         s1 %= 65521, s2 %= 65521;
         j += blocklen;
         blocklen = 5552;
      }
      stbiw__sbpush(out, STBIW_UCHAR(s2 >> 8));
      stbiw__sbpush(out, STBIW_UCHAR(s2));
      stbiw__sbpush(out, STBIW_UCHAR(s1 >> 8));
      stbiw__sbpush(out, STBIW_UCHAR(s1));
   }
   *out_len = stbiw__sbn(out);
   // make returned pointer freeable
   STBIW_MEMMOVE(stbiw__sbraw(out), out, *out_len);
   return (unsigned char *) stbiw__sbraw(out);
#endif // STBIW_ZLIB_COMPRESS
}

static unsigned int stbiw__crc32(unsigned char *buffer, int len)
{
   static unsigned int crc_table[256] =
   {
      0x00000000, 0x77073096, 0xEE0E612C, 0x990951BA, 0x076DC419, 0x706AF48F, 0xE963A535, 0x9E6495A3,
      0x0eDB8832, 0x79DCB8A4, 0xE0D5E91E, 0x97D2D988, 0x09B64C2B, 0x7EB17CBD, 0xE7B82D07, 0x90BF1D91,
      0x1DB71064, 0x6AB020F2, 0xF3B97148, 0x84BE41DE, 0x1ADAD47D, 0x6DDDE4EB, 0xF4D4B551, 0x83D385C7,
      0x136C9856, 0x646BA8C0, 0xFD62F97A, 0x8A65C9EC, 0x14015C4F, 0x63066CD9, 0xFA0F3D63, 0x8D080DF5,
      0x3B6E20C8, 0x4C69105E, 0xD56041E4, 0xA2677172, 0x3C03E4D1, 0x4B04D447, 0xD20D85FD, 0xA50AB56B,
      0x35B5A8FA, 0x42B2986C, 0xDBBBC9D6, 0xACBCF940, 0x32D86CE3, 0x45DF5C75, 0xDCD60DCF, 0xABD13D59,
      0x26D930AC, 0x51DE003A, 0xC8D75180, 0xBFD06116, 0x21B4F4B5, 0x56B3C423, 0xCFBA9599, 0xB8BDA50F,
      0x2802B89E, 0x5F058808, 0xC60CD9B2, 0xB10BE924, 0x2F6F7C87, 0x58684C11, 0xC1611DAB, 0xB6662D3D,
      0x76DC4190, 0x01DB7106, 0x98D220BC, 0xEFD5102A, 0x71B18589, 0x06B6B51F, 0x9FBFE4A5, 0xE8B8D433,
      0x7807C9A2, 0x0F00F934, 0x9609A88E, 0xE10E9818, 0x7F6A0DBB, 0x086D3D2D, 0x91646C97, 0xE6635C01,
      0x6B6B51F4, 0x1C6C6162, 0x856530D8, 0xF262004E, 0x6C0695ED, 0x1B01A57B, 0x8208F4C1, 0xF50FC457,
      0x65B0D9C6, 0x12B7E950, 0x8BBEB8EA, 0xFCB9887C, 0x62DD1DDF, 0x15DA2D49, 0x8CD37CF3, 0xFBD44C65,
      0x4DB26158, 0x3AB551CE, 0xA3BC0074, 0xD4BB30E2, 0x4ADFA541, 0x3DD895D7, 0xA4D1C46D, 0xD3D6F4FB,
      0x4369E96A, 0x346ED9FC, 0xAD678846, 0xDA60B8D0, 0x44042D73, 0x33031DE5, 0xAA0A4C5F, 0xDD0D7CC9,
      0x5005713C, 0x270241AA, 0xBE0B1010, 0xC90C2086, 0x5768B525, 0x206F85B3, 0xB966D409, 0xCE61E49F,
      0x5EDEF90E, 0x29D9C998, 0xB0D09822, 0xC7D7A8B4, 0x59B33D17, 0x2EB40D81, 0xB7BD5C3B, 0xC0BA6CAD,
      0xEDB88320, 0x9ABFB3B6, 0x03B6E20C, 0x74B1D29A, 0xEAD54739, 0x9DD277AF, 0x04DB2615, 0x73DC1683,
      0xE3630B12, 0x94643B84, 0x0D6D6A3E, 0x7A6A5AA8, 0xE40ECF0B, 0x9309FF9D, 0x0A00AE27, 0x7D079EB1,
      0xF00F9344, 0x8708A3D2, 0x1E01F268, 0x6906C2FE, 0xF762575D, 0x806567CB, 0x196C3671, 0x6E6B06E7,
      0xFED41B76, 0x89D32BE0, 0x10DA7A5A, 0x67DD4ACC, 0xF9B9DF6F, 0x8EBEEFF9, 0x17B7BE43, 0x60B08ED5,
      0xD6D6A3E8, 0xA1D1937E, 0x38D8C2C4, 0x4FDFF252, 0xD1BB67F1, 0xA6BC5767, 0x3FB506DD, 0x48B2364B,
      0xD80D2BDA, 0xAF0A1B4C, 0x36034AF6, 0x41047A60, 0xDF60EFC3, 0xA867DF55, 0x316E8EEF, 0x4669BE79,
      0xCB61B38C, 0xBC66831A, 0x256FD2A0, 0x5268E236, 0xCC0C7795, 0xBB0B4703, 0x220216B9, 0x5505262F,
      0xC5BA3BBE, 0xB2BD0B28, 0x2BB45A92, 0x5CB36A04, 0xC2D7FFA7, 0xB5D0CF31, 0x2CD99E8B, 0x5BDEAE1D,
      0x9B64C2B0, 0xEC63F226, 0x756AA39C, 0x026D930A, 0x9C0906A9, 0xEB0E363F, 0x72076785, 0x05005713,
      0x95BF4A82, 0xE2B87A14, 0x7BB12BAE, 0x0CB61B38, 0x92D28E9B, 0xE5D5BE0D, 0x7CDCEFB7, 0x0BDBDF21,
      0x86D3D2D4, 0xF1D4E242, 0x68DDB3F8, 0x1FDA836E, 0x81BE16CD, 0xF6B9265B, 0x6FB077E1, 0x18B74777,
      0x88085AE6, 0xFF0F6A70, 0x66063BCA, 0x11010B5C, 0x8F659EFF, 0xF862AE69, 0x616BFFD3, 0x166CCF45,
      0xA00AE278, 0xD70DD2EE, 0x4E048354, 0x3903B3C2, 0xA7672661, 0xD06016F7, 0x4969474D, 0x3E6E77DB,
      0xAED16A4A, 0xD9D65ADC, 0x40DF0B66, 0x37D83BF0, 0xA9BCAE53, 0xDEBB9EC5, 0x47B2CF7F, 0x30B5FFE9,
      0xBDBDF21C, 0xCABAC28A, 0x53B39330, 0x24B4A3A6, 0xBAD03605, 0xCDD70693, 0x54DE5729, 0x23D967BF,
      0xB3667A2E, 0xC4614AB8, 0x5D681B02, 0x2A6F2B94, 0xB40BBE37, 0xC30C8EA1, 0x5A05DF1B, 0x2D02EF8D
   };

   unsigned int crc = ~0u;
   int i;
   for (i=0; i < len; ++i)
      crc = (crc >> 8) ^ crc_table[buffer[i] ^ (crc & 0xff)];
   return ~crc;
}

#define stbiw__wpng4(o,a,b,c,d) ((o)[0]=STBIW_UCHAR(a),(o)[1]=STBIW_UCHAR(b),(o)[2]=STBIW_UCHAR(c),(o)[3]=STBIW_UCHAR(d),(o)+=4)
#define stbiw__wp32(data,v) stbiw__wpng4(data, (v)>>24,(v)>>16,(v)>>8,(v));
#define stbiw__wptag(data,s) stbiw__wpng4(data, s[0],s[1],s[2],s[3])

static void stbiw__wpcrc(unsigned char **data, int len)
{
   unsigned int crc = stbiw__crc32(*data - len - 4, len+4);
   stbiw__wp32(*data, crc);
}

static unsigned char stbiw__paeth(int a, int b, int c)
{
   int p = a + b - c, pa = abs(p-a), pb = abs(p-b), pc = abs(p-c);
   if (pa <= pb && pa <= pc) return STBIW_UCHAR(a);
   if (pb <= pc) return STBIW_UCHAR(b);
   return STBIW_UCHAR(c);
}

<<<<<<< HEAD
#ifdef STB_IMAGE_WRITE_STATIC
static int stbi_write_png_level = 8;
#else
int stbi_write_png_level = 8;
#endif

// @OPTIMIZE: provide an option that always forces left-predict or paeth predict
unsigned char *stbi_write_png_to_mem(unsigned char *pixels, int stride_bytes, int x, int y, int n, int *out_len)
=======
static void stbiw__encode_png_line(unsigned char *pixels, int stride_bytes, int x, int y, int n, int filter_type, signed char *line_buffer) {
   static int mapping[] = { 0,1,2,3,4 };
   static int firstmap[] = { 0,1,0,5,6 };
   int *mymap = (y != 0) ? mapping : firstmap;
   int i;
   int type = mymap[filter_type];
   unsigned char *z = pixels + stride_bytes * y;
   for (i = 0; i < n; ++i) {
      switch (type) {
         case 0: line_buffer[i] = z[i]; break;
         case 1: line_buffer[i] = z[i]; break;
         case 2: line_buffer[i] = z[i] - z[i-stride_bytes]; break;
         case 3: line_buffer[i] = z[i] - (z[i-stride_bytes]>>1); break;
         case 4: line_buffer[i] = (signed char) (z[i] - stbiw__paeth(0,z[i-stride_bytes],0)); break;
         case 5: line_buffer[i] = z[i]; break;
         case 6: line_buffer[i] = z[i]; break;
      }
   }
   for (i=n; i < x*n; ++i) {
      switch (type) {
         case 0: line_buffer[i] = z[i]; break;
         case 1: line_buffer[i] = z[i] - z[i-n]; break;
         case 2: line_buffer[i] = z[i] - z[i-stride_bytes]; break;
         case 3: line_buffer[i] = z[i] - ((z[i-n] + z[i-stride_bytes])>>1); break;
         case 4: line_buffer[i] = z[i] - stbiw__paeth(z[i-n], z[i-stride_bytes], z[i-stride_bytes-n]); break;
         case 5: line_buffer[i] = z[i] - (z[i-n]>>1); break;
         case 6: line_buffer[i] = z[i] - stbiw__paeth(z[i-n], 0,0); break;
      }
   }
}

unsigned char *stbi_write_png_to_mem_ex(unsigned char *pixels, int stride_bytes, int x, int y, int n, int *out_len, int force_filter, int compression_level)
>>>>>>> 2c7b00ac
{
   int ctype[5] = { -1, 0, 4, 2, 6 };
   unsigned char sig[8] = { 137,80,78,71,13,10,26,10 };
   unsigned char *out,*o, *filt, *zlib;
   signed char *line_buffer;
   int j,zlen;

   if (stride_bytes == 0)
      stride_bytes = x * n;

   if (force_filter >= 5) {
      force_filter = -1;
   }

   if (compression_level < 0) {
      // TODO: What's the upper limit for compression_level?
      compression_level = 8;
   }

   filt = (unsigned char *) STBIW_MALLOC((x*n+1) * y); if (!filt) return 0;
   line_buffer = (signed char *) STBIW_MALLOC(x * n); if (!line_buffer) { STBIW_FREE(filt); return 0; }
   for (j=0; j < y; ++j) {
<<<<<<< HEAD
      static int mapping[] = { 0,1,2,3,4 };
      static int firstmap[] = { 0,1,0,5,6 };
      int *mymap = (j != 0) ? mapping : firstmap;
      int best = 0, bestval = 0x7fffffff;
      for (p=0; p < 2; ++p) {
         for (k= p?best:0; k < 5; ++k) { // @TODO: clarity: rewrite this to go 0..5, and 'continue' the unwanted ones during 2nd pass
            int type = mymap[k],est=0;
            unsigned char *z = pixels + stride_bytes*(stbi__flip_vertically_on_write ? y-1-j : j);
            for (i=0; i < n; ++i)
               switch (type) {
                  case 0: line_buffer[i] = z[i]; break;
                  case 1: line_buffer[i] = z[i]; break;
                  case 2: line_buffer[i] = z[i] - z[i-stride_bytes]; break;
                  case 3: line_buffer[i] = z[i] - (z[i-stride_bytes]>>1); break;
                  case 4: line_buffer[i] = (signed char) (z[i] - stbiw__paeth(0,z[i-stride_bytes],0)); break;
                  case 5: line_buffer[i] = z[i]; break;
                  case 6: line_buffer[i] = z[i]; break;
               }
            for (i=n; i < x*n; ++i) {
               switch (type) {
                  case 0: line_buffer[i] = z[i]; break;
                  case 1: line_buffer[i] = z[i] - z[i-n]; break;
                  case 2: line_buffer[i] = z[i] - z[i-stride_bytes]; break;
                  case 3: line_buffer[i] = z[i] - ((z[i-n] + z[i-stride_bytes])>>1); break;
                  case 4: line_buffer[i] = z[i] - stbiw__paeth(z[i-n], z[i-stride_bytes], z[i-stride_bytes-n]); break;
                  case 5: line_buffer[i] = z[i] - (z[i-n]>>1); break;
                  case 6: line_buffer[i] = z[i] - stbiw__paeth(z[i-n], 0,0); break;
               }
            }
            if (p != 0) break;
            for (i=0; i < x*n; ++i)
=======
      int filter_type;
      if (force_filter > -1) {
         filter_type = force_filter;
         stbiw__encode_png_line(pixels, stride_bytes, x, j, n, force_filter, line_buffer);
      } else { // Estimate the best filter by running through all of them:
         int best_filter = 0, best_filter_val = 0x7fffffff, est, i;
         for (filter_type = 0; filter_type < 5; filter_type++) {
            stbiw__encode_png_line(pixels, stride_bytes, x, j, n, filter_type, line_buffer);

            // Estimate the entropy of the line using this filter; the less, the better.
            est = 0;
            for (i = 0; i < x*n; ++i) {
>>>>>>> 2c7b00ac
               est += abs((signed char) line_buffer[i]);
            }
            if (est < best_filter_val) {
               best_filter_val = est;
               best_filter = filter_type;
            }
         }
         if (filter_type != best_filter) {  // If the last iteration already got us the best filter, don't redo it
            stbiw__encode_png_line(pixels, stride_bytes, x, j, n, best_filter, line_buffer);
            filter_type = best_filter;
         }
      }
      // when we get here, filter_type contains the filter type, and line_buffer contains the data
      filt[j*(x*n+1)] = (unsigned char) filter_type;
      STBIW_MEMMOVE(filt+j*(x*n+1)+1, line_buffer, x*n);
   }
   STBIW_FREE(line_buffer);
<<<<<<< HEAD
   zlib = stbi_zlib_compress(filt, y*( x*n+1), &zlen, stbi_write_png_level);
=======
   zlib = stbi_zlib_compress(filt, y*( x*n+1), &zlen, compression_level);
>>>>>>> 2c7b00ac
   STBIW_FREE(filt);
   if (!zlib) return 0;

   // each tag requires 12 bytes of overhead
   out = (unsigned char *) STBIW_MALLOC(8 + 12+13 + 12+zlen + 12);
   if (!out) return 0;
   *out_len = 8 + 12+13 + 12+zlen + 12;

   o=out;
   STBIW_MEMMOVE(o,sig,8); o+= 8;
   stbiw__wp32(o, 13); // header length
   stbiw__wptag(o, "IHDR");
   stbiw__wp32(o, x);
   stbiw__wp32(o, y);
   *o++ = 8;
   *o++ = STBIW_UCHAR(ctype[n]);
   *o++ = 0;
   *o++ = 0;
   *o++ = 0;
   stbiw__wpcrc(&o,13);

   stbiw__wp32(o, zlen);
   stbiw__wptag(o, "IDAT");
   STBIW_MEMMOVE(o, zlib, zlen);
   o += zlen;
   STBIW_FREE(zlib);
   stbiw__wpcrc(&o, zlen);

   stbiw__wp32(o,0);
   stbiw__wptag(o, "IEND");
   stbiw__wpcrc(&o,0);

   STBIW_ASSERT(o == out + *out_len);

   return out;
}

unsigned char *stbi_write_png_to_mem(unsigned char *pixels, int stride_bytes, int x, int y, int n, int *out_len) {
   return stbi_write_png_to_mem_ex(pixels, stride_bytes, x, y, n, out_len, -1, -1);
}

#ifndef STBI_WRITE_NO_STDIO
STBIWDEF int stbi_write_png(char const *filename, int x, int y, int comp, const void *data, int stride_bytes)
{
   FILE *f;
   int len;
   unsigned char *png = stbi_write_png_to_mem((unsigned char *) data, stride_bytes, x, y, comp, &len);
   if (png == NULL) return 0;
   f = fopen(filename, "wb");
   if (!f) { STBIW_FREE(png); return 0; }
   fwrite(png, 1, len, f);
   fclose(f);
   STBIW_FREE(png);
   return 1;
}
#endif

STBIWDEF int stbi_write_png_to_func(stbi_write_func *func, void *context, int x, int y, int comp, const void *data, int stride_bytes)
{
   int len;
   unsigned char *png = stbi_write_png_to_mem((unsigned char *) data, stride_bytes, x, y, comp, &len);
   if (png == NULL) return 0;
   func(context, png, len);
   STBIW_FREE(png);
   return 1;
}


/* ***************************************************************************
 *
 * JPEG writer
 *
 * This is based on Jon Olick's jo_jpeg.cpp:
 * public domain Simple, Minimalistic JPEG writer - http://www.jonolick.com/code.html
 */

static const unsigned char stbiw__jpg_ZigZag[] = { 0,1,5,6,14,15,27,28,2,4,7,13,16,26,29,42,3,8,12,17,25,30,41,43,9,11,18,
      24,31,40,44,53,10,19,23,32,39,45,52,54,20,22,33,38,46,51,55,60,21,34,37,47,50,56,59,61,35,36,48,49,57,58,62,63 };

static void stbiw__jpg_writeBits(stbi__write_context *s, int *bitBufP, int *bitCntP, const unsigned short *bs) {
   int bitBuf = *bitBufP, bitCnt = *bitCntP;
   bitCnt += bs[1];
   bitBuf |= bs[0] << (24 - bitCnt);
   while(bitCnt >= 8) {
      unsigned char c = (bitBuf >> 16) & 255;
      stbiw__putc(s, c);
      if(c == 255) {
         stbiw__putc(s, 0);
      }
      bitBuf <<= 8;
      bitCnt -= 8;
   }
   *bitBufP = bitBuf;
   *bitCntP = bitCnt;
}

static void stbiw__jpg_DCT(float *d0p, float *d1p, float *d2p, float *d3p, float *d4p, float *d5p, float *d6p, float *d7p) {
   float d0 = *d0p, d1 = *d1p, d2 = *d2p, d3 = *d3p, d4 = *d4p, d5 = *d5p, d6 = *d6p, d7 = *d7p;
   float z1, z2, z3, z4, z5, z11, z13;

   float tmp0 = d0 + d7;
   float tmp7 = d0 - d7;
   float tmp1 = d1 + d6;
   float tmp6 = d1 - d6;
   float tmp2 = d2 + d5;
   float tmp5 = d2 - d5;
   float tmp3 = d3 + d4;
   float tmp4 = d3 - d4;

   // Even part
   float tmp10 = tmp0 + tmp3;   // phase 2
   float tmp13 = tmp0 - tmp3;
   float tmp11 = tmp1 + tmp2;
   float tmp12 = tmp1 - tmp2;

   d0 = tmp10 + tmp11;       // phase 3
   d4 = tmp10 - tmp11;

   z1 = (tmp12 + tmp13) * 0.707106781f; // c4
   d2 = tmp13 + z1;       // phase 5
   d6 = tmp13 - z1;

   // Odd part
   tmp10 = tmp4 + tmp5;       // phase 2
   tmp11 = tmp5 + tmp6;
   tmp12 = tmp6 + tmp7;

   // The rotator is modified from fig 4-8 to avoid extra negations.
   z5 = (tmp10 - tmp12) * 0.382683433f; // c6
   z2 = tmp10 * 0.541196100f + z5; // c2-c6
   z4 = tmp12 * 1.306562965f + z5; // c2+c6
   z3 = tmp11 * 0.707106781f; // c4

   z11 = tmp7 + z3;      // phase 5
   z13 = tmp7 - z3;

   *d5p = z13 + z2;         // phase 6
   *d3p = z13 - z2;
   *d1p = z11 + z4;
   *d7p = z11 - z4;

   *d0p = d0;  *d2p = d2;  *d4p = d4;  *d6p = d6;
}

static void stbiw__jpg_calcBits(int val, unsigned short bits[2]) {
   int tmp1 = val < 0 ? -val : val;
   val = val < 0 ? val-1 : val;
   bits[1] = 1;
   while(tmp1 >>= 1) {
      ++bits[1];
   }
   bits[0] = val & ((1<<bits[1])-1);
}

static int stbiw__jpg_processDU(stbi__write_context *s, int *bitBuf, int *bitCnt, float *CDU, float *fdtbl, int DC, const unsigned short HTDC[256][2], const unsigned short HTAC[256][2]) {
   const unsigned short EOB[2] = { HTAC[0x00][0], HTAC[0x00][1] };
   const unsigned short M16zeroes[2] = { HTAC[0xF0][0], HTAC[0xF0][1] };
   int dataOff, i, diff, end0pos;
   int DU[64];

   // DCT rows
   for(dataOff=0; dataOff<64; dataOff+=8) {
      stbiw__jpg_DCT(&CDU[dataOff], &CDU[dataOff+1], &CDU[dataOff+2], &CDU[dataOff+3], &CDU[dataOff+4], &CDU[dataOff+5], &CDU[dataOff+6], &CDU[dataOff+7]);
   }
   // DCT columns
   for(dataOff=0; dataOff<8; ++dataOff) {
      stbiw__jpg_DCT(&CDU[dataOff], &CDU[dataOff+8], &CDU[dataOff+16], &CDU[dataOff+24], &CDU[dataOff+32], &CDU[dataOff+40], &CDU[dataOff+48], &CDU[dataOff+56]);
   }
   // Quantize/descale/zigzag the coefficients
   for(i=0; i<64; ++i) {
      float v = CDU[i]*fdtbl[i];
      // DU[stbiw__jpg_ZigZag[i]] = (int)(v < 0 ? ceilf(v - 0.5f) : floorf(v + 0.5f));
      // ceilf() and floorf() are C99, not C89, but I /think/ they're not needed here anyway?
      DU[stbiw__jpg_ZigZag[i]] = (int)(v < 0 ? v - 0.5f : v + 0.5f);
   }

   // Encode DC
   diff = DU[0] - DC;
   if (diff == 0) {
      stbiw__jpg_writeBits(s, bitBuf, bitCnt, HTDC[0]);
   } else {
      unsigned short bits[2];
      stbiw__jpg_calcBits(diff, bits);
      stbiw__jpg_writeBits(s, bitBuf, bitCnt, HTDC[bits[1]]);
      stbiw__jpg_writeBits(s, bitBuf, bitCnt, bits);
   }
   // Encode ACs
   end0pos = 63;
   for(; (end0pos>0)&&(DU[end0pos]==0); --end0pos) {
   }
   // end0pos = first element in reverse order !=0
   if(end0pos == 0) {
      stbiw__jpg_writeBits(s, bitBuf, bitCnt, EOB);
      return DU[0];
   }
   for(i = 1; i <= end0pos; ++i) {
      int startpos = i;
      int nrzeroes;
      unsigned short bits[2];
      for (; DU[i]==0 && i<=end0pos; ++i) {
      }
      nrzeroes = i-startpos;
      if ( nrzeroes >= 16 ) {
         int lng = nrzeroes>>4;
         int nrmarker;
         for (nrmarker=1; nrmarker <= lng; ++nrmarker)
            stbiw__jpg_writeBits(s, bitBuf, bitCnt, M16zeroes);
         nrzeroes &= 15;
      }
      stbiw__jpg_calcBits(DU[i], bits);
      stbiw__jpg_writeBits(s, bitBuf, bitCnt, HTAC[(nrzeroes<<4)+bits[1]]);
      stbiw__jpg_writeBits(s, bitBuf, bitCnt, bits);
   }
   if(end0pos != 63) {
      stbiw__jpg_writeBits(s, bitBuf, bitCnt, EOB);
   }
   return DU[0];
}

static int stbi_write_jpg_core(stbi__write_context *s, int width, int height, int comp, const void* data, int quality) {
   // Constants that don't pollute global namespace
   static const unsigned char std_dc_luminance_nrcodes[] = {0,0,1,5,1,1,1,1,1,1,0,0,0,0,0,0,0};
   static const unsigned char std_dc_luminance_values[] = {0,1,2,3,4,5,6,7,8,9,10,11};
   static const unsigned char std_ac_luminance_nrcodes[] = {0,0,2,1,3,3,2,4,3,5,5,4,4,0,0,1,0x7d};
   static const unsigned char std_ac_luminance_values[] = {
      0x01,0x02,0x03,0x00,0x04,0x11,0x05,0x12,0x21,0x31,0x41,0x06,0x13,0x51,0x61,0x07,0x22,0x71,0x14,0x32,0x81,0x91,0xa1,0x08,
      0x23,0x42,0xb1,0xc1,0x15,0x52,0xd1,0xf0,0x24,0x33,0x62,0x72,0x82,0x09,0x0a,0x16,0x17,0x18,0x19,0x1a,0x25,0x26,0x27,0x28,
      0x29,0x2a,0x34,0x35,0x36,0x37,0x38,0x39,0x3a,0x43,0x44,0x45,0x46,0x47,0x48,0x49,0x4a,0x53,0x54,0x55,0x56,0x57,0x58,0x59,
      0x5a,0x63,0x64,0x65,0x66,0x67,0x68,0x69,0x6a,0x73,0x74,0x75,0x76,0x77,0x78,0x79,0x7a,0x83,0x84,0x85,0x86,0x87,0x88,0x89,
      0x8a,0x92,0x93,0x94,0x95,0x96,0x97,0x98,0x99,0x9a,0xa2,0xa3,0xa4,0xa5,0xa6,0xa7,0xa8,0xa9,0xaa,0xb2,0xb3,0xb4,0xb5,0xb6,
      0xb7,0xb8,0xb9,0xba,0xc2,0xc3,0xc4,0xc5,0xc6,0xc7,0xc8,0xc9,0xca,0xd2,0xd3,0xd4,0xd5,0xd6,0xd7,0xd8,0xd9,0xda,0xe1,0xe2,
      0xe3,0xe4,0xe5,0xe6,0xe7,0xe8,0xe9,0xea,0xf1,0xf2,0xf3,0xf4,0xf5,0xf6,0xf7,0xf8,0xf9,0xfa
   };
   static const unsigned char std_dc_chrominance_nrcodes[] = {0,0,3,1,1,1,1,1,1,1,1,1,0,0,0,0,0};
   static const unsigned char std_dc_chrominance_values[] = {0,1,2,3,4,5,6,7,8,9,10,11};
   static const unsigned char std_ac_chrominance_nrcodes[] = {0,0,2,1,2,4,4,3,4,7,5,4,4,0,1,2,0x77};
   static const unsigned char std_ac_chrominance_values[] = {
      0x00,0x01,0x02,0x03,0x11,0x04,0x05,0x21,0x31,0x06,0x12,0x41,0x51,0x07,0x61,0x71,0x13,0x22,0x32,0x81,0x08,0x14,0x42,0x91,
      0xa1,0xb1,0xc1,0x09,0x23,0x33,0x52,0xf0,0x15,0x62,0x72,0xd1,0x0a,0x16,0x24,0x34,0xe1,0x25,0xf1,0x17,0x18,0x19,0x1a,0x26,
      0x27,0x28,0x29,0x2a,0x35,0x36,0x37,0x38,0x39,0x3a,0x43,0x44,0x45,0x46,0x47,0x48,0x49,0x4a,0x53,0x54,0x55,0x56,0x57,0x58,
      0x59,0x5a,0x63,0x64,0x65,0x66,0x67,0x68,0x69,0x6a,0x73,0x74,0x75,0x76,0x77,0x78,0x79,0x7a,0x82,0x83,0x84,0x85,0x86,0x87,
      0x88,0x89,0x8a,0x92,0x93,0x94,0x95,0x96,0x97,0x98,0x99,0x9a,0xa2,0xa3,0xa4,0xa5,0xa6,0xa7,0xa8,0xa9,0xaa,0xb2,0xb3,0xb4,
      0xb5,0xb6,0xb7,0xb8,0xb9,0xba,0xc2,0xc3,0xc4,0xc5,0xc6,0xc7,0xc8,0xc9,0xca,0xd2,0xd3,0xd4,0xd5,0xd6,0xd7,0xd8,0xd9,0xda,
      0xe2,0xe3,0xe4,0xe5,0xe6,0xe7,0xe8,0xe9,0xea,0xf2,0xf3,0xf4,0xf5,0xf6,0xf7,0xf8,0xf9,0xfa
   };
   // Huffman tables
   static const unsigned short YDC_HT[256][2] = { {0,2},{2,3},{3,3},{4,3},{5,3},{6,3},{14,4},{30,5},{62,6},{126,7},{254,8},{510,9}};
   static const unsigned short UVDC_HT[256][2] = { {0,2},{1,2},{2,2},{6,3},{14,4},{30,5},{62,6},{126,7},{254,8},{510,9},{1022,10},{2046,11}};
   static const unsigned short YAC_HT[256][2] = {
      {10,4},{0,2},{1,2},{4,3},{11,4},{26,5},{120,7},{248,8},{1014,10},{65410,16},{65411,16},{0,0},{0,0},{0,0},{0,0},{0,0},{0,0},
      {12,4},{27,5},{121,7},{502,9},{2038,11},{65412,16},{65413,16},{65414,16},{65415,16},{65416,16},{0,0},{0,0},{0,0},{0,0},{0,0},{0,0},
      {28,5},{249,8},{1015,10},{4084,12},{65417,16},{65418,16},{65419,16},{65420,16},{65421,16},{65422,16},{0,0},{0,0},{0,0},{0,0},{0,0},{0,0},
      {58,6},{503,9},{4085,12},{65423,16},{65424,16},{65425,16},{65426,16},{65427,16},{65428,16},{65429,16},{0,0},{0,0},{0,0},{0,0},{0,0},{0,0},
      {59,6},{1016,10},{65430,16},{65431,16},{65432,16},{65433,16},{65434,16},{65435,16},{65436,16},{65437,16},{0,0},{0,0},{0,0},{0,0},{0,0},{0,0},
      {122,7},{2039,11},{65438,16},{65439,16},{65440,16},{65441,16},{65442,16},{65443,16},{65444,16},{65445,16},{0,0},{0,0},{0,0},{0,0},{0,0},{0,0},
      {123,7},{4086,12},{65446,16},{65447,16},{65448,16},{65449,16},{65450,16},{65451,16},{65452,16},{65453,16},{0,0},{0,0},{0,0},{0,0},{0,0},{0,0},
      {250,8},{4087,12},{65454,16},{65455,16},{65456,16},{65457,16},{65458,16},{65459,16},{65460,16},{65461,16},{0,0},{0,0},{0,0},{0,0},{0,0},{0,0},
      {504,9},{32704,15},{65462,16},{65463,16},{65464,16},{65465,16},{65466,16},{65467,16},{65468,16},{65469,16},{0,0},{0,0},{0,0},{0,0},{0,0},{0,0},
      {505,9},{65470,16},{65471,16},{65472,16},{65473,16},{65474,16},{65475,16},{65476,16},{65477,16},{65478,16},{0,0},{0,0},{0,0},{0,0},{0,0},{0,0},
      {506,9},{65479,16},{65480,16},{65481,16},{65482,16},{65483,16},{65484,16},{65485,16},{65486,16},{65487,16},{0,0},{0,0},{0,0},{0,0},{0,0},{0,0},
      {1017,10},{65488,16},{65489,16},{65490,16},{65491,16},{65492,16},{65493,16},{65494,16},{65495,16},{65496,16},{0,0},{0,0},{0,0},{0,0},{0,0},{0,0},
      {1018,10},{65497,16},{65498,16},{65499,16},{65500,16},{65501,16},{65502,16},{65503,16},{65504,16},{65505,16},{0,0},{0,0},{0,0},{0,0},{0,0},{0,0},
      {2040,11},{65506,16},{65507,16},{65508,16},{65509,16},{65510,16},{65511,16},{65512,16},{65513,16},{65514,16},{0,0},{0,0},{0,0},{0,0},{0,0},{0,0},
      {65515,16},{65516,16},{65517,16},{65518,16},{65519,16},{65520,16},{65521,16},{65522,16},{65523,16},{65524,16},{0,0},{0,0},{0,0},{0,0},{0,0},
      {2041,11},{65525,16},{65526,16},{65527,16},{65528,16},{65529,16},{65530,16},{65531,16},{65532,16},{65533,16},{65534,16},{0,0},{0,0},{0,0},{0,0},{0,0}
   };
   static const unsigned short UVAC_HT[256][2] = {
      {0,2},{1,2},{4,3},{10,4},{24,5},{25,5},{56,6},{120,7},{500,9},{1014,10},{4084,12},{0,0},{0,0},{0,0},{0,0},{0,0},{0,0},
      {11,4},{57,6},{246,8},{501,9},{2038,11},{4085,12},{65416,16},{65417,16},{65418,16},{65419,16},{0,0},{0,0},{0,0},{0,0},{0,0},{0,0},
      {26,5},{247,8},{1015,10},{4086,12},{32706,15},{65420,16},{65421,16},{65422,16},{65423,16},{65424,16},{0,0},{0,0},{0,0},{0,0},{0,0},{0,0},
      {27,5},{248,8},{1016,10},{4087,12},{65425,16},{65426,16},{65427,16},{65428,16},{65429,16},{65430,16},{0,0},{0,0},{0,0},{0,0},{0,0},{0,0},
      {58,6},{502,9},{65431,16},{65432,16},{65433,16},{65434,16},{65435,16},{65436,16},{65437,16},{65438,16},{0,0},{0,0},{0,0},{0,0},{0,0},{0,0},
      {59,6},{1017,10},{65439,16},{65440,16},{65441,16},{65442,16},{65443,16},{65444,16},{65445,16},{65446,16},{0,0},{0,0},{0,0},{0,0},{0,0},{0,0},
      {121,7},{2039,11},{65447,16},{65448,16},{65449,16},{65450,16},{65451,16},{65452,16},{65453,16},{65454,16},{0,0},{0,0},{0,0},{0,0},{0,0},{0,0},
      {122,7},{2040,11},{65455,16},{65456,16},{65457,16},{65458,16},{65459,16},{65460,16},{65461,16},{65462,16},{0,0},{0,0},{0,0},{0,0},{0,0},{0,0},
      {249,8},{65463,16},{65464,16},{65465,16},{65466,16},{65467,16},{65468,16},{65469,16},{65470,16},{65471,16},{0,0},{0,0},{0,0},{0,0},{0,0},{0,0},
      {503,9},{65472,16},{65473,16},{65474,16},{65475,16},{65476,16},{65477,16},{65478,16},{65479,16},{65480,16},{0,0},{0,0},{0,0},{0,0},{0,0},{0,0},
      {504,9},{65481,16},{65482,16},{65483,16},{65484,16},{65485,16},{65486,16},{65487,16},{65488,16},{65489,16},{0,0},{0,0},{0,0},{0,0},{0,0},{0,0},
      {505,9},{65490,16},{65491,16},{65492,16},{65493,16},{65494,16},{65495,16},{65496,16},{65497,16},{65498,16},{0,0},{0,0},{0,0},{0,0},{0,0},{0,0},
      {506,9},{65499,16},{65500,16},{65501,16},{65502,16},{65503,16},{65504,16},{65505,16},{65506,16},{65507,16},{0,0},{0,0},{0,0},{0,0},{0,0},{0,0},
      {2041,11},{65508,16},{65509,16},{65510,16},{65511,16},{65512,16},{65513,16},{65514,16},{65515,16},{65516,16},{0,0},{0,0},{0,0},{0,0},{0,0},{0,0},
      {16352,14},{65517,16},{65518,16},{65519,16},{65520,16},{65521,16},{65522,16},{65523,16},{65524,16},{65525,16},{0,0},{0,0},{0,0},{0,0},{0,0},
      {1018,10},{32707,15},{65526,16},{65527,16},{65528,16},{65529,16},{65530,16},{65531,16},{65532,16},{65533,16},{65534,16},{0,0},{0,0},{0,0},{0,0},{0,0}
   };
   static const int YQT[] = {16,11,10,16,24,40,51,61,12,12,14,19,26,58,60,55,14,13,16,24,40,57,69,56,14,17,22,29,51,87,80,62,18,22,
                             37,56,68,109,103,77,24,35,55,64,81,104,113,92,49,64,78,87,103,121,120,101,72,92,95,98,112,100,103,99};
   static const int UVQT[] = {17,18,24,47,99,99,99,99,18,21,26,66,99,99,99,99,24,26,56,99,99,99,99,99,47,66,99,99,99,99,99,99,
                              99,99,99,99,99,99,99,99,99,99,99,99,99,99,99,99,99,99,99,99,99,99,99,99,99,99,99,99,99,99,99,99};
   static const float aasf[] = { 1.0f * 2.828427125f, 1.387039845f * 2.828427125f, 1.306562965f * 2.828427125f, 1.175875602f * 2.828427125f, 
                                 1.0f * 2.828427125f, 0.785694958f * 2.828427125f, 0.541196100f * 2.828427125f, 0.275899379f * 2.828427125f };

   int row, col, i, k;
   float fdtbl_Y[64], fdtbl_UV[64];
   unsigned char YTable[64], UVTable[64];

   if(!data || !width || !height || comp > 4 || comp < 1) {
      return 0;
   }

   quality = quality ? quality : 90;
   quality = quality < 1 ? 1 : quality > 100 ? 100 : quality;
   quality = quality < 50 ? 5000 / quality : 200 - quality * 2;

   for(i = 0; i < 64; ++i) {
      int uvti, yti = (YQT[i]*quality+50)/100;
      YTable[stbiw__jpg_ZigZag[i]] = (unsigned char) (yti < 1 ? 1 : yti > 255 ? 255 : yti);
      uvti = (UVQT[i]*quality+50)/100;
      UVTable[stbiw__jpg_ZigZag[i]] = (unsigned char) (uvti < 1 ? 1 : uvti > 255 ? 255 : uvti);
   }

   for(row = 0, k = 0; row < 8; ++row) {
      for(col = 0; col < 8; ++col, ++k) {
         fdtbl_Y[k]  = 1 / (YTable [stbiw__jpg_ZigZag[k]] * aasf[row] * aasf[col]);
         fdtbl_UV[k] = 1 / (UVTable[stbiw__jpg_ZigZag[k]] * aasf[row] * aasf[col]);
      }
   }

   // Write Headers
   {
      static const unsigned char head0[] = { 0xFF,0xD8,0xFF,0xE0,0,0x10,'J','F','I','F',0,1,1,0,0,1,0,1,0,0,0xFF,0xDB,0,0x84,0 };
      static const unsigned char head2[] = { 0xFF,0xDA,0,0xC,3,1,0,2,0x11,3,0x11,0,0x3F,0 };
      const unsigned char head1[] = { 0xFF,0xC0,0,0x11,8,(unsigned char)(height>>8),STBIW_UCHAR(height),(unsigned char)(width>>8),STBIW_UCHAR(width),
                                      3,1,0x11,0,2,0x11,1,3,0x11,1,0xFF,0xC4,0x01,0xA2,0 };
      s->func(s->context, (void*)head0, sizeof(head0));
      s->func(s->context, (void*)YTable, sizeof(YTable));
      stbiw__putc(s, 1);
      s->func(s->context, UVTable, sizeof(UVTable));
      s->func(s->context, (void*)head1, sizeof(head1));
      s->func(s->context, (void*)(std_dc_luminance_nrcodes+1), sizeof(std_dc_luminance_nrcodes)-1);
      s->func(s->context, (void*)std_dc_luminance_values, sizeof(std_dc_luminance_values));
      stbiw__putc(s, 0x10); // HTYACinfo
      s->func(s->context, (void*)(std_ac_luminance_nrcodes+1), sizeof(std_ac_luminance_nrcodes)-1);
      s->func(s->context, (void*)std_ac_luminance_values, sizeof(std_ac_luminance_values));
      stbiw__putc(s, 1); // HTUDCinfo
      s->func(s->context, (void*)(std_dc_chrominance_nrcodes+1), sizeof(std_dc_chrominance_nrcodes)-1);
      s->func(s->context, (void*)std_dc_chrominance_values, sizeof(std_dc_chrominance_values));
      stbiw__putc(s, 0x11); // HTUACinfo
      s->func(s->context, (void*)(std_ac_chrominance_nrcodes+1), sizeof(std_ac_chrominance_nrcodes)-1);
      s->func(s->context, (void*)std_ac_chrominance_values, sizeof(std_ac_chrominance_values));
      s->func(s->context, (void*)head2, sizeof(head2));
   }

   // Encode 8x8 macroblocks
   {
      static const unsigned short fillBits[] = {0x7F, 7};
      const unsigned char *imageData = (const unsigned char *)data;
      int DCY=0, DCU=0, DCV=0;
      int bitBuf=0, bitCnt=0;
      // comp == 2 is grey+alpha (alpha is ignored)
      int ofsG = comp > 2 ? 1 : 0, ofsB = comp > 2 ? 2 : 0;
      int x, y, pos;
      for(y = 0; y < height; y += 8) {
         for(x = 0; x < width; x += 8) {
            float YDU[64], UDU[64], VDU[64];
            for(row = y, pos = 0; row < y+8; ++row) {
               for(col = x; col < x+8; ++col, ++pos) {
                  int p = (stbi__flip_vertically_on_write ? height-1-row : row)*width*comp + col*comp;
                  float r, g, b;
                  if(row >= height) {
                     p -= width*comp*(row+1 - height);
                  }
                  if(col >= width) {
                     p -= comp*(col+1 - width);
                  }

                  r = imageData[p+0];
                  g = imageData[p+ofsG];
                  b = imageData[p+ofsB];
                  YDU[pos]=+0.29900f*r+0.58700f*g+0.11400f*b-128;
                  UDU[pos]=-0.16874f*r-0.33126f*g+0.50000f*b;
                  VDU[pos]=+0.50000f*r-0.41869f*g-0.08131f*b;
               }
            }

            DCY = stbiw__jpg_processDU(s, &bitBuf, &bitCnt, YDU, fdtbl_Y, DCY, YDC_HT, YAC_HT);
            DCU = stbiw__jpg_processDU(s, &bitBuf, &bitCnt, UDU, fdtbl_UV, DCU, UVDC_HT, UVAC_HT);
            DCV = stbiw__jpg_processDU(s, &bitBuf, &bitCnt, VDU, fdtbl_UV, DCV, UVDC_HT, UVAC_HT);
         }
      }

      // Do the bit alignment of the EOI marker
      stbiw__jpg_writeBits(s, &bitBuf, &bitCnt, fillBits);
   }

   // EOI
   stbiw__putc(s, 0xFF);
   stbiw__putc(s, 0xD9);

   return 1;
}

STBIWDEF int stbi_write_jpg_to_func(stbi_write_func *func, void *context, int x, int y, int comp, const void *data, int quality)
{
   stbi__write_context s;
   stbi__start_write_callbacks(&s, func, context);
   return stbi_write_jpg_core(&s, x, y, comp, (void *) data, quality);
}


#ifndef STBI_WRITE_NO_STDIO
STBIWDEF int stbi_write_jpg(char const *filename, int x, int y, int comp, const void *data, int quality)
{
   stbi__write_context s;
   if (stbi__start_write_file(&s,filename)) {
      int r = stbi_write_jpg_core(&s, x, y, comp, data, quality);
      stbi__end_write_file(&s);
      return r;
   } else
      return 0;
}
#endif

#endif // STB_IMAGE_WRITE_IMPLEMENTATION

/* Revision history
      1.08  (2018-01-29)
             add stbi__flip_vertically_on_write
      1.07  (2017-07-24)
             doc fix
      1.06 (2017-07-23)
             writing JPEG (using Jon Olick's code)
      1.05   ???
      1.04 (2017-03-03)
             monochrome BMP expansion
      1.03   ???
      1.02 (2016-04-02)
             avoid allocating large structures on the stack
      1.01 (2016-01-16)
             STBIW_REALLOC_SIZED: support allocators with no realloc support
             avoid race-condition in crc initialization
             minor compile issues
      1.00 (2015-09-14)
             installable file IO function
      0.99 (2015-09-13)
             warning fixes; TGA rle support
      0.98 (2015-04-08)
             added STBIW_MALLOC, STBIW_ASSERT etc
      0.97 (2015-01-18)
             fixed HDR asserts, rewrote HDR rle logic
      0.96 (2015-01-17)
             add HDR output
             fix monochrome BMP
      0.95 (2014-08-17)
		       add monochrome TGA output
      0.94 (2014-05-31)
             rename private functions to avoid conflicts with stb_image.h
      0.93 (2014-05-27)
             warning fixes
      0.92 (2010-08-01)
             casts to unsigned char to fix warnings
      0.91 (2010-07-17)
             first public release
      0.90   first internal release
*/

/*
------------------------------------------------------------------------------
This software is available under 2 licenses -- choose whichever you prefer.
------------------------------------------------------------------------------
ALTERNATIVE A - MIT License
Copyright (c) 2017 Sean Barrett
Permission is hereby granted, free of charge, to any person obtaining a copy of 
this software and associated documentation files (the "Software"), to deal in 
the Software without restriction, including without limitation the rights to 
use, copy, modify, merge, publish, distribute, sublicense, and/or sell copies 
of the Software, and to permit persons to whom the Software is furnished to do 
so, subject to the following conditions:
The above copyright notice and this permission notice shall be included in all 
copies or substantial portions of the Software.
THE SOFTWARE IS PROVIDED "AS IS", WITHOUT WARRANTY OF ANY KIND, EXPRESS OR 
IMPLIED, INCLUDING BUT NOT LIMITED TO THE WARRANTIES OF MERCHANTABILITY, 
FITNESS FOR A PARTICULAR PURPOSE AND NONINFRINGEMENT. IN NO EVENT SHALL THE 
AUTHORS OR COPYRIGHT HOLDERS BE LIABLE FOR ANY CLAIM, DAMAGES OR OTHER 
LIABILITY, WHETHER IN AN ACTION OF CONTRACT, TORT OR OTHERWISE, ARISING FROM, 
OUT OF OR IN CONNECTION WITH THE SOFTWARE OR THE USE OR OTHER DEALINGS IN THE 
SOFTWARE.
------------------------------------------------------------------------------
ALTERNATIVE B - Public Domain (www.unlicense.org)
This is free and unencumbered software released into the public domain.
Anyone is free to copy, modify, publish, use, compile, sell, or distribute this 
software, either in source code form or as a compiled binary, for any purpose, 
commercial or non-commercial, and by any means.
In jurisdictions that recognize copyright laws, the author or authors of this 
software dedicate any and all copyright interest in the software to the public 
domain. We make this dedication for the benefit of the public at large and to 
the detriment of our heirs and successors. We intend this dedication to be an 
overt act of relinquishment in perpetuity of all present and future rights to 
this software under copyright law.
THE SOFTWARE IS PROVIDED "AS IS", WITHOUT WARRANTY OF ANY KIND, EXPRESS OR 
IMPLIED, INCLUDING BUT NOT LIMITED TO THE WARRANTIES OF MERCHANTABILITY, 
FITNESS FOR A PARTICULAR PURPOSE AND NONINFRINGEMENT. IN NO EVENT SHALL THE 
AUTHORS BE LIABLE FOR ANY CLAIM, DAMAGES OR OTHER LIABILITY, WHETHER IN AN 
ACTION OF CONTRACT, TORT OR OTHERWISE, ARISING FROM, OUT OF OR IN CONNECTION 
WITH THE SOFTWARE OR THE USE OR OTHER DEALINGS IN THE SOFTWARE.
------------------------------------------------------------------------------
*/<|MERGE_RESOLUTION|>--- conflicted
+++ resolved
@@ -57,6 +57,12 @@
    where the callback is:
       void stbi_write_func(void *context, void *data, int size);
 
+   You can configure it with these global variables:
+      int stbi_write_tga_with_rle;             // defaults to true; set to 0 to disable RLE
+      int stbi_write_png_compression_level;    // defaults to 8; set to higher for more compression
+      int stbi_write_force_png_filter;         // defaults to -1; set to 0..5 to force a filter mode
+
+
    You can define STBI_WRITE_NO_STDIO to disable the file variant of these
    functions, so the library will not use stdio.h at all. However, this will
    also disable HDR writing, because it requires stdio for formatted output.
@@ -108,6 +114,7 @@
    Emmanuel Julien        -    initial file IO callback implementation
    Jon Olick              -    original jo_jpeg.cpp code
    Daniel Gibson          -    integrate JPEG, allow external zlib
+   Aarni Koskela          -    allow choosing PNG filter
 
    bugfixes:
       github:Chribba
@@ -138,9 +145,11 @@
 #define STBIWDEF static
 #else
 #define STBIWDEF extern
-extern int stbi_write_tga_with_rle;
-extern int stbi_write_png_level;
 #endif
+
+STBIWDEF int stbi_write_tga_with_rle;
+STBIWDEF int stbi_write_png_comperssion_level;
+STBIWDEF int stbi_write_force_png_filter;
 
 #ifndef STBI_WRITE_NO_STDIO
 STBIWDEF int stbi_write_png(char const *filename, int w, int h, int comp, const void  *data, int stride_in_bytes);
@@ -158,7 +167,7 @@
 STBIWDEF int stbi_write_hdr_to_func(stbi_write_func *func, void *context, int w, int h, int comp, const float *data);
 STBIWDEF int stbi_write_jpg_to_func(stbi_write_func *func, void *context, int x, int y, int comp, const void  *data, int quality);
 
-extern void stbi_flip_vertically_on_write(int flip_boolean);
+STBIWDEF void stbi_flip_vertically_on_write(int flip_boolean);
 
 #ifdef __cplusplus
 }
@@ -217,9 +226,19 @@
 
 #define STBIW_UCHAR(x) (unsigned char) ((x) & 0xff)
 
+#ifdef STB_IMAGE_WRITE_STATIC
+static stbi__flip_vertically_on_write=0;
+static int stbi_write_png_compression level = 8;
+static int stbi_write_tga_with_rle = 1;
+static int stbi_write_force_png_filter = -1;
+#else
+int stbi_write_png_compression_level = 8;
 int stbi__flip_vertically_on_write=0;
-
-void stbi_flip_vertically_on_write(int flag)
+int stbi_write_tga_with_rle = 1;
+int stbi_write_force_png_filter = -1;
+#endif
+
+STBIWDEF void stbi_flip_vertically_on_write(int flag)
 {
    stbi__flip_vertically_on_write = flag;
 }
@@ -260,12 +279,6 @@
 
 typedef unsigned int stbiw_uint32;
 typedef int stb_image_write_test[sizeof(stbiw_uint32)==4 ? 1 : -1];
-
-#ifdef STB_IMAGE_WRITE_STATIC
-static int stbi_write_tga_with_rle = 1;
-#else
-int stbi_write_tga_with_rle = 1;
-#endif
 
 static void stbiw__writefv(stbi__write_context *s, const char *fmt, va_list v)
 {
@@ -947,23 +960,15 @@
    return STBIW_UCHAR(c);
 }
 
-<<<<<<< HEAD
-#ifdef STB_IMAGE_WRITE_STATIC
-static int stbi_write_png_level = 8;
-#else
-int stbi_write_png_level = 8;
-#endif
-
 // @OPTIMIZE: provide an option that always forces left-predict or paeth predict
-unsigned char *stbi_write_png_to_mem(unsigned char *pixels, int stride_bytes, int x, int y, int n, int *out_len)
-=======
-static void stbiw__encode_png_line(unsigned char *pixels, int stride_bytes, int x, int y, int n, int filter_type, signed char *line_buffer) {
+static void stbiw__encode_png_line(unsigned char *pixels, int stride_bytes, int width, int height, int y, int n, int filter_type, signed char *line_buffer)
+{
    static int mapping[] = { 0,1,2,3,4 };
    static int firstmap[] = { 0,1,0,5,6 };
    int *mymap = (y != 0) ? mapping : firstmap;
    int i;
    int type = mymap[filter_type];
-   unsigned char *z = pixels + stride_bytes * y;
+   unsigned char *z = pixels + stride_bytes * (stbi__flip_vertically_on_write ? height-1-y : y);
    for (i = 0; i < n; ++i) {
       switch (type) {
          case 0: line_buffer[i] = z[i]; break;
@@ -975,7 +980,7 @@
          case 6: line_buffer[i] = z[i]; break;
       }
    }
-   for (i=n; i < x*n; ++i) {
+   for (i=n; i < width*n; ++i) {
       switch (type) {
          case 0: line_buffer[i] = z[i]; break;
          case 1: line_buffer[i] = z[i] - z[i-n]; break;
@@ -988,9 +993,9 @@
    }
 }
 
-unsigned char *stbi_write_png_to_mem_ex(unsigned char *pixels, int stride_bytes, int x, int y, int n, int *out_len, int force_filter, int compression_level)
->>>>>>> 2c7b00ac
-{
+unsigned char *stbi_write_png_to_mem(unsigned char *pixels, int stride_bytes, int x, int y, int n, int *out_len)
+{
+   int force_filter = stbi_write_force_png_filter;
    int ctype[5] = { -1, 0, 4, 2, 6 };
    unsigned char sig[8] = { 137,80,78,71,13,10,26,10 };
    unsigned char *out,*o, *filt, *zlib;
@@ -1004,60 +1009,21 @@
       force_filter = -1;
    }
 
-   if (compression_level < 0) {
-      // TODO: What's the upper limit for compression_level?
-      compression_level = 8;
-   }
-
    filt = (unsigned char *) STBIW_MALLOC((x*n+1) * y); if (!filt) return 0;
    line_buffer = (signed char *) STBIW_MALLOC(x * n); if (!line_buffer) { STBIW_FREE(filt); return 0; }
    for (j=0; j < y; ++j) {
-<<<<<<< HEAD
-      static int mapping[] = { 0,1,2,3,4 };
-      static int firstmap[] = { 0,1,0,5,6 };
-      int *mymap = (j != 0) ? mapping : firstmap;
-      int best = 0, bestval = 0x7fffffff;
-      for (p=0; p < 2; ++p) {
-         for (k= p?best:0; k < 5; ++k) { // @TODO: clarity: rewrite this to go 0..5, and 'continue' the unwanted ones during 2nd pass
-            int type = mymap[k],est=0;
-            unsigned char *z = pixels + stride_bytes*(stbi__flip_vertically_on_write ? y-1-j : j);
-            for (i=0; i < n; ++i)
-               switch (type) {
-                  case 0: line_buffer[i] = z[i]; break;
-                  case 1: line_buffer[i] = z[i]; break;
-                  case 2: line_buffer[i] = z[i] - z[i-stride_bytes]; break;
-                  case 3: line_buffer[i] = z[i] - (z[i-stride_bytes]>>1); break;
-                  case 4: line_buffer[i] = (signed char) (z[i] - stbiw__paeth(0,z[i-stride_bytes],0)); break;
-                  case 5: line_buffer[i] = z[i]; break;
-                  case 6: line_buffer[i] = z[i]; break;
-               }
-            for (i=n; i < x*n; ++i) {
-               switch (type) {
-                  case 0: line_buffer[i] = z[i]; break;
-                  case 1: line_buffer[i] = z[i] - z[i-n]; break;
-                  case 2: line_buffer[i] = z[i] - z[i-stride_bytes]; break;
-                  case 3: line_buffer[i] = z[i] - ((z[i-n] + z[i-stride_bytes])>>1); break;
-                  case 4: line_buffer[i] = z[i] - stbiw__paeth(z[i-n], z[i-stride_bytes], z[i-stride_bytes-n]); break;
-                  case 5: line_buffer[i] = z[i] - (z[i-n]>>1); break;
-                  case 6: line_buffer[i] = z[i] - stbiw__paeth(z[i-n], 0,0); break;
-               }
-            }
-            if (p != 0) break;
-            for (i=0; i < x*n; ++i)
-=======
       int filter_type;
       if (force_filter > -1) {
          filter_type = force_filter;
-         stbiw__encode_png_line(pixels, stride_bytes, x, j, n, force_filter, line_buffer);
+         stbiw__encode_png_line(pixels, stride_bytes, x, y, j, n, force_filter, line_buffer);
       } else { // Estimate the best filter by running through all of them:
          int best_filter = 0, best_filter_val = 0x7fffffff, est, i;
          for (filter_type = 0; filter_type < 5; filter_type++) {
-            stbiw__encode_png_line(pixels, stride_bytes, x, j, n, filter_type, line_buffer);
+            stbiw__encode_png_line(pixels, stride_bytes, x, y, j, n, filter_type, line_buffer);
 
             // Estimate the entropy of the line using this filter; the less, the better.
             est = 0;
             for (i = 0; i < x*n; ++i) {
->>>>>>> 2c7b00ac
                est += abs((signed char) line_buffer[i]);
             }
             if (est < best_filter_val) {
@@ -1066,7 +1032,7 @@
             }
          }
          if (filter_type != best_filter) {  // If the last iteration already got us the best filter, don't redo it
-            stbiw__encode_png_line(pixels, stride_bytes, x, j, n, best_filter, line_buffer);
+            stbiw__encode_png_line(pixels, stride_bytes, x, y, j, n, best_filter, line_buffer);
             filter_type = best_filter;
          }
       }
@@ -1075,11 +1041,7 @@
       STBIW_MEMMOVE(filt+j*(x*n+1)+1, line_buffer, x*n);
    }
    STBIW_FREE(line_buffer);
-<<<<<<< HEAD
-   zlib = stbi_zlib_compress(filt, y*( x*n+1), &zlen, stbi_write_png_level);
-=======
-   zlib = stbi_zlib_compress(filt, y*( x*n+1), &zlen, compression_level);
->>>>>>> 2c7b00ac
+   zlib = stbi_zlib_compress(filt, y*( x*n+1), &zlen, stbi_write_png_compression_level);
    STBIW_FREE(filt);
    if (!zlib) return 0;
 
@@ -1115,10 +1077,6 @@
    STBIW_ASSERT(o == out + *out_len);
 
    return out;
-}
-
-unsigned char *stbi_write_png_to_mem(unsigned char *pixels, int stride_bytes, int x, int y, int n, int *out_len) {
-   return stbi_write_png_to_mem_ex(pixels, stride_bytes, x, y, n, out_len, -1, -1);
 }
 
 #ifndef STBI_WRITE_NO_STDIO
@@ -1496,7 +1454,7 @@
 
 /* Revision history
       1.08  (2018-01-29)
-             add stbi__flip_vertically_on_write
+             add stbi__flip_vertically_on_write, external zlib, zlib quality, choose PNG filter
       1.07  (2017-07-24)
              doc fix
       1.06 (2017-07-23)
