/* stb_image_write - v0.99 - public domain - http://nothings.org/stb/stb_image_write.h
   writes out PNG/BMP/TGA images to C stdio - Sean Barrett 2010
                                     no warranty implied; use at your own risk

   Before #including,

       #define STB_IMAGE_WRITE_IMPLEMENTATION

   in the file that you want to have the implementation.

   Will probably not work correctly with strict-aliasing optimizations.

ABOUT:

   This header file is a library for writing images to C stdio. It could be
   adapted to write to memory or a general streaming interface; let me know.

   The PNG output is not optimal; it is 20-50% larger than the file
   written by a decent optimizing implementation. This library is designed
   for source code compactness and simplicity, not optimal image file size
   or run-time performance.

BUILDING:

   You can #define STBIW_ASSERT(x) before the #include to avoid using assert.h.
   You can #define STBIW_MALLOC(), STBIW_REALLOC(), and STBIW_FREE() to replace
   malloc,realloc,free.
   You can define STBIW_MEMMOVE() to replace memmove()

USAGE:

<<<<<<< HEAD
   There are four functions, one for each image file format:

     int stbi_write_png(char const *filename, int w, int h, int comp, const void *data, int stride_in_bytes);
     int stbi_write_bmp(char const *filename, int w, int h, int comp, const void *data);
     int stbi_write_tga(char const *filename, int w, int h, int comp, const void *data);
     int stbi_write_hdr(char const *filename, int w, int h, int comp, const void *data);
=======
   There are functions for each image file format and output method:

      int stbi_write_png_to_file(char const *filename, int x, int y, int comp, const void *data, int stride_bytes);
      int stbi_write_bmp_to_file(char const *filename, int x, int y, int comp, const void *data);
      int stbi_write_tga_to_file(char const *filename, int x, int y, int comp, const void *data);

      int stbi_write_png_to_callbacks(stbi_io_write_callbacks const *clbk, void *user, int x, int y, int comp, const void *data, int stride_bytes);
      int stbi_write_bmp_to_callbacks(stbi_io_write_callbacks const *clbk, void *user, int x, int y, int comp, const void *data);
      int stbi_write_tga_to_callbacks(stbi_io_write_callbacks const *clbk, void *user, int x, int y, int comp, const void *data);

   You can define STBI_WRITE_NO_STDIO to disable the file variant of these
   functions.
>>>>>>> 529d8163

   Each function returns 0 on failure and non-0 on success.

   The functions create an image file defined by the parameters. The image
   is a rectangle of pixels stored from left-to-right, top-to-bottom.
   Each pixel contains 'comp' channels of data stored interleaved with 8-bits
   per channel, in the following order: 1=Y, 2=YA, 3=RGB, 4=RGBA. (Y is
   monochrome color.) The rectangle is 'w' pixels wide and 'h' pixels tall.
   The *data pointer points to the first byte of the top-left-most pixel.
   For PNG, "stride_in_bytes" is the distance in bytes from the first byte of
   a row of pixels to the first byte of the next row of pixels.

   PNG creates output files with the same number of components as the input.
   The BMP format expands Y to RGB in the file format and does not
   output alpha.

   PNG supports writing rectangles of data even when the bytes storing rows of
   data are not consecutive in memory (e.g. sub-rectangles of a larger image),
   by supplying the stride between the beginning of adjacent rows. The other
   formats do not. (Thus you cannot write a native-format BMP through the BMP
   writer, both because it is in BGR order and because it may have padding
   at the end of the line.)

<<<<<<< HEAD
   HDR expects linear float data. Since the format is always 32-bit rgb(e)
   data, alpha (if provided) is discarded, and for monochrome data it is
   replicated across all three channels.

   TGA supports RLE or non-RLE compressed data. To use non-RLE-compressed
   data, set the global variable 'stbi_write_tga_with_rle' to 0.

CREDITS:

   PNG/BMP/TGA
      Sean Barrett
   HDR
      Baldur Karlsson
   TGA monochrome:
      Jean-Sebastien Guay
   misc enhancements:
      Tim Kelsey
   TGA RLE
      Alan Hickman
   bugfixes:
      github:Chribba
      Guillaume Chereau
      github:jry2
      
LICENSE

This software is in the public domain. Where that dedication is not
recognized, you are granted a perpetual, irrevocable license to copy,
distribute, and modify this file as you see fit.      
=======
   ===========================================================================
   
   I/O callbacks
   
   I/O callbacks allow you to write to arbitrary sources, like packaged
   files or some other source.
   
   The function you must define is "write" (writes some bytes of data).

>>>>>>> 529d8163
*/

#ifndef INCLUDE_STB_IMAGE_WRITE_H
#define INCLUDE_STB_IMAGE_WRITE_H

#ifdef __cplusplus
extern "C" {
#endif

<<<<<<< HEAD
#ifdef STB_IMAGE_WRITE_STATIC
#define STBIWDEF static
#else
#define STBIWDEF extern
extern int stbi_write_tga_with_rle;
#endif

STBIWDEF int stbi_write_png(char const *filename, int w, int h, int comp, const void  *data, int stride_in_bytes);
STBIWDEF int stbi_write_bmp(char const *filename, int w, int h, int comp, const void  *data);
STBIWDEF int stbi_write_tga(char const *filename, int w, int h, int comp, const void  *data);
STBIWDEF int stbi_write_hdr(char const *filename, int w, int h, int comp, const float *data);
=======
typedef struct
{
   int      (*write)  (void *user,void *data,int size);  // write 'size' bytes from 'data'.  return number of bytes actually written
} stbi_io_write_callbacks;

extern int stbi_write_png_to_callbacks(stbi_io_write_callbacks const *clbk, void *user, int x, int y, int comp, const void *data, int stride_bytes);
extern int stbi_write_bmp_to_callbacks(stbi_io_write_callbacks const *clbk, void *user, int x, int y, int comp, const void *data);
extern int stbi_write_tga_to_callbacks(stbi_io_write_callbacks const *clbk, void *user, int x, int y, int comp, const void *data);

#ifndef STBI_WRITE_NO_STDIO

extern int stbi_write_png_to_file(char const *filename, int x, int y, int comp, const void *data, int stride_bytes);
extern int stbi_write_bmp_to_file(char const *filename, int x, int y, int comp, const void *data);
extern int stbi_write_tga_to_file(char const *filename, int x, int y, int comp, const void *data);

#endif // !STBI_WRITE_NO_STDIO
>>>>>>> 529d8163

#ifdef __cplusplus
}
#endif

#endif//INCLUDE_STB_IMAGE_WRITE_H

#ifdef STB_IMAGE_WRITE_IMPLEMENTATION

<<<<<<< HEAD
#ifdef _WIN32
   #define _CRT_SECURE_NO_WARNINGS
   #define _CRT_NONSTDC_NO_DEPRECATE
#endif

=======
#ifndef STBI_WRITE_NO_STDIO
#include <stdio.h>
#endif // STBI_WRITE_NO_STDIO
>>>>>>> 529d8163
#include <stdarg.h>
#include <stdlib.h>
#include <string.h>
#include <math.h>

#if defined(STBIW_MALLOC) && defined(STBIW_FREE) && defined(STBIW_REALLOC)
// ok
#elif !defined(STBIW_MALLOC) && !defined(STBIW_FREE) && !defined(STBIW_REALLOC)
// ok
#else
#error "Must define all or none of STBIW_MALLOC, STBIW_FREE, and STBIW_REALLOC."
#endif

#ifndef STBIW_MALLOC
#define STBIW_MALLOC(sz)    malloc(sz)
#define STBIW_REALLOC(p,sz) realloc(p,sz)
#define STBIW_FREE(p)       free(p)
#endif
#ifndef STBIW_MEMMOVE
#define STBIW_MEMMOVE(a,b,sz) memmove(a,b,sz)
#endif


#ifndef STBIW_ASSERT
#include <assert.h>
#define STBIW_ASSERT(x) assert(x)
#endif

typedef struct
{
   stbi_io_write_callbacks io;
   void *io_user_data;
} stbi__write_context;

// initialize a callback-based context
static void stbi__start_write_callbacks(stbi__write_context *s, stbi_io_write_callbacks const *c, void *user)
{
   s->io = *c;
   s->io_user_data = user;
}

#ifndef STBI_WRITE_NO_STDIO

static int stbi__stdio_write(void *user, void *data, int size)
{
   return (int) fwrite(data,1,size,(FILE*) user);
}

static stbi_io_write_callbacks stbi__stdio_write_callbacks =
{
   stbi__stdio_write
};

static void stbi__start_write_file(stbi__write_context *s, const char *filename)
{
   FILE *f = fopen(filename, "wb");
   stbi__start_write_callbacks(s, &stbi__stdio_write_callbacks, (void *) f);
}

static void stbi__end_write_file(stbi__write_context *s)
{
   fclose((FILE *)s->io_user_data);
}

#endif // !STBI_WRITE_NO_STDIO

typedef unsigned int stbiw_uint32;
typedef int stb_image_write_test[sizeof(stbiw_uint32)==4 ? 1 : -1];

<<<<<<< HEAD

#ifdef STB_IMAGE_WRITE_STATIC
static int stbi_write_tga_with_rle = 1;
#else
int stbi_write_tga_with_rle = 1;
#endif

static void writefv(FILE *f, const char *fmt, va_list v)
=======
static void writefv(stbi__write_context const *s, const char *fmt, va_list v)
>>>>>>> 529d8163
{
   while (*fmt) {
      switch (*fmt++) {
         case ' ': break;
         case '1': { unsigned char x = (unsigned char) va_arg(v, int); s->io.write(s->io_user_data,&x,1); break; }
         case '2': { int x = va_arg(v,int); unsigned char b[2];
                     b[0] = (unsigned char) x; b[1] = (unsigned char) (x>>8);
                     s->io.write(s->io_user_data,b,2); break; }
         case '4': { stbiw_uint32 x = va_arg(v,int); unsigned char b[4];
                     b[0]=(unsigned char)x; b[1]=(unsigned char)(x>>8);
                     b[2]=(unsigned char)(x>>16); b[3]=(unsigned char)(x>>24);
                     s->io.write(s->io_user_data,b,4); break; }
         default:
            STBIW_ASSERT(0);
            return;
      }
   }
}

<<<<<<< HEAD
static void writef(FILE *f, const char *fmt, ...)
{
   va_list v;
   va_start(v, fmt);
   writefv(f, fmt, v);
   va_end(v);
}

static void write3(FILE *f, unsigned char a, unsigned char b, unsigned char c)
=======
static void write3(stbi__write_context const *s, unsigned char a, unsigned char b, unsigned char c)
>>>>>>> 529d8163
{
   unsigned char arr[3];
   arr[0] = a, arr[1] = b, arr[2] = c;
   s->io.write(s->io_user_data, arr, 3);
}

<<<<<<< HEAD
static void write_pixel(FILE *f, int rgb_dir, int comp, int write_alpha, int expand_mono, const unsigned char *d)
=======
static void write_pixels(stbi__write_context const *s, int rgb_dir, int vdir, int x, int y, int comp, void *data, int write_alpha, int scanline_pad)
>>>>>>> 529d8163
{
   unsigned char bg[3] = { 255, 0, 255}, px[3];
   int k;

   if (write_alpha < 0)
      fwrite(&d[comp - 1], 1, 1, f);
   switch (comp) {
   case 1: fwrite(d, 1, 1, f);
           break;
   case 2: if (expand_mono)
             write3(f, d[0], d[0], d[0]); // monochrome bmp
           else
              fwrite(d, 1, 1, f);  // monochrome TGA
           break;
   case 4:
      if (!write_alpha) {
         // composite against pink background
         for (k = 0; k < 3; ++k)
            px[k] = bg[k] + ((d[k] - bg[k]) * d[3]) / 255;
         write3(f, px[1 - rgb_dir], px[1], px[1 + rgb_dir]);
         break;
      }
      /* FALLTHROUGH */
   case 3:
      write3(f, d[1 - rgb_dir], d[1], d[1 + rgb_dir]);
      break;
   }
   if (write_alpha > 0)
      fwrite(&d[comp - 1], 1, 1, f);
}

static void write_pixels(FILE *f, int rgb_dir, int vdir, int x, int y, int comp, void *data, int write_alpha, int scanline_pad, int expand_mono)
{
   stbiw_uint32 zero = 0;
   int i,j, j_end;

   if (y <= 0)
      return;

   if (vdir < 0)
      j_end = -1, j = y-1;
   else
      j_end =  y, j = 0;

   for (; j != j_end; j += vdir) {
      for (i=0; i < x; ++i) {
         unsigned char *d = (unsigned char *) data + (j*x+i)*comp;
<<<<<<< HEAD
         write_pixel(f, rgb_dir, comp, write_alpha, expand_mono, d);
=======
         if (write_alpha < 0)
            s->io.write(s->io_user_data, &d[comp-1], 1);
         switch (comp) {
            case 1: 
            case 2: s->io.write(s->io_user_data, d, 1);
                    break;
            case 4:
               if (!write_alpha) {
                  // composite against pink background
                  for (k=0; k < 3; ++k)
                     px[k] = bg[k] + ((d[k] - bg[k]) * d[3])/255;
                  write3(s, px[1-rgb_dir],px[1],px[1+rgb_dir]);
                  break;
               }
               /* FALLTHROUGH */
            case 3:
               write3(s, d[1-rgb_dir],d[1],d[1+rgb_dir]);
               break;
         }
         if (write_alpha > 0)
            s->io.write(s->io_user_data, &d[comp-1], 1);
>>>>>>> 529d8163
      }
      s->io.write(s->io_user_data,&zero,scanline_pad);
   }
}

<<<<<<< HEAD
static int outfile(char const *filename, int rgb_dir, int vdir, int x, int y, int comp, int expand_mono, void *data, int alpha, int pad, const char *fmt, ...)
=======
static int outfile(stbi__write_context const *s, int rgb_dir, int vdir, int x, int y, int comp, void *data, int alpha, int pad, const char *fmt, ...)
>>>>>>> 529d8163
{
   if (y < 0 || x < 0) return 0;
<<<<<<< HEAD
   f = fopen(filename, "wb");
   if (f) {
      va_list v;
      va_start(v, fmt);
      writefv(f, fmt, v);
      va_end(v);
      write_pixels(f,rgb_dir,vdir,x,y,comp,data,alpha,pad,expand_mono);
      fclose(f);
   }
   return f != NULL;
}

STBIWDEF int stbi_write_bmp(char const *filename, int x, int y, int comp, const void *data)
{
   int pad = (-x*3) & 3;
   return outfile(filename,-1,-1,x,y,comp,1,(void *) data,0,pad,
=======
   va_list v;
   va_start(v, fmt);
   writefv(s, fmt, v);
   va_end(v);
   write_pixels(s,rgb_dir,vdir,x,y,comp,data,alpha,pad);
   return 1;
}

int stbi_write_bmp(stbi__write_context const *s, int x, int y, int comp, const void *data)
{
   int pad = (-x*3) & 3;
   return outfile(s,-1,-1,x,y,comp,(void *) data,0,pad,
>>>>>>> 529d8163
           "11 4 22 4" "4 44 22 444444",
           'B', 'M', 14+40+(x*3+pad)*y, 0,0, 14+40,  // file header
            40, x,y, 1,24, 0,0,0,0,0,0);             // bitmap header
}

<<<<<<< HEAD
STBIWDEF int stbi_write_tga(char const *filename, int x, int y, int comp, const void *data)
=======
int stbi_write_bmp_to_callbacks(stbi_io_write_callbacks const *clbk, void *user, int x, int y, int comp, const void *data)
{
   stbi__write_context s;
   stbi__start_write_callbacks(&s, clbk, user);
   return stbi_write_bmp(&s, x, y, comp, data);
}

#ifndef STBI_WRITE_NO_STDIO

int stbi_write_bmp_to_file(char const *filename, int x, int y, int comp, const void *data)
{
   stbi__write_context s;
   stbi__start_write_file(&s,filename);
   int r = stbi_write_bmp(&s, x, y, comp, data);
   stbi__end_write_file(&s);
   return r;
}

#endif //!STBI_WRITE_NO_STDIO

int stbi_write_tga(stbi__write_context const *s, int x, int y, int comp, const void *data)
>>>>>>> 529d8163
{
   int has_alpha = (comp == 2 || comp == 4);
   int colorbytes = has_alpha ? comp-1 : comp;
   int format = colorbytes < 2 ? 3 : 2; // 3 color channels (RGB/RGBA) = 2, 1 color channel (Y/YA) = 3
<<<<<<< HEAD
   FILE *f;

   if (!stbi_write_tga_with_rle) {
      return outfile(filename, -1, -1, x, y, comp, 0, (void *) data, has_alpha, 0,
         "111 221 2222 11", 0, 0, format, 0, 0, 0, 0, 0, x, y, (colorbytes + has_alpha) * 8, has_alpha * 8);
   }

   if (y < 0 || x < 0) return 0;
   f = fopen(filename, "wb");
   if (f) {
      int i,j,k;

      writef(f, "111 221 2222 11", 0,0,format+8, 0,0,0, 0,0,x,y, (colorbytes + has_alpha) * 8, has_alpha * 8);

      for (j = y - 1; j >= 0; --j) {
         const unsigned char *row = (unsigned char *) data + j * x * comp;
         int len;

         for (i = 0; i < x; i += len) {
            const unsigned char *begin = row + i * comp;
            int diff = 1;
            len = 1;

            if (i < x - 1) {
               ++len;
               diff = memcmp(begin, row + (i + 1) * comp, comp);
               if (diff) {
                  const unsigned char *prev = begin;
                  for (k = i + 2; k < x && len < 128; ++k) {
                     if (memcmp(prev, row + k * comp, comp)) {
                        prev += comp;
                        ++len;
                     } else {
                        --len;
                        break;
                     }
                  }
               } else {
                  for (k = i + 2; k < x && len < 128; ++k) {
                     if (!memcmp(begin, row + k * comp, comp)) {
                        ++len;
                     } else {
                        break;
                     }
                  }
               }
            }

            if (diff) {
               unsigned char header = (unsigned char) (len - 1);
               fwrite(&header, 1, 1, f);
               for (k = 0; k < len; ++k) {
                  write_pixel(f, -1, comp, has_alpha, 0, begin + k * comp);
               }
            } else {
               unsigned char header = (unsigned char) (len - 129);
               fwrite(&header, 1, 1, f);
               write_pixel(f, -1, comp, has_alpha, 0, begin);
            }
         }
      }

      fclose(f);
   }

   return f != NULL;
}

// *************************************************************************************************
// Radiance RGBE HDR writer
// by Baldur Karlsson
#define stbiw__max(a, b)  ((a) > (b) ? (a) : (b))

void stbiw__linear_to_rgbe(unsigned char *rgbe, float *linear)
{
   int exponent;
   float maxcomp = stbiw__max(linear[0], stbiw__max(linear[1], linear[2]));

   if (maxcomp < 1e-32) {
      rgbe[0] = rgbe[1] = rgbe[2] = rgbe[3] = 0;
   } else {
      float normalize = (float) frexp(maxcomp, &exponent) * 256.0f/maxcomp;

      rgbe[0] = (unsigned char)(linear[0] * normalize);
      rgbe[1] = (unsigned char)(linear[1] * normalize);
      rgbe[2] = (unsigned char)(linear[2] * normalize);
      rgbe[3] = (unsigned char)(exponent + 128);
   }
}

void stbiw__write_run_data(FILE *f, int length, unsigned char databyte)
{
   unsigned char lengthbyte = (unsigned char) (length+128);
   STBIW_ASSERT(length+128 <= 255);
   fwrite(&lengthbyte, 1, 1, f);
   fwrite(&databyte, 1, 1, f);
}

void stbiw__write_dump_data(FILE *f, int length, unsigned char *data)
{
   unsigned char lengthbyte = (unsigned char )(length & 0xff);
   STBIW_ASSERT(length <= 128); // inconsistent with spec but consistent with official code
   fwrite(&lengthbyte, 1, 1, f);
   fwrite(data, length, 1, f);
}

void stbiw__write_hdr_scanline(FILE *f, int width, int ncomp, unsigned char *scratch, const float *scanline)
{
   unsigned char scanlineheader[4] = { 2, 2, 0, 0 };
   unsigned char rgbe[4];
   float linear[3];
   int x;

   scanlineheader[2] = (width&0xff00)>>8;
   scanlineheader[3] = (width&0x00ff);

   /* skip RLE for images too small or large */
   if (width < 8 || width >= 32768) {
      for (x=0; x < width; x++) {
         switch (ncomp) {
            case 4: /* fallthrough */
            case 3: linear[2] = scanline[x*ncomp + 2];
                    linear[1] = scanline[x*ncomp + 1];
                    linear[0] = scanline[x*ncomp + 0];
                    break;
            default:
                    linear[0] = linear[1] = linear[2] = scanline[x*ncomp + 0];
                    break;
         }
         stbiw__linear_to_rgbe(rgbe, linear);
         fwrite(rgbe, 4, 1, f);
      }
   } else {
      int c,r;
      /* encode into scratch buffer */
      for (x=0; x < width; x++) {
         switch(ncomp) {
            case 4: /* fallthrough */
            case 3: linear[2] = scanline[x*ncomp + 2];
                    linear[1] = scanline[x*ncomp + 1];
                    linear[0] = scanline[x*ncomp + 0];
                    break;
            default:
                    linear[0] = linear[1] = linear[2] = scanline[x*ncomp + 0];
                    break;
         }
         stbiw__linear_to_rgbe(rgbe, linear);
         scratch[x + width*0] = rgbe[0];
         scratch[x + width*1] = rgbe[1];
         scratch[x + width*2] = rgbe[2];
         scratch[x + width*3] = rgbe[3];
      }

      fwrite(scanlineheader, 4, 1, f);

      /* RLE each component separately */
      for (c=0; c < 4; c++) {
         unsigned char *comp = &scratch[width*c];

         x = 0;
         while (x < width) {
            // find first run
            r = x;
            while (r+2 < width) {
               if (comp[r] == comp[r+1] && comp[r] == comp[r+2])
                  break;
               ++r;
            }
            if (r+2 >= width)
               r = width;
            // dump up to first run
            while (x < r) {
               int len = r-x;
               if (len > 128) len = 128;
               stbiw__write_dump_data(f, len, &comp[x]);
               x += len;
            }
            // if there's a run, output it
            if (r+2 < width) { // same test as what we break out of in search loop, so only true if we break'd
               // find next byte after run
               while (r < width && comp[r] == comp[x])
                  ++r;
               // output run up to r
               while (x < r) {
                  int len = r-x;
                  if (len > 127) len = 127;
                  stbiw__write_run_data(f, len, comp[x]);
                  x += len;
               }
            }
         }
      }
   }
}

STBIWDEF int stbi_write_hdr(char const *filename, int x, int y, int comp, const float *data)
{
   int i;
   FILE *f;
   if (y <= 0 || x <= 0 || data == NULL) return 0;
   f = fopen(filename, "wb");
   if (f) {
      /* Each component is stored separately. Allocate scratch space for full output scanline. */
      unsigned char *scratch = (unsigned char *) STBIW_MALLOC(x*4);
      fprintf(f, "#?RADIANCE\n# Written by stb_image_write.h\nFORMAT=32-bit_rle_rgbe\n"      );
      fprintf(f, "EXPOSURE=          1.0000000000000\n\n-Y %d +X %d\n"                 , y, x);
      for(i=0; i < y; i++)
         stbiw__write_hdr_scanline(f, x, comp, scratch, data + comp*i*x);
      STBIW_FREE(scratch);
      fclose(f);
   }
   return f != NULL;
}

/////////////////////////////////////////////////////////
// PNG
=======
   return outfile(s, -1,-1, x, y, comp, (void *) data, has_alpha, 0,
                  "111 221 2222 11", 0,0,format, 0,0,0, 0,0,x,y, (colorbytes+has_alpha)*8, has_alpha*8);
}

int stbi_write_tga_to_callbacks(stbi_io_write_callbacks const *clbk, void *user, int x, int y, int comp, const void *data)
{
   stbi__write_context s;
   stbi__start_write_callbacks(&s, clbk, user);
   return stbi_write_tga(&s, x, y, comp, data);
}

#ifndef STBI_WRITE_NO_STDIO

int stbi_write_tga_to_file(char const *filename, int x, int y, int comp, const void *data)
{
   stbi__write_context s;
   stbi__start_write_file(&s,filename);
   int r = stbi_write_tga(&s, x, y, comp, data);
   stbi__end_write_file(&s);
   return r;
}

#endif //!STBI_WRITE_NO_STDIO
>>>>>>> 529d8163

// stretchy buffer; stbiw__sbpush() == vector<>::push_back() -- stbiw__sbcount() == vector<>::size()
#define stbiw__sbraw(a) ((int *) (a) - 2)
#define stbiw__sbm(a)   stbiw__sbraw(a)[0]
#define stbiw__sbn(a)   stbiw__sbraw(a)[1]

#define stbiw__sbneedgrow(a,n)  ((a)==0 || stbiw__sbn(a)+n >= stbiw__sbm(a))
#define stbiw__sbmaybegrow(a,n) (stbiw__sbneedgrow(a,(n)) ? stbiw__sbgrow(a,n) : 0)
#define stbiw__sbgrow(a,n)  stbiw__sbgrowf((void **) &(a), (n), sizeof(*(a)))

#define stbiw__sbpush(a, v)      (stbiw__sbmaybegrow(a,1), (a)[stbiw__sbn(a)++] = (v))
#define stbiw__sbcount(a)        ((a) ? stbiw__sbn(a) : 0)
#define stbiw__sbfree(a)         ((a) ? STBIW_FREE(stbiw__sbraw(a)),0 : 0)

static void *stbiw__sbgrowf(void **arr, int increment, int itemsize)
{
   int m = *arr ? 2*stbiw__sbm(*arr)+increment : increment+1;
   void *p = STBIW_REALLOC(*arr ? stbiw__sbraw(*arr) : 0, itemsize * m + sizeof(int)*2);
   STBIW_ASSERT(p);
   if (p) {
      if (!*arr) ((int *) p)[1] = 0;
      *arr = (void *) ((int *) p + 2);
      stbiw__sbm(*arr) = m;
   }
   return *arr;
}

static unsigned char *stbiw__zlib_flushf(unsigned char *data, unsigned int *bitbuffer, int *bitcount)
{
   while (*bitcount >= 8) {
      stbiw__sbpush(data, (unsigned char) *bitbuffer);
      *bitbuffer >>= 8;
      *bitcount -= 8;
   }
   return data;
}

static int stbiw__zlib_bitrev(int code, int codebits)
{
   int res=0;
   while (codebits--) {
      res = (res << 1) | (code & 1);
      code >>= 1;
   }
   return res;
}

static unsigned int stbiw__zlib_countm(unsigned char *a, unsigned char *b, int limit)
{
   int i;
   for (i=0; i < limit && i < 258; ++i)
      if (a[i] != b[i]) break;
   return i;
}

static unsigned int stbiw__zhash(unsigned char *data)
{
   stbiw_uint32 hash = data[0] + (data[1] << 8) + (data[2] << 16);
   hash ^= hash << 3;
   hash += hash >> 5;
   hash ^= hash << 4;
   hash += hash >> 17;
   hash ^= hash << 25;
   hash += hash >> 6;
   return hash;
}

#define stbiw__zlib_flush() (out = stbiw__zlib_flushf(out, &bitbuf, &bitcount))
#define stbiw__zlib_add(code,codebits) \
      (bitbuf |= (code) << bitcount, bitcount += (codebits), stbiw__zlib_flush())
#define stbiw__zlib_huffa(b,c)  stbiw__zlib_add(stbiw__zlib_bitrev(b,c),c)
// default huffman tables
#define stbiw__zlib_huff1(n)  stbiw__zlib_huffa(0x30 + (n), 8)
#define stbiw__zlib_huff2(n)  stbiw__zlib_huffa(0x190 + (n)-144, 9)
#define stbiw__zlib_huff3(n)  stbiw__zlib_huffa(0 + (n)-256,7)
#define stbiw__zlib_huff4(n)  stbiw__zlib_huffa(0xc0 + (n)-280,8)
#define stbiw__zlib_huff(n)  ((n) <= 143 ? stbiw__zlib_huff1(n) : (n) <= 255 ? stbiw__zlib_huff2(n) : (n) <= 279 ? stbiw__zlib_huff3(n) : stbiw__zlib_huff4(n))
#define stbiw__zlib_huffb(n) ((n) <= 143 ? stbiw__zlib_huff1(n) : stbiw__zlib_huff2(n))

#define stbiw__ZHASH   16384

unsigned char * stbi_zlib_compress(unsigned char *data, int data_len, int *out_len, int quality)
{
   static unsigned short lengthc[] = { 3,4,5,6,7,8,9,10,11,13,15,17,19,23,27,31,35,43,51,59,67,83,99,115,131,163,195,227,258, 259 };
   static unsigned char  lengtheb[]= { 0,0,0,0,0,0,0, 0, 1, 1, 1, 1, 2, 2, 2, 2, 3, 3, 3, 3, 4, 4, 4,  4,  5,  5,  5,  5,  0 };
   static unsigned short distc[]   = { 1,2,3,4,5,7,9,13,17,25,33,49,65,97,129,193,257,385,513,769,1025,1537,2049,3073,4097,6145,8193,12289,16385,24577, 32768 };
   static unsigned char  disteb[]  = { 0,0,0,0,1,1,2,2,3,3,4,4,5,5,6,6,7,7,8,8,9,9,10,10,11,11,12,12,13,13 };
   unsigned int bitbuf=0;
   int i,j, bitcount=0;
   unsigned char *out = NULL;
   unsigned char **hash_table[stbiw__ZHASH]; // 64KB on the stack!
   if (quality < 5) quality = 5;

   stbiw__sbpush(out, 0x78);   // DEFLATE 32K window
   stbiw__sbpush(out, 0x5e);   // FLEVEL = 1
   stbiw__zlib_add(1,1);  // BFINAL = 1
   stbiw__zlib_add(1,2);  // BTYPE = 1 -- fixed huffman

   for (i=0; i < stbiw__ZHASH; ++i)
      hash_table[i] = NULL;

   i=0;
   while (i < data_len-3) {
      // hash next 3 bytes of data to be compressed
      int h = stbiw__zhash(data+i)&(stbiw__ZHASH-1), best=3;
      unsigned char *bestloc = 0;
      unsigned char **hlist = hash_table[h];
      int n = stbiw__sbcount(hlist);
      for (j=0; j < n; ++j) {
         if (hlist[j]-data > i-32768) { // if entry lies within window
            int d = stbiw__zlib_countm(hlist[j], data+i, data_len-i);
            if (d >= best) best=d,bestloc=hlist[j];
         }
      }
      // when hash table entry is too long, delete half the entries
      if (hash_table[h] && stbiw__sbn(hash_table[h]) == 2*quality) {
         STBIW_MEMMOVE(hash_table[h], hash_table[h]+quality, sizeof(hash_table[h][0])*quality);
         stbiw__sbn(hash_table[h]) = quality;
      }
      stbiw__sbpush(hash_table[h],data+i);

      if (bestloc) {
         // "lazy matching" - check match at *next* byte, and if it's better, do cur byte as literal
         h = stbiw__zhash(data+i+1)&(stbiw__ZHASH-1);
         hlist = hash_table[h];
         n = stbiw__sbcount(hlist);
         for (j=0; j < n; ++j) {
            if (hlist[j]-data > i-32767) {
               int e = stbiw__zlib_countm(hlist[j], data+i+1, data_len-i-1);
               if (e > best) { // if next match is better, bail on current match
                  bestloc = NULL;
                  break;
               }
            }
         }
      }

      if (bestloc) {
         int d = (int) (data+i - bestloc); // distance back
         STBIW_ASSERT(d <= 32767 && best <= 258);
         for (j=0; best > lengthc[j+1]-1; ++j);
         stbiw__zlib_huff(j+257);
         if (lengtheb[j]) stbiw__zlib_add(best - lengthc[j], lengtheb[j]);
         for (j=0; d > distc[j+1]-1; ++j);
         stbiw__zlib_add(stbiw__zlib_bitrev(j,5),5);
         if (disteb[j]) stbiw__zlib_add(d - distc[j], disteb[j]);
         i += best;
      } else {
         stbiw__zlib_huffb(data[i]);
         ++i;
      }
   }
   // write out final bytes
   for (;i < data_len; ++i)
      stbiw__zlib_huffb(data[i]);
   stbiw__zlib_huff(256); // end of block
   // pad with 0 bits to byte boundary
   while (bitcount)
      stbiw__zlib_add(0,1);

   for (i=0; i < stbiw__ZHASH; ++i)
      (void) stbiw__sbfree(hash_table[i]);

   {
      // compute adler32 on input
      unsigned int k=0, s1=1, s2=0;
      int blocklen = (int) (data_len % 5552);
      j=0;
      while (j < data_len) {
         for (i=0; i < blocklen; ++i) s1 += data[j+i], s2 += s1;
         s1 %= 65521, s2 %= 65521;
         j += blocklen;
         blocklen = 5552;
      }
      stbiw__sbpush(out, (unsigned char) (s2 >> 8));
      stbiw__sbpush(out, (unsigned char) s2);
      stbiw__sbpush(out, (unsigned char) (s1 >> 8));
      stbiw__sbpush(out, (unsigned char) s1);
   }
   *out_len = stbiw__sbn(out);
   // make returned pointer freeable
   STBIW_MEMMOVE(stbiw__sbraw(out), out, *out_len);
   return (unsigned char *) stbiw__sbraw(out);
}

unsigned int stbiw__crc32(unsigned char *buffer, int len)
{
   static unsigned int crc_table[256];
   unsigned int crc = ~0u;
   int i,j;
   if (crc_table[1] == 0)
      for(i=0; i < 256; i++)
         for (crc_table[i]=i, j=0; j < 8; ++j)
            crc_table[i] = (crc_table[i] >> 1) ^ (crc_table[i] & 1 ? 0xedb88320 : 0);
   for (i=0; i < len; ++i)
      crc = (crc >> 8) ^ crc_table[buffer[i] ^ (crc & 0xff)];
   return ~crc;
}

#define stbiw__wpng4(o,a,b,c,d) ((o)[0]=(unsigned char)(a),(o)[1]=(unsigned char)(b),(o)[2]=(unsigned char)(c),(o)[3]=(unsigned char)(d),(o)+=4)
#define stbiw__wp32(data,v) stbiw__wpng4(data, (v)>>24,(v)>>16,(v)>>8,(v));
#define stbiw__wptag(data,s) stbiw__wpng4(data, s[0],s[1],s[2],s[3])

static void stbiw__wpcrc(unsigned char **data, int len)
{
   unsigned int crc = stbiw__crc32(*data - len - 4, len+4);
   stbiw__wp32(*data, crc);
}

static unsigned char stbiw__paeth(int a, int b, int c)
{
   int p = a + b - c, pa = abs(p-a), pb = abs(p-b), pc = abs(p-c);
   if (pa <= pb && pa <= pc) return (unsigned char) a;
   if (pb <= pc) return (unsigned char) b;
   return (unsigned char) c;
}

unsigned char *stbi_write_png_to_mem(unsigned char *pixels, int stride_bytes, int x, int y, int n, int *out_len)
{
   int ctype[5] = { -1, 0, 4, 2, 6 };
   unsigned char sig[8] = { 137,80,78,71,13,10,26,10 };
   unsigned char *out,*o, *filt, *zlib;
   signed char *line_buffer;
   int i,j,k,p,zlen;

   if (stride_bytes == 0)
      stride_bytes = x * n;

   filt = (unsigned char *) STBIW_MALLOC((x*n+1) * y); if (!filt) return 0;
   line_buffer = (signed char *) STBIW_MALLOC(x * n); if (!line_buffer) { STBIW_FREE(filt); return 0; }
   for (j=0; j < y; ++j) {
      static int mapping[] = { 0,1,2,3,4 };
      static int firstmap[] = { 0,1,0,5,6 };
      int *mymap = j ? mapping : firstmap;
      int best = 0, bestval = 0x7fffffff;
      for (p=0; p < 2; ++p) {
         for (k= p?best:0; k < 5; ++k) {
            int type = mymap[k],est=0;
            unsigned char *z = pixels + stride_bytes*j;
            for (i=0; i < n; ++i)
               switch (type) {
                  case 0: line_buffer[i] = z[i]; break;
                  case 1: line_buffer[i] = z[i]; break;
                  case 2: line_buffer[i] = z[i] - z[i-stride_bytes]; break;
                  case 3: line_buffer[i] = z[i] - (z[i-stride_bytes]>>1); break;
                  case 4: line_buffer[i] = (signed char) (z[i] - stbiw__paeth(0,z[i-stride_bytes],0)); break;
                  case 5: line_buffer[i] = z[i]; break;
                  case 6: line_buffer[i] = z[i]; break;
               }
            for (i=n; i < x*n; ++i) {
               switch (type) {
                  case 0: line_buffer[i] = z[i]; break;
                  case 1: line_buffer[i] = z[i] - z[i-n]; break;
                  case 2: line_buffer[i] = z[i] - z[i-stride_bytes]; break;
                  case 3: line_buffer[i] = z[i] - ((z[i-n] + z[i-stride_bytes])>>1); break;
                  case 4: line_buffer[i] = z[i] - stbiw__paeth(z[i-n], z[i-stride_bytes], z[i-stride_bytes-n]); break;
                  case 5: line_buffer[i] = z[i] - (z[i-n]>>1); break;
                  case 6: line_buffer[i] = z[i] - stbiw__paeth(z[i-n], 0,0); break;
               }
            }
            if (p) break;
            for (i=0; i < x*n; ++i)
               est += abs((signed char) line_buffer[i]);
            if (est < bestval) { bestval = est; best = k; }
         }
      }
      // when we get here, best contains the filter type, and line_buffer contains the data
      filt[j*(x*n+1)] = (unsigned char) best;
      STBIW_MEMMOVE(filt+j*(x*n+1)+1, line_buffer, x*n);
   }
   STBIW_FREE(line_buffer);
   zlib = stbi_zlib_compress(filt, y*( x*n+1), &zlen, 8); // increase 8 to get smaller but use more memory
   STBIW_FREE(filt);
   if (!zlib) return 0;

   // each tag requires 12 bytes of overhead
   out = (unsigned char *) STBIW_MALLOC(8 + 12+13 + 12+zlen + 12);
   if (!out) return 0;
   *out_len = 8 + 12+13 + 12+zlen + 12;

   o=out;
   STBIW_MEMMOVE(o,sig,8); o+= 8;
   stbiw__wp32(o, 13); // header length
   stbiw__wptag(o, "IHDR");
   stbiw__wp32(o, x);
   stbiw__wp32(o, y);
   *o++ = 8;
   *o++ = (unsigned char) ctype[n];
   *o++ = 0;
   *o++ = 0;
   *o++ = 0;
   stbiw__wpcrc(&o,13);

   stbiw__wp32(o, zlen);
   stbiw__wptag(o, "IDAT");
   STBIW_MEMMOVE(o, zlib, zlen);
   o += zlen;
   STBIW_FREE(zlib);
   stbiw__wpcrc(&o, zlen);

   stbiw__wp32(o,0);
   stbiw__wptag(o, "IEND");
   stbiw__wpcrc(&o,0);

   STBIW_ASSERT(o == out + *out_len);

   return out;
}

<<<<<<< HEAD
STBIWDEF int stbi_write_png(char const *filename, int x, int y, int comp, const void *data, int stride_bytes)
=======
int stbi_write_png(stbi__write_context const *s, int x, int y, int comp, const void *data, int stride_bytes)
>>>>>>> 529d8163
{
   int len;
   unsigned char *png = stbi_write_png_to_mem((unsigned char *) data, stride_bytes, x, y, comp, &len);
   if (!png) return 0;
<<<<<<< HEAD
   f = fopen(filename, "wb");
   if (!f) { STBIW_FREE(png); return 0; }
   fwrite(png, 1, len, f);
   fclose(f);
   STBIW_FREE(png);
   return 1;
=======
   int r = s->io.write(s->io_user_data, png, len);
   free(png);
   return r;
}

int stbi_write_png_to_callbacks(stbi_io_write_callbacks const *clbk, void *user, int x, int y, int comp, const void *data, int stride_bytes)
{
   stbi__write_context s;
   stbi__start_write_callbacks(&s, clbk, user);
   return stbi_write_png(&s, x, y, comp, data, stride_bytes);
>>>>>>> 529d8163
}

#ifndef STBI_WRITE_NO_STDIO

int stbi_write_png_to_file(char const *filename, int x, int y, int comp, const void *data, int stride_bytes)
{
   stbi__write_context s;
   stbi__start_write_file(&s,filename);
   int r = stbi_write_png(&s, x, y, comp, data, stride_bytes);
   stbi__end_write_file(&s);
   return r;
}
#endif //!STBI_WRITE_NO_STDIO

#endif // STB_IMAGE_WRITE_IMPLEMENTATION

/* Revision history
      0.99 (2015-09-13)
             warning fixes; TGA rle support
      0.98 (2015-04-08)
             added STBIW_MALLOC, STBIW_ASSERT etc
      0.97 (2015-01-18)
             fixed HDR asserts, rewrote HDR rle logic
      0.96 (2015-01-17)
             add HDR output
             fix monochrome BMP
      0.95 (2014-08-17)
		       add monochrome TGA output
      0.94 (2014-05-31)
             rename private functions to avoid conflicts with stb_image.h
      0.93 (2014-05-27)
             warning fixes
      0.92 (2010-08-01)
             casts to unsigned char to fix warnings
      0.91 (2010-07-17)
             first public release
      0.90   first internal release
*/<|MERGE_RESOLUTION|>--- conflicted
+++ resolved
@@ -29,27 +29,24 @@
 
 USAGE:
 
-<<<<<<< HEAD
    There are four functions, one for each image file format:
 
      int stbi_write_png(char const *filename, int w, int h, int comp, const void *data, int stride_in_bytes);
      int stbi_write_bmp(char const *filename, int w, int h, int comp, const void *data);
      int stbi_write_tga(char const *filename, int w, int h, int comp, const void *data);
      int stbi_write_hdr(char const *filename, int w, int h, int comp, const void *data);
-=======
-   There are functions for each image file format and output method:
-
-      int stbi_write_png_to_file(char const *filename, int x, int y, int comp, const void *data, int stride_bytes);
-      int stbi_write_bmp_to_file(char const *filename, int x, int y, int comp, const void *data);
-      int stbi_write_tga_to_file(char const *filename, int x, int y, int comp, const void *data);
-
-      int stbi_write_png_to_callbacks(stbi_io_write_callbacks const *clbk, void *user, int x, int y, int comp, const void *data, int stride_bytes);
-      int stbi_write_bmp_to_callbacks(stbi_io_write_callbacks const *clbk, void *user, int x, int y, int comp, const void *data);
-      int stbi_write_tga_to_callbacks(stbi_io_write_callbacks const *clbk, void *user, int x, int y, int comp, const void *data);
+
+   There are also four equivalent functions that use an arbitrary write function. You are
+   expected to open/close your file-equivalent before and after calling these:
+
+     int stbi_write_png_to_func(stbi_write_func *func, void *context, int w, int h, int comp, const void  *data, int stride_in_bytes);
+     int stbi_write_bmp_to_func(stbi_write_func *func, void *context, int w, int h, int comp, const void  *data);
+     int stbi_write_tga_to_func(stbi_write_func *func, void *context, int w, int h, int comp, const void  *data);
+     int stbi_write_hdr_to_func(stbi_write_func *func, void *context, int w, int h, int comp, const float *data);
 
    You can define STBI_WRITE_NO_STDIO to disable the file variant of these
-   functions.
->>>>>>> 529d8163
+   functions, so the library will not use stdio.h at all. However, this will
+   also disable HDR writing, because it requires stdio for formatted output.
 
    Each function returns 0 on failure and non-0 on success.
 
@@ -73,7 +70,6 @@
    writer, both because it is in BGR order and because it may have padding
    at the end of the line.)
 
-<<<<<<< HEAD
    HDR expects linear float data. Since the format is always 32-bit rgb(e)
    data, alpha (if provided) is discarded, and for monochrome data it is
    replicated across all three channels.
@@ -93,6 +89,8 @@
       Tim Kelsey
    TGA RLE
       Alan Hickman
+   file IO callback
+      Emmanuel Julien
    bugfixes:
       github:Chribba
       Guillaume Chereau
@@ -103,17 +101,7 @@
 This software is in the public domain. Where that dedication is not
 recognized, you are granted a perpetual, irrevocable license to copy,
 distribute, and modify this file as you see fit.      
-=======
-   ===========================================================================
-   
-   I/O callbacks
-   
-   I/O callbacks allow you to write to arbitrary sources, like packaged
-   files or some other source.
-   
-   The function you must define is "write" (writes some bytes of data).
-
->>>>>>> 529d8163
+
 */
 
 #ifndef INCLUDE_STB_IMAGE_WRITE_H
@@ -123,7 +111,6 @@
 extern "C" {
 #endif
 
-<<<<<<< HEAD
 #ifdef STB_IMAGE_WRITE_STATIC
 #define STBIWDEF static
 #else
@@ -131,28 +118,19 @@
 extern int stbi_write_tga_with_rle;
 #endif
 
+#ifndef STBI_WRITE_NO_STDIO
 STBIWDEF int stbi_write_png(char const *filename, int w, int h, int comp, const void  *data, int stride_in_bytes);
 STBIWDEF int stbi_write_bmp(char const *filename, int w, int h, int comp, const void  *data);
 STBIWDEF int stbi_write_tga(char const *filename, int w, int h, int comp, const void  *data);
 STBIWDEF int stbi_write_hdr(char const *filename, int w, int h, int comp, const float *data);
-=======
-typedef struct
-{
-   int      (*write)  (void *user,void *data,int size);  // write 'size' bytes from 'data'.  return number of bytes actually written
-} stbi_io_write_callbacks;
-
-extern int stbi_write_png_to_callbacks(stbi_io_write_callbacks const *clbk, void *user, int x, int y, int comp, const void *data, int stride_bytes);
-extern int stbi_write_bmp_to_callbacks(stbi_io_write_callbacks const *clbk, void *user, int x, int y, int comp, const void *data);
-extern int stbi_write_tga_to_callbacks(stbi_io_write_callbacks const *clbk, void *user, int x, int y, int comp, const void *data);
-
-#ifndef STBI_WRITE_NO_STDIO
-
-extern int stbi_write_png_to_file(char const *filename, int x, int y, int comp, const void *data, int stride_bytes);
-extern int stbi_write_bmp_to_file(char const *filename, int x, int y, int comp, const void *data);
-extern int stbi_write_tga_to_file(char const *filename, int x, int y, int comp, const void *data);
-
-#endif // !STBI_WRITE_NO_STDIO
->>>>>>> 529d8163
+#endif
+
+typedef int stbi_write_func(void *context, void *data, int size);
+
+STBIWDEF int stbi_write_png_to_func(stbi_write_func *func, void *context, int w, int h, int comp, const void  *data, int stride_in_bytes);
+STBIWDEF int stbi_write_bmp_to_func(stbi_write_func *func, void *context, int w, int h, int comp, const void  *data);
+STBIWDEF int stbi_write_tga_to_func(stbi_write_func *func, void *context, int w, int h, int comp, const void  *data);
+STBIWDEF int stbi_write_hdr_to_func(stbi_write_func *func, void *context, int w, int h, int comp, const float *data);
 
 #ifdef __cplusplus
 }
@@ -162,17 +140,15 @@
 
 #ifdef STB_IMAGE_WRITE_IMPLEMENTATION
 
-<<<<<<< HEAD
 #ifdef _WIN32
    #define _CRT_SECURE_NO_WARNINGS
    #define _CRT_NONSTDC_NO_DEPRECATE
 #endif
 
-=======
 #ifndef STBI_WRITE_NO_STDIO
 #include <stdio.h>
 #endif // STBI_WRITE_NO_STDIO
->>>>>>> 529d8163
+
 #include <stdarg.h>
 #include <stdlib.h>
 #include <string.h>
@@ -203,15 +179,15 @@
 
 typedef struct
 {
-   stbi_io_write_callbacks io;
-   void *io_user_data;
+   stbi_write_func *func;
+   void *context;
 } stbi__write_context;
 
 // initialize a callback-based context
-static void stbi__start_write_callbacks(stbi__write_context *s, stbi_io_write_callbacks const *c, void *user)
-{
-   s->io = *c;
-   s->io_user_data = user;
+static void stbi__start_write_callbacks(stbi__write_context *s, stbi_write_func *c, void *context)
+{
+   s->func    = c;
+   s->context = context;
 }
 
 #ifndef STBI_WRITE_NO_STDIO
@@ -221,28 +197,21 @@
    return (int) fwrite(data,1,size,(FILE*) user);
 }
 
-static stbi_io_write_callbacks stbi__stdio_write_callbacks =
-{
-   stbi__stdio_write
-};
-
 static void stbi__start_write_file(stbi__write_context *s, const char *filename)
 {
    FILE *f = fopen(filename, "wb");
-   stbi__start_write_callbacks(s, &stbi__stdio_write_callbacks, (void *) f);
+   stbi__start_write_callbacks(s, &stbi__stdio_write, (void *) f);
 }
 
 static void stbi__end_write_file(stbi__write_context *s)
 {
-   fclose((FILE *)s->io_user_data);
+   fclose((FILE *)s->context);
 }
 
 #endif // !STBI_WRITE_NO_STDIO
 
 typedef unsigned int stbiw_uint32;
 typedef int stb_image_write_test[sizeof(stbiw_uint32)==4 ? 1 : -1];
-
-<<<<<<< HEAD
 
 #ifdef STB_IMAGE_WRITE_STATIC
 static int stbi_write_tga_with_rle = 1;
@@ -250,22 +219,28 @@
 int stbi_write_tga_with_rle = 1;
 #endif
 
-static void writefv(FILE *f, const char *fmt, va_list v)
-=======
-static void writefv(stbi__write_context const *s, const char *fmt, va_list v)
->>>>>>> 529d8163
+static void writefv(stbi__write_context *s, const char *fmt, va_list v)
 {
    while (*fmt) {
       switch (*fmt++) {
          case ' ': break;
-         case '1': { unsigned char x = (unsigned char) va_arg(v, int); s->io.write(s->io_user_data,&x,1); break; }
-         case '2': { int x = va_arg(v,int); unsigned char b[2];
-                     b[0] = (unsigned char) x; b[1] = (unsigned char) (x>>8);
-                     s->io.write(s->io_user_data,b,2); break; }
-         case '4': { stbiw_uint32 x = va_arg(v,int); unsigned char b[4];
-                     b[0]=(unsigned char)x; b[1]=(unsigned char)(x>>8);
-                     b[2]=(unsigned char)(x>>16); b[3]=(unsigned char)(x>>24);
-                     s->io.write(s->io_user_data,b,4); break; }
+         case '1': { unsigned char x = (unsigned char) va_arg(v, int);
+                     s->func(s->context,&x,1);
+                     break; }
+         case '2': { int x = va_arg(v,int);
+                     unsigned char b[2];
+                     b[0] = (unsigned char) x;
+                     b[1] = (unsigned char) (x>>8);
+                     s->func(s->context,b,2);
+                     break; }
+         case '4': { stbiw_uint32 x = va_arg(v,int);
+                     unsigned char b[4];
+                     b[0]=(unsigned char)x;
+                     b[1]=(unsigned char)(x>>8);
+                     b[2]=(unsigned char)(x>>16);
+                     b[3]=(unsigned char)(x>>24);
+                     s->func(s->context,b,4);
+                     break; }
          default:
             STBIW_ASSERT(0);
             return;
@@ -273,62 +248,57 @@
    }
 }
 
-<<<<<<< HEAD
-static void writef(FILE *f, const char *fmt, ...)
+static void writef(stbi__write_context *s, const char *fmt, ...)
 {
    va_list v;
    va_start(v, fmt);
-   writefv(f, fmt, v);
+   writefv(s, fmt, v);
    va_end(v);
 }
 
-static void write3(FILE *f, unsigned char a, unsigned char b, unsigned char c)
-=======
-static void write3(stbi__write_context const *s, unsigned char a, unsigned char b, unsigned char c)
->>>>>>> 529d8163
+static void write3(stbi__write_context *s, unsigned char a, unsigned char b, unsigned char c)
 {
    unsigned char arr[3];
    arr[0] = a, arr[1] = b, arr[2] = c;
-   s->io.write(s->io_user_data, arr, 3);
-}
-
-<<<<<<< HEAD
-static void write_pixel(FILE *f, int rgb_dir, int comp, int write_alpha, int expand_mono, const unsigned char *d)
-=======
-static void write_pixels(stbi__write_context const *s, int rgb_dir, int vdir, int x, int y, int comp, void *data, int write_alpha, int scanline_pad)
->>>>>>> 529d8163
+   s->func(s->context, arr, 3);
+}
+
+static void write_pixel(stbi__write_context *s, int rgb_dir, int comp, int write_alpha, int expand_mono, unsigned char *d)
 {
    unsigned char bg[3] = { 255, 0, 255}, px[3];
    int k;
 
    if (write_alpha < 0)
-      fwrite(&d[comp - 1], 1, 1, f);
+      s->func(s->context, &d[comp - 1], 1);
+
    switch (comp) {
-   case 1: fwrite(d, 1, 1, f);
-           break;
-   case 2: if (expand_mono)
-             write3(f, d[0], d[0], d[0]); // monochrome bmp
-           else
-              fwrite(d, 1, 1, f);  // monochrome TGA
-           break;
-   case 4:
-      if (!write_alpha) {
-         // composite against pink background
-         for (k = 0; k < 3; ++k)
-            px[k] = bg[k] + ((d[k] - bg[k]) * d[3]) / 255;
-         write3(f, px[1 - rgb_dir], px[1], px[1 + rgb_dir]);
+      case 1:
+         s->func(s->context,d,1);
          break;
-      }
-      /* FALLTHROUGH */
-   case 3:
-      write3(f, d[1 - rgb_dir], d[1], d[1 + rgb_dir]);
-      break;
+      case 2:
+         if (expand_mono)
+            write3(s, d[0], d[0], d[0]); // monochrome bmp
+         else
+            s->func(s->context, d, 1);  // monochrome TGA
+         break;
+      case 4:
+         if (!write_alpha) {
+            // composite against pink background
+            for (k = 0; k < 3; ++k)
+               px[k] = bg[k] + ((d[k] - bg[k]) * d[3]) / 255;
+            write3(s, px[1 - rgb_dir], px[1], px[1 + rgb_dir]);
+            break;
+         }
+         /* FALLTHROUGH */
+      case 3:
+         write3(s, d[1 - rgb_dir], d[1], d[1 + rgb_dir]);
+         break;
    }
    if (write_alpha > 0)
-      fwrite(&d[comp - 1], 1, 1, f);
-}
-
-static void write_pixels(FILE *f, int rgb_dir, int vdir, int x, int y, int comp, void *data, int write_alpha, int scanline_pad, int expand_mono)
+      s->func(s->context, &d[comp - 1], 1);
+}
+
+static void write_pixels(stbi__write_context *s, int rgb_dir, int vdir, int x, int y, int comp, void *data, int write_alpha, int scanline_pad, int expand_mono)
 {
    stbiw_uint32 zero = 0;
    int i,j, j_end;
@@ -344,129 +314,77 @@
    for (; j != j_end; j += vdir) {
       for (i=0; i < x; ++i) {
          unsigned char *d = (unsigned char *) data + (j*x+i)*comp;
-<<<<<<< HEAD
-         write_pixel(f, rgb_dir, comp, write_alpha, expand_mono, d);
-=======
-         if (write_alpha < 0)
-            s->io.write(s->io_user_data, &d[comp-1], 1);
-         switch (comp) {
-            case 1: 
-            case 2: s->io.write(s->io_user_data, d, 1);
-                    break;
-            case 4:
-               if (!write_alpha) {
-                  // composite against pink background
-                  for (k=0; k < 3; ++k)
-                     px[k] = bg[k] + ((d[k] - bg[k]) * d[3])/255;
-                  write3(s, px[1-rgb_dir],px[1],px[1+rgb_dir]);
-                  break;
-               }
-               /* FALLTHROUGH */
-            case 3:
-               write3(s, d[1-rgb_dir],d[1],d[1+rgb_dir]);
-               break;
-         }
-         if (write_alpha > 0)
-            s->io.write(s->io_user_data, &d[comp-1], 1);
->>>>>>> 529d8163
-      }
-      s->io.write(s->io_user_data,&zero,scanline_pad);
-   }
-}
-
-<<<<<<< HEAD
-static int outfile(char const *filename, int rgb_dir, int vdir, int x, int y, int comp, int expand_mono, void *data, int alpha, int pad, const char *fmt, ...)
-=======
-static int outfile(stbi__write_context const *s, int rgb_dir, int vdir, int x, int y, int comp, void *data, int alpha, int pad, const char *fmt, ...)
->>>>>>> 529d8163
-{
-   if (y < 0 || x < 0) return 0;
-<<<<<<< HEAD
-   f = fopen(filename, "wb");
-   if (f) {
+         write_pixel(s, rgb_dir, comp, write_alpha, expand_mono, d);
+      }
+      s->func(s->context, &zero, scanline_pad);
+   }
+}
+
+static int outfile(stbi__write_context *s, int rgb_dir, int vdir, int x, int y, int comp, int expand_mono, void *data, int alpha, int pad, const char *fmt, ...)
+{
+   if (y < 0 || x < 0) {
+      return 0;
+   } else {
       va_list v;
       va_start(v, fmt);
-      writefv(f, fmt, v);
+      writefv(s, fmt, v);
       va_end(v);
-      write_pixels(f,rgb_dir,vdir,x,y,comp,data,alpha,pad,expand_mono);
-      fclose(f);
-   }
-   return f != NULL;
-}
-
-STBIWDEF int stbi_write_bmp(char const *filename, int x, int y, int comp, const void *data)
+      write_pixels(s,rgb_dir,vdir,x,y,comp,data,alpha,pad, expand_mono);
+      return 1;
+   }
+}
+
+STBIWDEF int stbi_write_bmp_core(stbi__write_context *s, int x, int y, int comp, const void *data)
 {
    int pad = (-x*3) & 3;
-   return outfile(filename,-1,-1,x,y,comp,1,(void *) data,0,pad,
-=======
-   va_list v;
-   va_start(v, fmt);
-   writefv(s, fmt, v);
-   va_end(v);
-   write_pixels(s,rgb_dir,vdir,x,y,comp,data,alpha,pad);
-   return 1;
-}
-
-int stbi_write_bmp(stbi__write_context const *s, int x, int y, int comp, const void *data)
-{
-   int pad = (-x*3) & 3;
-   return outfile(s,-1,-1,x,y,comp,(void *) data,0,pad,
->>>>>>> 529d8163
+   return outfile(s,-1,-1,x,y,comp,1,(void *) data,0,pad,
            "11 4 22 4" "4 44 22 444444",
            'B', 'M', 14+40+(x*3+pad)*y, 0,0, 14+40,  // file header
             40, x,y, 1,24, 0,0,0,0,0,0);             // bitmap header
 }
 
-<<<<<<< HEAD
-STBIWDEF int stbi_write_tga(char const *filename, int x, int y, int comp, const void *data)
-=======
-int stbi_write_bmp_to_callbacks(stbi_io_write_callbacks const *clbk, void *user, int x, int y, int comp, const void *data)
+STBIWDEF int stbi_write_bmp_to_func(stbi_write_func *func, void *context, int x, int y, int comp, const void *data)
 {
    stbi__write_context s;
-   stbi__start_write_callbacks(&s, clbk, user);
-   return stbi_write_bmp(&s, x, y, comp, data);
+   stbi__start_write_callbacks(&s, func, context);
+   return stbi_write_bmp_core(&s, x, y, comp, data);
 }
 
 #ifndef STBI_WRITE_NO_STDIO
-
-int stbi_write_bmp_to_file(char const *filename, int x, int y, int comp, const void *data)
-{
+STBIWDEF int stbi_write_bmp(char const *filename, int x, int y, int comp, const void *data)
+{
+   int r;
    stbi__write_context s;
    stbi__start_write_file(&s,filename);
-   int r = stbi_write_bmp(&s, x, y, comp, data);
+   r = stbi_write_bmp_core(&s, x, y, comp, data);
    stbi__end_write_file(&s);
    return r;
 }
-
 #endif //!STBI_WRITE_NO_STDIO
 
-int stbi_write_tga(stbi__write_context const *s, int x, int y, int comp, const void *data)
->>>>>>> 529d8163
+STBIWDEF int stbi_write_tga_core(stbi__write_context *s, int x, int y, int comp, void *data)
 {
    int has_alpha = (comp == 2 || comp == 4);
    int colorbytes = has_alpha ? comp-1 : comp;
    int format = colorbytes < 2 ? 3 : 2; // 3 color channels (RGB/RGBA) = 2, 1 color channel (Y/YA) = 3
-<<<<<<< HEAD
-   FILE *f;
+
+   if (y < 0 || x < 0)
+      return 0;
 
    if (!stbi_write_tga_with_rle) {
-      return outfile(filename, -1, -1, x, y, comp, 0, (void *) data, has_alpha, 0,
+      return outfile(s, -1, -1, x, y, comp, 0, (void *) data, has_alpha, 0,
          "111 221 2222 11", 0, 0, format, 0, 0, 0, 0, 0, x, y, (colorbytes + has_alpha) * 8, has_alpha * 8);
-   }
-
-   if (y < 0 || x < 0) return 0;
-   f = fopen(filename, "wb");
-   if (f) {
+   } else {
       int i,j,k;
 
-      writef(f, "111 221 2222 11", 0,0,format+8, 0,0,0, 0,0,x,y, (colorbytes + has_alpha) * 8, has_alpha * 8);
+      writef(s, "111 221 2222 11", 0,0,format+8, 0,0,0, 0,0,x,y, (colorbytes + has_alpha) * 8, has_alpha * 8);
 
       for (j = y - 1; j >= 0; --j) {
-         const unsigned char *row = (unsigned char *) data + j * x * comp;
+          unsigned char *row = (unsigned char *) data + j * x * comp;
          int len;
 
          for (i = 0; i < x; i += len) {
-            const unsigned char *begin = row + i * comp;
+            unsigned char *begin = row + i * comp;
             int diff = 1;
             len = 1;
 
@@ -497,27 +415,45 @@
 
             if (diff) {
                unsigned char header = (unsigned char) (len - 1);
-               fwrite(&header, 1, 1, f);
+               s->func(s->context, &header, 1);
                for (k = 0; k < len; ++k) {
-                  write_pixel(f, -1, comp, has_alpha, 0, begin + k * comp);
+                  write_pixel(s, -1, comp, has_alpha, 0, begin + k * comp);
                }
             } else {
                unsigned char header = (unsigned char) (len - 129);
-               fwrite(&header, 1, 1, f);
-               write_pixel(f, -1, comp, has_alpha, 0, begin);
+               s->func(s->context, &header, 1);
+               write_pixel(s, -1, comp, has_alpha, 0, begin);
             }
          }
       }
-
-      fclose(f);
-   }
-
-   return f != NULL;
-}
+   }
+   return 1;
+}
+
+int stbi_write_tga_to_func(stbi_write_func *func, void *context, int x, int y, int comp, const void *data)
+{
+   stbi__write_context s;
+   stbi__start_write_callbacks(&s, func, context);
+   return stbi_write_tga_core(&s, x, y, comp, (void *) data);
+}
+
+#ifndef STBI_WRITE_NO_STDIO
+int stbi_write_tga_to_file(char const *filename, int x, int y, int comp, const void *data)
+{
+   int r;
+   stbi__write_context s;
+   stbi__start_write_file(&s,filename);
+   r = stbi_write_tga_core(&s, x, y, comp, (void *) data);
+   stbi__end_write_file(&s);
+   return r;
+}
+#endif
 
 // *************************************************************************************************
 // Radiance RGBE HDR writer
 // by Baldur Karlsson
+#ifndef STBI_WRITE_NO_STDIO
+
 #define stbiw__max(a, b)  ((a) > (b) ? (a) : (b))
 
 void stbiw__linear_to_rgbe(unsigned char *rgbe, float *linear)
@@ -537,23 +473,23 @@
    }
 }
 
-void stbiw__write_run_data(FILE *f, int length, unsigned char databyte)
+void stbiw__write_run_data(stbi__write_context *s, int length, unsigned char databyte)
 {
    unsigned char lengthbyte = (unsigned char) (length+128);
    STBIW_ASSERT(length+128 <= 255);
-   fwrite(&lengthbyte, 1, 1, f);
-   fwrite(&databyte, 1, 1, f);
-}
-
-void stbiw__write_dump_data(FILE *f, int length, unsigned char *data)
+   s->func(s->context, &lengthbyte, 1);
+   s->func(s->context, &databyte, 1);
+}
+
+void stbiw__write_dump_data(stbi__write_context *s, int length, unsigned char *data)
 {
    unsigned char lengthbyte = (unsigned char )(length & 0xff);
    STBIW_ASSERT(length <= 128); // inconsistent with spec but consistent with official code
-   fwrite(&lengthbyte, 1, 1, f);
-   fwrite(data, length, 1, f);
-}
-
-void stbiw__write_hdr_scanline(FILE *f, int width, int ncomp, unsigned char *scratch, const float *scanline)
+   s->func(s->context, &lengthbyte, 1);
+   s->func(s->context, data, length);
+}
+
+void stbiw__write_hdr_scanline(stbi__write_context *s, int width, int ncomp, unsigned char *scratch, float *scanline)
 {
    unsigned char scanlineheader[4] = { 2, 2, 0, 0 };
    unsigned char rgbe[4];
@@ -577,7 +513,7 @@
                     break;
          }
          stbiw__linear_to_rgbe(rgbe, linear);
-         fwrite(rgbe, 4, 1, f);
+         s->func(s->context, rgbe, 4);
       }
    } else {
       int c,r;
@@ -600,7 +536,7 @@
          scratch[x + width*3] = rgbe[3];
       }
 
-      fwrite(scanlineheader, 4, 1, f);
+      s->func(s->context, scanlineheader, 4);
 
       /* RLE each component separately */
       for (c=0; c < 4; c++) {
@@ -621,7 +557,7 @@
             while (x < r) {
                int len = r-x;
                if (len > 128) len = 128;
-               stbiw__write_dump_data(f, len, &comp[x]);
+               stbiw__write_dump_data(s, len, &comp[x]);
                x += len;
             }
             // if there's a run, output it
@@ -633,7 +569,7 @@
                while (x < r) {
                   int len = r-x;
                   if (len > 127) len = 127;
-                  stbiw__write_run_data(f, len, comp[x]);
+                  stbiw__write_run_data(s, len, comp[x]);
                   x += len;
                }
             }
@@ -642,52 +578,51 @@
    }
 }
 
-STBIWDEF int stbi_write_hdr(char const *filename, int x, int y, int comp, const float *data)
-{
-   int i;
-   FILE *f;
-   if (y <= 0 || x <= 0 || data == NULL) return 0;
-   f = fopen(filename, "wb");
-   if (f) {
-      /* Each component is stored separately. Allocate scratch space for full output scanline. */
+STBIWDEF int stbi_write_hdr_core(stbi__write_context *s, int x, int y, int comp, float *data)
+{
+   if (y <= 0 || x <= 0 || data == NULL)
+      return 0;
+   else {
+      // Each component is stored separately. Allocate scratch space for full output scanline.
       unsigned char *scratch = (unsigned char *) STBIW_MALLOC(x*4);
-      fprintf(f, "#?RADIANCE\n# Written by stb_image_write.h\nFORMAT=32-bit_rle_rgbe\n"      );
-      fprintf(f, "EXPOSURE=          1.0000000000000\n\n-Y %d +X %d\n"                 , y, x);
+      int i, len;
+      char buffer[128];
+      char header[] = "#?RADIANCE\n# Written by stb_image_write.h\nFORMAT=32-bit_rle_rgbe\n";
+      s->func(s->context, header, sizeof(header)-1);
+
+      len = sprintf(buffer, "EXPOSURE=          1.0000000000000\n\n-Y %d +X %d\n", y, x);
+      s->func(s->context, buffer, len);
+
       for(i=0; i < y; i++)
-         stbiw__write_hdr_scanline(f, x, comp, scratch, data + comp*i*x);
+         stbiw__write_hdr_scanline(s, x, comp, scratch, data + comp*i*x);
       STBIW_FREE(scratch);
-      fclose(f);
-   }
-   return f != NULL;
-}
-
-/////////////////////////////////////////////////////////
-// PNG
-=======
-   return outfile(s, -1,-1, x, y, comp, (void *) data, has_alpha, 0,
-                  "111 221 2222 11", 0,0,format, 0,0,0, 0,0,x,y, (colorbytes+has_alpha)*8, has_alpha*8);
-}
-
-int stbi_write_tga_to_callbacks(stbi_io_write_callbacks const *clbk, void *user, int x, int y, int comp, const void *data)
+      return 1;
+   }
+}
+
+int stbi_write_hdr_to_func(stbi_write_func *func, void *context, int x, int y, int comp, const float *data)
 {
    stbi__write_context s;
-   stbi__start_write_callbacks(&s, clbk, user);
-   return stbi_write_tga(&s, x, y, comp, data);
-}
-
-#ifndef STBI_WRITE_NO_STDIO
-
-int stbi_write_tga_to_file(char const *filename, int x, int y, int comp, const void *data)
-{
+   stbi__start_write_callbacks(&s, func, context);
+   return stbi_write_hdr_core(&s, x, y, comp, (float *) data);
+}
+
+int stbi_write_hdr_to_file(char const *filename, int x, int y, int comp, const float *data)
+{
+   int r;
    stbi__write_context s;
    stbi__start_write_file(&s,filename);
-   int r = stbi_write_tga(&s, x, y, comp, data);
+   r = stbi_write_hdr_core(&s, x, y, comp, (float *) data);
    stbi__end_write_file(&s);
    return r;
 }
-
-#endif //!STBI_WRITE_NO_STDIO
->>>>>>> 529d8163
+#endif // STBI_WRITE_NO_STDIO
+
+
+//////////////////////////////////////////////////////////////////////////////
+//
+// PNG writer
+//
 
 // stretchy buffer; stbiw__sbpush() == vector<>::push_back() -- stbiw__sbcount() == vector<>::size()
 #define stbiw__sbraw(a) ((int *) (a) - 2)
@@ -997,47 +932,31 @@
    return out;
 }
 
-<<<<<<< HEAD
+#ifndef STBI_WRITE_NO_STDIO
 STBIWDEF int stbi_write_png(char const *filename, int x, int y, int comp, const void *data, int stride_bytes)
-=======
-int stbi_write_png(stbi__write_context const *s, int x, int y, int comp, const void *data, int stride_bytes)
->>>>>>> 529d8163
-{
+{
+   FILE *f;
    int len;
    unsigned char *png = stbi_write_png_to_mem((unsigned char *) data, stride_bytes, x, y, comp, &len);
-   if (!png) return 0;
-<<<<<<< HEAD
+   if (png == NULL) return 0;
    f = fopen(filename, "wb");
    if (!f) { STBIW_FREE(png); return 0; }
    fwrite(png, 1, len, f);
    fclose(f);
    STBIW_FREE(png);
    return 1;
-=======
-   int r = s->io.write(s->io_user_data, png, len);
-   free(png);
-   return r;
-}
-
-int stbi_write_png_to_callbacks(stbi_io_write_callbacks const *clbk, void *user, int x, int y, int comp, const void *data, int stride_bytes)
-{
-   stbi__write_context s;
-   stbi__start_write_callbacks(&s, clbk, user);
-   return stbi_write_png(&s, x, y, comp, data, stride_bytes);
->>>>>>> 529d8163
-}
-
-#ifndef STBI_WRITE_NO_STDIO
-
-int stbi_write_png_to_file(char const *filename, int x, int y, int comp, const void *data, int stride_bytes)
-{
-   stbi__write_context s;
-   stbi__start_write_file(&s,filename);
-   int r = stbi_write_png(&s, x, y, comp, data, stride_bytes);
-   stbi__end_write_file(&s);
-   return r;
-}
-#endif //!STBI_WRITE_NO_STDIO
+}
+#endif
+
+STBIWDEF int stbi_write_png_to_func(stbi_write_func *func, void *context, int x, int y, int comp, const void *data, int stride_bytes)
+{
+   int len;
+   unsigned char *png = stbi_write_png_to_mem((unsigned char *) data, stride_bytes, x, y, comp, &len);
+   if (png == NULL) return 0;
+   func(context, png, len);
+   STBIW_FREE(png);
+   return 1;
+}
 
 #endif // STB_IMAGE_WRITE_IMPLEMENTATION
 
