/* stb_image_resize - v0.90 - public domain image resizing
   by Jorge L Rodriguez (@VinoBS) - 2014
   http://github.com/nothings/stb

   Written with emphasis on usability, portability, and efficiency. (No
   SIMD or threads, so it be easily outperformed by libs that use those.)
   Only scaling and translation is supported, no rotations or shears.
   Easy API downsamples w/Mitchell filter, upsamples w/cubic interpolation.

   COMPILING & LINKING
      In one C/C++ file that #includes this file, do this:
         #define STB_IMAGE_RESIZE_IMPLEMENTATION
      before the #include. That will create the implementation in that file.

   QUICKSTART
      stbir_resize_uint8(      input_pixels , in_w , in_h , 0,
                               output_pixels, out_w, out_h, 0, num_channels)
      stbir_resize_float(...)
      stbir_resize_uint8_srgb( input_pixels , in_w , in_h , 0,
                               output_pixels, out_w, out_h, 0,
                               num_channels , alpha_chan  , 0)
      stbir_resize_uint8_srgb_edgemode(
                               input_pixels , in_w , in_h , 0, 
                               output_pixels, out_w, out_h, 0, 
                               num_channels , alpha_chan  , 0, STBIR_EDGE_CLAMP)
                                                            // WRAP/REFLECT/ZERO

   FULL API
      See the "header file" section of the source for API documentation.

   ADDITIONAL DOCUMENTATION

      SRGB & FLOATING POINT REPRESENTATION
         The sRGB functions presume IEEE floating point. If you do not have
         IEEE floating point, define STBIR_NON_IEEE_FLOAT. This will use
         a slower implementation.

      MEMORY ALLOCATION
         The resize functions here perform a single memory allocation using
         malloc. To control the memory allocation, before the #include that
         triggers the implementation, do:

            #define STBIR_MALLOC(size,context) ...
            #define STBIR_FREE(ptr,context)   ...

         Each resize function makes exactly one call to malloc/free, so to use
         temp memory, store the temp memory in the context and return that.

      ASSERT
         Define STBIR_ASSERT(boolval) to override assert() and not use assert.h

      OPTIMIZATION
         Define STBIR_SATURATE_INT to compute clamp values in-range using
         integer operations instead of float operations. This may be faster
         on some platforms.

      DEFAULT FILTERS
         For functions which don't provide explicit control over what filters
         to use, you can change the compile-time defaults with

            #define STBIR_DEFAULT_FILTER_UPSAMPLE     STBIR_FILTER_something
            #define STBIR_DEFAULT_FILTER_DOWNSAMPLE   STBIR_FILTER_something

         See stbir_filter in the header-file section for the list of filters.

      NEW FILTERS
         A number of 1D filter kernels are used. For a list of
         supported filters see the stbir_filter enum. To add a new filter,
         write a filter function and add it to stbir__filter_info_table.

      PROGRESS
         For interactive use with slow resize operations, you can install
         a progress-report callback:

            #define STBIR_PROGRESS_REPORT(val)   some_func(val)

         The parameter val is a float which goes from 0 to 1 as progress is made.

         For example:

            static void my_progress_report(float progress);
            #define STBIR_PROGRESS_REPORT(val) my_progress_report(val)

            #define STB_IMAGE_RESIZE_IMPLEMENTATION
            #include "stb_image_resize.h"

            static void my_progress_report(float progress)
            {
               printf("Progress: %f%%\n", progress*100);
            }

      MAX CHANNELS
         If your image has more than 64 channels, define STBIR_MAX_CHANNELS
         to the max you'll have.

      ALPHA CHANNEL
         Most of the resizing functions provide the ability to control how
         the alpha channel of an image is processed. The important things
         to know about this:

         1. The best mathematically-behaved version of alpha to use is
         called "premultiplied alpha", in which the other color channels
         have had the alpha value multiplied in. If you use premultiplied
         alpha, linear filtering (such as image resampling done by this
         library, or performed in texture units on GPUs) does the "right
         thing". While premultiplied alpha is standard in the movie CGI
         industry, it is still uncommon in the videogame/real-time world.

         If you linearly filter non-premultiplied alpha, strange effects
         occur. (For example, the average of 1% opaque bright green
         and 99% opaque black produces 50% transparent dark green when
         non-premultiplied, whereas premultiplied it produces 50%
         transparent near-black. The former introduces green energy
         that doesn't exist in the source image.)

         2. Artists should not edit premultiplied-alpha images; artists
         want non-premultiplied alpha images. Thus, art tools generally output
         non-premultiplied alpha images.

         3. You will get best results in most cases by converting images
         to premultiplied alpha before processing them mathematically.

         4. If you pass the flag STBIR_FLAG_ALPHA_PREMULTIPLIED, the
         resizer does not do anything special for the alpha channel;
         it is resampled identically to other channels. This produces
         the correct results for premultiplied-alpha images, but produces
         less-than-ideal results for non-premultiplied-alpha images.

         5. If you do not pass the flag STBIR_FLAG_ALPHA_PREMULTIPLIED,
         then the resizer weights the contribution of input pixels
         based on their alpha values, or, equivalently, it multiplies
         the alpha value into the color channels, resamples, then divides
         by the resultant alpha value. Input pixels which have alpha=0 do
         not contribute at all to output pixels unless _all_ of the input
         pixels affecting that output pixel have alpha=0, in which case
         the result for that pixel is the same as it would be without
         STBIR_FLAG_ALPHA_PREMULTIPLIED. However, this is only true for
         input images in integer formats. For input images in float format,
         input pixels with alpha=0 have no effect, and output pixels
         which have alpha=0 will be 0 in all channels. (For float images,
         you can manually achieve the same result by adding a tiny epsilon
         value to the alpha channel of every image, and then subtracting
         or clamping it at the end.)

         6. You can suppress the behavior described in #5 and make
         all-0-alpha pixels have 0 in all channels by #defining
         STBIR_NO_ALPHA_EPSILON.

         7. You can separately control whether the alpha channel is
         interpreted as linear or affected by the colorspace. By default
         it is linear; you almost never want to apply the colorspace.
         (For example, graphics hardware does not apply sRGB conversion
         to the alpha channel.)

   ADDITIONAL CONTRIBUTORS
      Sean Barrett: API design, optimizations
         
   REVISIONS
      0.90 (2014-09-17) first released version

   LICENSE

     This software is in the public domain. Where that dedication is not
     recognized, you are granted a perpetual, irrevocable license to copy,
     distribute, and modify this file as you see fit.

   TODO
      Don't decode all of the image data when only processing a partial tile
      Don't use full-width decode buffers when only processing a partial tile
      When processing wide images, break processing into tiles so data fits in L1 cache
      Installable filters?
      Resize that respects alpha test coverage
         (Reference code: FloatImage::alphaTestCoverage and FloatImage::scaleAlphaToCoverage:
         https://code.google.com/p/nvidia-texture-tools/source/browse/trunk/src/nvimage/FloatImage.cpp )
*/

#ifndef STBIR_INCLUDE_STB_IMAGE_RESIZE_H
#define STBIR_INCLUDE_STB_IMAGE_RESIZE_H

#ifdef _MSC_VER
typedef unsigned char  stbir_uint8;
typedef unsigned short stbir_uint16;
typedef unsigned int   stbir_uint32;
#else
#include <stdint.h>
typedef uint8_t  stbir_uint8;
typedef uint16_t stbir_uint16;
typedef uint32_t stbir_uint32;
#endif

#ifdef STB_IMAGE_RESIZE_STATIC
#define STBIRDEF static
#else
#ifdef __cplusplus
#define STBIRDEF extern "C"
#else
#define STBIRDEF extern
#endif
#endif


//////////////////////////////////////////////////////////////////////////////
//
// Easy-to-use API:
//
//     * "input pixels" points to an array of image data with 'num_channels' channels (e.g. RGB=3, RGBA=4)
//     * input_w is input image width (x-axis), input_h is input image height (y-axis)
//     * stride is the offset between successive rows of image data in memory, in bytes. you can
//       specify 0 to mean packed continuously in memory
//     * alpha channel is treated identically to other channels.
//     * colorspace is linear or sRGB as specified by function name
//     * returned result is 1 for success or 0 in case of an error.
//       #define STBIR_ASSERT() to trigger an assert on parameter validation errors.
//     * Memory required grows approximately linearly with input and output size, but with
//       discontinuities at input_w == output_w and input_h == output_h.
//     * These functions use a "default" resampling filter defined at compile time. To change the filter,
//       you can change the compile-time defaults by #defining STBIR_DEFAULT_FILTER_UPSAMPLE
//       and STBIR_DEFAULT_FILTER_DOWNSAMPLE, or you can use the medium-complexity API.

STBIRDEF int stbir_resize_uint8(     const unsigned char *input_pixels , int input_w , int input_h , int input_stride_in_bytes,
                                           unsigned char *output_pixels, int output_w, int output_h, int output_stride_in_bytes,
                                     int num_channels);

STBIRDEF int stbir_resize_float(     const float *input_pixels , int input_w , int input_h , int input_stride_in_bytes,
                                           float *output_pixels, int output_w, int output_h, int output_stride_in_bytes,
                                     int num_channels);


// The following functions interpret image data as gamma-corrected sRGB. 
// Specify STBIR_ALPHA_CHANNEL_NONE if you have no alpha channel,
// or otherwise provide the index of the alpha channel. Flags value
// of 0 will probably do the right thing if you're not sure what
// the flags mean.

#define STBIR_ALPHA_CHANNEL_NONE       -1

// Set this flag if your texture has premultiplied alpha. Otherwise, stbir will
// use alpha-weighted resampling (effectively premultiplying, resampling,
// then unpremultiplying).
#define STBIR_FLAG_ALPHA_PREMULTIPLIED    (1 << 0)
// The specified alpha channel should be handled as gamma-corrected value even
// when doing sRGB operations.
#define STBIR_FLAG_ALPHA_USES_COLORSPACE  (1 << 1)

STBIRDEF int stbir_resize_uint8_srgb(const unsigned char *input_pixels , int input_w , int input_h , int input_stride_in_bytes,
                                           unsigned char *output_pixels, int output_w, int output_h, int output_stride_in_bytes,
                                     int num_channels, int alpha_channel, int flags);


typedef enum
{
    STBIR_EDGE_CLAMP   = 1,
    STBIR_EDGE_REFLECT = 2,
    STBIR_EDGE_WRAP    = 3,
    STBIR_EDGE_ZERO    = 4,
} stbir_edge;

// This function adds the ability to specify how requests to sample off the edge of the image are handled.
STBIRDEF int stbir_resize_uint8_srgb_edgemode(const unsigned char *input_pixels , int input_w , int input_h , int input_stride_in_bytes,
                                                    unsigned char *output_pixels, int output_w, int output_h, int output_stride_in_bytes,
                                              int num_channels, int alpha_channel, int flags,
                                              stbir_edge edge_wrap_mode);

//////////////////////////////////////////////////////////////////////////////
//
// Medium-complexity API
//
// This extends the easy-to-use API as follows:
//
//     * Alpha-channel can be processed separately
//       * If alpha_channel is not STBIR_ALPHA_CHANNEL_NONE
//         * Alpha channel will not be gamma corrected (unless flags&STBIR_FLAG_GAMMA_CORRECT)
//         * Filters will be weighted by alpha channel (unless flags&STBIR_FLAG_ALPHA_PREMULTIPLIED)
//     * Filter can be selected explicitly
//     * uint16 image type
//     * sRGB colorspace available for all types
//     * context parameter for passing to STBIR_MALLOC

typedef enum
{
    STBIR_FILTER_DEFAULT      = 0,  // use same filter type that easy-to-use API chooses
    STBIR_FILTER_BOX          = 1,  // A trapezoid w/1-pixel wide ramps, same result as box for integer scale ratios
    STBIR_FILTER_TRIANGLE     = 2,  // On upsampling, produces same results as bilinear texture filtering
    STBIR_FILTER_CUBICBSPLINE = 3,  // The cubic b-spline (aka Mitchell-Netrevalli with B=1,C=0), gaussian-esque
    STBIR_FILTER_CATMULLROM   = 4,  // An interpolating cubic spline
    STBIR_FILTER_MITCHELL     = 5,  // Mitchell-Netrevalli filter with B=1/3, C=1/3
} stbir_filter;

typedef enum
{
    STBIR_COLORSPACE_LINEAR,
    STBIR_COLORSPACE_SRGB,

    STBIR_MAX_COLORSPACES,
} stbir_colorspace;

// The following functions are all identical except for the type of the image data

STBIRDEF int stbir_resize_uint8_generic( const unsigned char *input_pixels , int input_w , int input_h , int input_stride_in_bytes,
                                               unsigned char *output_pixels, int output_w, int output_h, int output_stride_in_bytes,
                                         int num_channels, int alpha_channel, int flags,
                                         stbir_edge edge_wrap_mode, stbir_filter filter, stbir_colorspace space, 
                                         void *alloc_context);

STBIRDEF int stbir_resize_uint16_generic(const stbir_uint16 *input_pixels  , int input_w , int input_h , int input_stride_in_bytes,
                                               stbir_uint16 *output_pixels , int output_w, int output_h, int output_stride_in_bytes,
                                         int num_channels, int alpha_channel, int flags,
                                         stbir_edge edge_wrap_mode, stbir_filter filter, stbir_colorspace space, 
                                         void *alloc_context);

STBIRDEF int stbir_resize_float_generic( const float *input_pixels         , int input_w , int input_h , int input_stride_in_bytes,
                                               float *output_pixels        , int output_w, int output_h, int output_stride_in_bytes,
                                         int num_channels, int alpha_channel, int flags,
                                         stbir_edge edge_wrap_mode, stbir_filter filter, stbir_colorspace space, 
                                         void *alloc_context);



//////////////////////////////////////////////////////////////////////////////
//
// Full-complexity API
//
// This extends the medium API as follows:
//
//       * uint32 image type
//     * not typesafe
//     * separate filter types for each axis
//     * separate edge modes for each axis
//     * can specify scale explicitly for subpixel correctness
//     * can specify image source tile using texture coordinates

typedef enum
{
    STBIR_TYPE_UINT8 ,
    STBIR_TYPE_UINT16,
    STBIR_TYPE_UINT32,
    STBIR_TYPE_FLOAT ,

    STBIR_MAX_TYPES
} stbir_datatype;

STBIRDEF int stbir_resize(         const void *input_pixels , int input_w , int input_h , int input_stride_in_bytes,
                                         void *output_pixels, int output_w, int output_h, int output_stride_in_bytes,
                                   stbir_datatype datatype,
                                   int num_channels, int alpha_channel, int flags,
                                   stbir_edge edge_mode_horizontal, stbir_edge edge_mode_vertical, 
                                   stbir_filter filter_horizontal,  stbir_filter filter_vertical,
                                   stbir_colorspace space, void *alloc_context);

STBIRDEF int stbir_resize_subpixel(const void *input_pixels , int input_w , int input_h , int input_stride_in_bytes,
                                         void *output_pixels, int output_w, int output_h, int output_stride_in_bytes,
                                   stbir_datatype datatype,
                                   int num_channels, int alpha_channel, int flags,
                                   stbir_edge edge_mode_horizontal, stbir_edge edge_mode_vertical, 
                                   stbir_filter filter_horizontal,  stbir_filter filter_vertical,
                                   stbir_colorspace space, void *alloc_context,
                                   float x_scale, float y_scale,
                                   float x_offset, float y_offset);

STBIRDEF int stbir_resize_region(  const void *input_pixels , int input_w , int input_h , int input_stride_in_bytes,
                                         void *output_pixels, int output_w, int output_h, int output_stride_in_bytes,
                                   stbir_datatype datatype,
                                   int num_channels, int alpha_channel, int flags,
                                   stbir_edge edge_mode_horizontal, stbir_edge edge_mode_vertical, 
                                   stbir_filter filter_horizontal,  stbir_filter filter_vertical,
                                   stbir_colorspace space, void *alloc_context,
                                   float s0, float t0, float s1, float t1);
// (s0, t0) & (s1, t1) are the top-left and bottom right corner (uv addressing style: [0, 1]x[0, 1]) of a region of the input image to use.

//
//
////   end header file   /////////////////////////////////////////////////////
#endif // STBIR_INCLUDE_STB_IMAGE_RESIZE_H





#ifdef STB_IMAGE_RESIZE_IMPLEMENTATION

#ifndef STBIR_ASSERT
#include <assert.h>
#define STBIR_ASSERT(x) assert(x)
#endif

#ifdef STBIR_DEBUG
#define STBIR__DEBUG_ASSERT STBIR_ASSERT
#else
#define STBIR__DEBUG_ASSERT
#endif

// If you hit this it means I haven't done it yet.
#define STBIR__UNIMPLEMENTED(x) STBIR_ASSERT(!(x))

// For memset
#include <string.h>

#include <math.h>

#ifndef STBIR_MALLOC
#include <stdlib.h>
#define STBIR_MALLOC(size,c) malloc(size)
#define STBIR_FREE(ptr,c)    free(ptr)
#endif

#ifndef _MSC_VER
#ifdef __cplusplus
#define stbir__inline inline
#else
#define stbir__inline
#endif
#else
#define stbir__inline __forceinline
#endif


// should produce compiler error if size is wrong
typedef unsigned char stbir__validate_uint32[sizeof(stbir_uint32) == 4 ? 1 : -1];

#ifdef _MSC_VER
#define STBIR__NOTUSED(v)  (void)(v)
#else
#define STBIR__NOTUSED(v)  (void)sizeof(v)
#endif

#define STBIR__ARRAY_SIZE(a) (sizeof((a))/sizeof((a)[0]))

#ifndef STBIR_DEFAULT_FILTER_UPSAMPLE
#define STBIR_DEFAULT_FILTER_UPSAMPLE    STBIR_FILTER_CATMULLROM
#endif

#ifndef STBIR_DEFAULT_FILTER_DOWNSAMPLE
#define STBIR_DEFAULT_FILTER_DOWNSAMPLE  STBIR_FILTER_MITCHELL
#endif

#ifndef STBIR_PROGRESS_REPORT
#define STBIR_PROGRESS_REPORT(float_0_to_1)
#endif

#ifndef STBIR_MAX_CHANNELS
#define STBIR_MAX_CHANNELS 64
#endif

#if STBIR_MAX_CHANNELS > 65536
#error "Too many channels; STBIR_MAX_CHANNELS must be no more than 65536."
// because we store the indices in 16-bit variables
#endif

// This value is added to alpha just before premultiplication to avoid
// zeroing out color values. It is equivalent to 2^-80. If you don't want
// that behavior (it may interfere if you have floating point images with
// very small alpha values) then you can define STBIR_NO_ALPHA_EPSILON to
// disable it.
#ifndef STBIR_ALPHA_EPSILON
#define STBIR_ALPHA_EPSILON ((float)1 / (1 << 20) / (1 << 20) / (1 << 20) / (1 << 20))
#endif



#ifdef _MSC_VER
#define STBIR__UNUSED_PARAM(v)  (void)(v)
#else
#define STBIR__UNUSED_PARAM(v)  (void)sizeof(v)
#endif

// must match stbir_datatype
static unsigned char stbir__type_size[] = {
    1, // STBIR_TYPE_UINT8
    2, // STBIR_TYPE_UINT16
    4, // STBIR_TYPE_UINT32
    4, // STBIR_TYPE_FLOAT
};

// Kernel function centered at 0
typedef float (stbir__kernel_fn)(float x, float scale);
typedef float (stbir__support_fn)(float scale);

typedef struct
{
    stbir__kernel_fn* kernel;
    stbir__support_fn* support;
} stbir__filter_info;

// When upsampling, the contributors are which source pixels contribute.
// When downsampling, the contributors are which destination pixels are contributed to.
typedef struct
{
    int n0; // First contributing pixel
    int n1; // Last contributing pixel
} stbir__contributors;

typedef struct
{
    const void* input_data;
    int input_w;
    int input_h;
    int input_stride_bytes;

    void* output_data;
    int output_w;
    int output_h;
    int output_stride_bytes;

    float s0, t0, s1, t1;

    float horizontal_shift; // Units: output pixels
    float vertical_shift;   // Units: output pixels
    float horizontal_scale;
    float vertical_scale;

    int channels;
    int alpha_channel;
    stbir_uint32 flags;
    stbir_datatype type;
    stbir_filter horizontal_filter;
    stbir_filter vertical_filter;
    stbir_edge edge_horizontal;
    stbir_edge edge_vertical;
    stbir_colorspace colorspace;

    stbir__contributors* horizontal_contributors;
    float* horizontal_coefficients;

    stbir__contributors* vertical_contributors;
    float* vertical_coefficients;

    int decode_buffer_pixels;
    float* decode_buffer;

    float* horizontal_buffer;

    // cache these because ceil/floor are inexplicably showing up in profile
    int horizontal_coefficient_width;
    int vertical_coefficient_width;
    int horizontal_filter_pixel_width;
    int vertical_filter_pixel_width;
    int horizontal_filter_pixel_margin;
    int vertical_filter_pixel_margin;
    int horizontal_num_contributors;
    int vertical_num_contributors;

    int ring_buffer_length_bytes; // The length of an individual entry in the ring buffer. The total number of ring buffers is stbir__get_filter_pixel_width(filter)
    int ring_buffer_first_scanline;
    int ring_buffer_last_scanline;
    int ring_buffer_begin_index;
    float* ring_buffer;

    float* encode_buffer; // A temporary buffer to store floats so we don't lose precision while we do multiply-adds.

    int horizontal_contributors_size;
    int horizontal_coefficients_size;
    int vertical_contributors_size;
    int vertical_coefficients_size;
    int decode_buffer_size;
    int horizontal_buffer_size;
    int ring_buffer_size;
    int encode_buffer_size;
} stbir__info;

static stbir__inline int stbir__min(int a, int b)
{
    return a < b ? a : b;
}

static stbir__inline int stbir__max(int a, int b)
{
    return a > b ? a : b;
}

static stbir__inline float stbir__saturate(float x)
{
    if (x < 0)
        return 0;

    if (x > 1)
        return 1;

    return x;
}

#ifdef STBIR_SATURATE_INT
static stbir__inline stbir_uint8 stbir__saturate8(int x)
{
    if ((unsigned int) x <= 255)
        return x;

    if (x < 0)
        return 0;

    return 255;
}

static stbir__inline stbir_uint16 stbir__saturate16(int x)
{
    if ((unsigned int) x <= 65535)
        return x;

    if (x < 0)
        return 0;

    return 65535;
}
#endif

static float stbir__srgb_uchar_to_linear_float[256] = {
    0.000000f, 0.000304f, 0.000607f, 0.000911f, 0.001214f, 0.001518f, 0.001821f, 0.002125f, 0.002428f, 0.002732f, 0.003035f,
    0.003347f, 0.003677f, 0.004025f, 0.004391f, 0.004777f, 0.005182f, 0.005605f, 0.006049f, 0.006512f, 0.006995f, 0.007499f,
    0.008023f, 0.008568f, 0.009134f, 0.009721f, 0.010330f, 0.010960f, 0.011612f, 0.012286f, 0.012983f, 0.013702f, 0.014444f,
    0.015209f, 0.015996f, 0.016807f, 0.017642f, 0.018500f, 0.019382f, 0.020289f, 0.021219f, 0.022174f, 0.023153f, 0.024158f,
    0.025187f, 0.026241f, 0.027321f, 0.028426f, 0.029557f, 0.030713f, 0.031896f, 0.033105f, 0.034340f, 0.035601f, 0.036889f,
    0.038204f, 0.039546f, 0.040915f, 0.042311f, 0.043735f, 0.045186f, 0.046665f, 0.048172f, 0.049707f, 0.051269f, 0.052861f,
    0.054480f, 0.056128f, 0.057805f, 0.059511f, 0.061246f, 0.063010f, 0.064803f, 0.066626f, 0.068478f, 0.070360f, 0.072272f,
    0.074214f, 0.076185f, 0.078187f, 0.080220f, 0.082283f, 0.084376f, 0.086500f, 0.088656f, 0.090842f, 0.093059f, 0.095307f,
    0.097587f, 0.099899f, 0.102242f, 0.104616f, 0.107023f, 0.109462f, 0.111932f, 0.114435f, 0.116971f, 0.119538f, 0.122139f,
    0.124772f, 0.127438f, 0.130136f, 0.132868f, 0.135633f, 0.138432f, 0.141263f, 0.144128f, 0.147027f, 0.149960f, 0.152926f,
    0.155926f, 0.158961f, 0.162029f, 0.165132f, 0.168269f, 0.171441f, 0.174647f, 0.177888f, 0.181164f, 0.184475f, 0.187821f,
    0.191202f, 0.194618f, 0.198069f, 0.201556f, 0.205079f, 0.208637f, 0.212231f, 0.215861f, 0.219526f, 0.223228f, 0.226966f,
    0.230740f, 0.234551f, 0.238398f, 0.242281f, 0.246201f, 0.250158f, 0.254152f, 0.258183f, 0.262251f, 0.266356f, 0.270498f,
    0.274677f, 0.278894f, 0.283149f, 0.287441f, 0.291771f, 0.296138f, 0.300544f, 0.304987f, 0.309469f, 0.313989f, 0.318547f,
    0.323143f, 0.327778f, 0.332452f, 0.337164f, 0.341914f, 0.346704f, 0.351533f, 0.356400f, 0.361307f, 0.366253f, 0.371238f,
    0.376262f, 0.381326f, 0.386430f, 0.391573f, 0.396755f, 0.401978f, 0.407240f, 0.412543f, 0.417885f, 0.423268f, 0.428691f,
    0.434154f, 0.439657f, 0.445201f, 0.450786f, 0.456411f, 0.462077f, 0.467784f, 0.473532f, 0.479320f, 0.485150f, 0.491021f,
    0.496933f, 0.502887f, 0.508881f, 0.514918f, 0.520996f, 0.527115f, 0.533276f, 0.539480f, 0.545725f, 0.552011f, 0.558340f,
    0.564712f, 0.571125f, 0.577581f, 0.584078f, 0.590619f, 0.597202f, 0.603827f, 0.610496f, 0.617207f, 0.623960f, 0.630757f,
    0.637597f, 0.644480f, 0.651406f, 0.658375f, 0.665387f, 0.672443f, 0.679543f, 0.686685f, 0.693872f, 0.701102f, 0.708376f,
    0.715694f, 0.723055f, 0.730461f, 0.737911f, 0.745404f, 0.752942f, 0.760525f, 0.768151f, 0.775822f, 0.783538f, 0.791298f,
    0.799103f, 0.806952f, 0.814847f, 0.822786f, 0.830770f, 0.838799f, 0.846873f, 0.854993f, 0.863157f, 0.871367f, 0.879622f,
    0.887923f, 0.896269f, 0.904661f, 0.913099f, 0.921582f, 0.930111f, 0.938686f, 0.947307f, 0.955974f, 0.964686f, 0.973445f,
    0.982251f, 0.991102f, 1.0f
};

static float stbir__srgb_to_linear(float f)
{
    if (f <= 0.04045f)
        return f / 12.92f;
    else
        return (float)pow((f + 0.055f) / 1.055f, 2.4f);
}

static float stbir__linear_to_srgb(float f)
{
    if (f <= 0.0031308f)
        return f * 12.92f;
    else
        return 1.055f * (float)pow(f, 1 / 2.4f) - 0.055f;
}

#ifndef STBIR_NON_IEEE_FLOAT
// From https://gist.github.com/rygorous/2203834

typedef union
{
    stbir_uint32 u;
    float f;
} stbir__FP32;

static const stbir_uint32 fp32_to_srgb8_tab4[104] = {
    0x0073000d, 0x007a000d, 0x0080000d, 0x0087000d, 0x008d000d, 0x0094000d, 0x009a000d, 0x00a1000d,
    0x00a7001a, 0x00b4001a, 0x00c1001a, 0x00ce001a, 0x00da001a, 0x00e7001a, 0x00f4001a, 0x0101001a,
    0x010e0033, 0x01280033, 0x01410033, 0x015b0033, 0x01750033, 0x018f0033, 0x01a80033, 0x01c20033,
    0x01dc0067, 0x020f0067, 0x02430067, 0x02760067, 0x02aa0067, 0x02dd0067, 0x03110067, 0x03440067,
    0x037800ce, 0x03df00ce, 0x044600ce, 0x04ad00ce, 0x051400ce, 0x057b00c5, 0x05dd00bc, 0x063b00b5,
    0x06970158, 0x07420142, 0x07e30130, 0x087b0120, 0x090b0112, 0x09940106, 0x0a1700fc, 0x0a9500f2,
    0x0b0f01cb, 0x0bf401ae, 0x0ccb0195, 0x0d950180, 0x0e56016e, 0x0f0d015e, 0x0fbc0150, 0x10630143,
    0x11070264, 0x1238023e, 0x1357021d, 0x14660201, 0x156601e9, 0x165a01d3, 0x174401c0, 0x182401af,
    0x18fe0331, 0x1a9602fe, 0x1c1502d2, 0x1d7e02ad, 0x1ed4028d, 0x201a0270, 0x21520256, 0x227d0240,
    0x239f0443, 0x25c003fe, 0x27bf03c4, 0x29a10392, 0x2b6a0367, 0x2d1d0341, 0x2ebe031f, 0x304d0300,
    0x31d105b0, 0x34a80555, 0x37520507, 0x39d504c5, 0x3c37048b, 0x3e7c0458, 0x40a8042a, 0x42bd0401,
    0x44c20798, 0x488e071e, 0x4c1c06b6, 0x4f76065d, 0x52a50610, 0x55ac05cc, 0x5892058f, 0x5b590559,
    0x5e0c0a23, 0x631c0980, 0x67db08f6, 0x6c55087f, 0x70940818, 0x74a007bd, 0x787d076c, 0x7c330723,
};
 
static stbir_uint8 stbir__linear_to_srgb_uchar(float in)
{
    static const stbir__FP32 almostone = { 0x3f7fffff }; // 1-eps
    static const stbir__FP32 minval = { (127-13) << 23 };
    stbir_uint32 tab,bias,scale,t;
    stbir__FP32 f;
 
    // Clamp to [2^(-13), 1-eps]; these two values map to 0 and 1, respectively.
    // The tests are carefully written so that NaNs map to 0, same as in the reference
    // implementation.
    if (!(in > minval.f)) // written this way to catch NaNs
        in = minval.f;
    if (in > almostone.f)
        in = almostone.f;
 
    // Do the table lookup and unpack bias, scale
    f.f = in;
    tab = fp32_to_srgb8_tab4[(f.u - minval.u) >> 20];
    bias = (tab >> 16) << 9;
    scale = tab & 0xffff;
 
    // Grab next-highest mantissa bits and perform linear interpolation
    t = (f.u >> 12) & 0xff;
    return (unsigned char) ((bias + scale*t) >> 16);
}

#else
// sRGB transition values, scaled by 1<<28
static int stbir__srgb_offset_to_linear_scaled[256] =
{
            0,     40738,    122216,    203693,    285170,    366648,    448125,    529603,
       611080,    692557,    774035,    855852,    942009,   1033024,   1128971,   1229926,
      1335959,   1447142,   1563542,   1685229,   1812268,   1944725,   2082664,   2226148,
      2375238,   2529996,   2690481,   2856753,   3028870,   3206888,   3390865,   3580856,
      3776916,   3979100,   4187460,   4402049,   4622919,   4850123,   5083710,   5323731,
      5570236,   5823273,   6082892,   6349140,   6622065,   6901714,   7188133,   7481369,
      7781466,   8088471,   8402427,   8723380,   9051372,   9386448,   9728650,  10078021,
     10434603,  10798439,  11169569,  11548036,  11933879,  12327139,  12727857,  13136073,
     13551826,  13975156,  14406100,  14844697,  15290987,  15745007,  16206795,  16676389,
     17153826,  17639142,  18132374,  18633560,  19142734,  19659934,  20185196,  20718552,
     21260042,  21809696,  22367554,  22933648,  23508010,  24090680,  24681686,  25281066,
     25888850,  26505076,  27129772,  27762974,  28404716,  29055026,  29713942,  30381490,
     31057708,  31742624,  32436272,  33138682,  33849884,  34569912,  35298800,  36036568,
     36783260,  37538896,  38303512,  39077136,  39859796,  40651528,  41452360,  42262316,
     43081432,  43909732,  44747252,  45594016,  46450052,  47315392,  48190064,  49074096,
     49967516,  50870356,  51782636,  52704392,  53635648,  54576432,  55526772,  56486700,
     57456236,  58435408,  59424248,  60422780,  61431036,  62449032,  63476804,  64514376,
     65561776,  66619028,  67686160,  68763192,  69850160,  70947088,  72053992,  73170912,
     74297864,  75434880,  76581976,  77739184,  78906536,  80084040,  81271736,  82469648,
     83677792,  84896192,  86124888,  87363888,  88613232,  89872928,  91143016,  92423512,
     93714432,  95015816,  96327688,  97650056,  98982952, 100326408, 101680440, 103045072,
    104420320, 105806224, 107202800, 108610064, 110028048, 111456776, 112896264, 114346544,
    115807632, 117279552, 118762328, 120255976, 121760536, 123276016, 124802440, 126339832,
    127888216, 129447616, 131018048, 132599544, 134192112, 135795792, 137410592, 139036528,
    140673648, 142321952, 143981456, 145652208, 147334208, 149027488, 150732064, 152447968,
    154175200, 155913792, 157663776, 159425168, 161197984, 162982240, 164777968, 166585184,
    168403904, 170234160, 172075968, 173929344, 175794320, 177670896, 179559120, 181458992,
    183370528, 185293776, 187228736, 189175424, 191133888, 193104112, 195086128, 197079968,
    199085648, 201103184, 203132592, 205173888, 207227120, 209292272, 211369392, 213458480,
    215559568, 217672656, 219797792, 221934976, 224084240, 226245600, 228419056, 230604656,
    232802400, 235012320, 237234432, 239468736, 241715280, 243974080, 246245120, 248528464,
    250824112, 253132064, 255452368, 257785040, 260130080, 262487520, 264857376, 267239664,
};

static stbir_uint8 stbir__linear_to_srgb_uchar(float f)
{
    int x = (int) (f * (1 << 28)); // has headroom so you don't need to clamp
    int v = 0;
    int i;

    // Refine the guess with a short binary search.
    i = v + 128; if (x >= stbir__srgb_offset_to_linear_scaled[i]) v = i;
    i = v +  64; if (x >= stbir__srgb_offset_to_linear_scaled[i]) v = i;
    i = v +  32; if (x >= stbir__srgb_offset_to_linear_scaled[i]) v = i;
    i = v +  16; if (x >= stbir__srgb_offset_to_linear_scaled[i]) v = i;
    i = v +   8; if (x >= stbir__srgb_offset_to_linear_scaled[i]) v = i;
    i = v +   4; if (x >= stbir__srgb_offset_to_linear_scaled[i]) v = i;
    i = v +   2; if (x >= stbir__srgb_offset_to_linear_scaled[i]) v = i;
    i = v +   1; if (x >= stbir__srgb_offset_to_linear_scaled[i]) v = i;

    return (stbir_uint8) v;
}
#endif

static float stbir__filter_trapezoid(float x, float scale)
{
    float halfscale = scale / 2;
    float t = 0.5f + halfscale;
    STBIR__DEBUG_ASSERT(scale <= 1);

    x = (float)fabs(x);

    if (x >= t)
        return 0;
    else
    {
        float r = 0.5f - halfscale;
        if (x <= r)
            return 1;
        else
            return (t - x) / scale;
    }
}

static float stbir__support_trapezoid(float scale)
{
    STBIR__DEBUG_ASSERT(scale <= 1);
    return 0.5f + scale / 2;
}

static float stbir__filter_triangle(float x, float s)
{
    STBIR__UNUSED_PARAM(s);

    x = (float)fabs(x);

    if (x <= 1.0f)
        return 1 - x;
    else
        return 0;
}

static float stbir__filter_cubic(float x, float s)
{
    STBIR__UNUSED_PARAM(s);

    x = (float)fabs(x);

    if (x < 1.0f)
        return (4 + x*x*(3*x - 6))/6;
    else if (x < 2.0f)
        return (8 + x*(-12 + x*(6 - x)))/6;

    return (0.0f);
}

static float stbir__filter_catmullrom(float x, float s)
{
    STBIR__UNUSED_PARAM(s);

    x = (float)fabs(x);

    if (x < 1.0f)
        return 1 - x*x*(2.5f - 1.5f*x);
    else if (x < 2.0f)
        return 2 - x*(4 + x*(0.5f*x - 2.5f));

    return (0.0f);
}

static float stbir__filter_mitchell(float x, float s)
{
    STBIR__UNUSED_PARAM(s);

    x = (float)fabs(x);

    if (x < 1.0f)
        return (16 + x*x*(21 * x - 36))/18;
    else if (x < 2.0f)
        return (32 + x*(-60 + x*(36 - 7*x)))/18;

    return (0.0f);
}

static float stbir__support_zero(float s)
{
    STBIR__UNUSED_PARAM(s);
    return 0;
}

static float stbir__support_one(float s)
{
    STBIR__UNUSED_PARAM(s);
    return 1;
}

static float stbir__support_two(float s)
{
    STBIR__UNUSED_PARAM(s);
    return 2;
}

static stbir__filter_info stbir__filter_info_table[] = {
        { NULL,                     stbir__support_zero },
        { stbir__filter_trapezoid,  stbir__support_trapezoid },
        { stbir__filter_triangle,   stbir__support_one },
        { stbir__filter_cubic,      stbir__support_two },
        { stbir__filter_catmullrom, stbir__support_two },
        { stbir__filter_mitchell,   stbir__support_two },
};

stbir__inline static int stbir__use_upsampling(float ratio)
{
    return ratio > 1;
}

stbir__inline static int stbir__use_width_upsampling(stbir__info* stbir_info)
{
    return stbir__use_upsampling(stbir_info->horizontal_scale);
}

stbir__inline static int stbir__use_height_upsampling(stbir__info* stbir_info)
{
    return stbir__use_upsampling(stbir_info->vertical_scale);
}

// This is the maximum number of input samples that can affect an output sample
// with the given filter
static int stbir__get_filter_pixel_width(stbir_filter filter, float scale)
{
    STBIR_ASSERT(filter != 0);
    STBIR_ASSERT(filter < STBIR__ARRAY_SIZE(stbir__filter_info_table));

    if (stbir__use_upsampling(scale))
        return (int)ceil(stbir__filter_info_table[filter].support(1/scale) * 2);
    else
        return (int)ceil(stbir__filter_info_table[filter].support(scale) * 2 / scale);
}

// This is how much to expand buffers to account for filters seeking outside
// the image boundaries.
static int stbir__get_filter_pixel_margin(stbir_filter filter, float scale)
{
    return stbir__get_filter_pixel_width(filter, scale) / 2;
}

static int stbir__get_coefficient_width(stbir_filter filter, float scale)
{
    if (stbir__use_upsampling(scale))
        return (int)ceil(stbir__filter_info_table[filter].support(1 / scale) * 2);
    else
        return (int)ceil(stbir__filter_info_table[filter].support(scale) * 2);
}

static int stbir__get_contributors(float scale, stbir_filter filter, int input_size, int output_size)
{
    if (stbir__use_upsampling(scale))
        return output_size;
    else
        return (input_size + stbir__get_filter_pixel_margin(filter, scale) * 2);
}

static int stbir__get_total_horizontal_coefficients(stbir__info* info)
{
    return info->horizontal_num_contributors
         * stbir__get_coefficient_width      (info->horizontal_filter, info->horizontal_scale);
}

static int stbir__get_total_vertical_coefficients(stbir__info* info)
{
    return info->vertical_num_contributors
         * stbir__get_coefficient_width      (info->vertical_filter, info->vertical_scale);
}

static stbir__contributors* stbir__get_contributor(stbir__contributors* contributors, int n)
{
    return &contributors[n];
}

// For perf reasons this code is duplicated in stbir__resample_horizontal_upsample/downsample,
// if you change it here change it there too.
static float* stbir__get_coefficient(float* coefficients, stbir_filter filter, float scale, int n, int c)
{
    int width = stbir__get_coefficient_width(filter, scale);
    return &coefficients[width*n + c];
}

static int stbir__edge_wrap_slow(stbir_edge edge, int n, int max)
{
    switch (edge)
    {
    case STBIR_EDGE_ZERO:
        return 0; // we'll decode the wrong pixel here, and then overwrite with 0s later

    case STBIR_EDGE_CLAMP:
        if (n < 0)
            return 0;

        if (n >= max)
            return max - 1;

        return n; // NOTREACHED

    case STBIR_EDGE_REFLECT:
    {
        if (n < 0)
        {
            if (n < max)
                return -n;
            else
                return max - 1;
        }

        if (n >= max)
        {
            int max2 = max * 2;
            if (n >= max2)
                return 0;
            else
                return max2 - n - 1;
        }

        return n; // NOTREACHED
    }

    case STBIR_EDGE_WRAP:
        if (n >= 0)
            return (n % max);
        else
        {
            int m = (-n) % max;

            if (m != 0)
                m = max - m;

            return (m);
        }
        return n;  // NOTREACHED

    default:
        STBIR__UNIMPLEMENTED("Unimplemented edge type");
        return 0;
    }
}

stbir__inline static int stbir__edge_wrap(stbir_edge edge, int n, int max)
{
    // avoid per-pixel switch
    if (n >= 0 && n < max)
        return n;
    return stbir__edge_wrap_slow(edge, n, max);
}

// What input pixels contribute to this output pixel?
static void stbir__calculate_sample_range_upsample(int n, float out_filter_radius, float scale_ratio, float in_shift, int* in_first_pixel, int* in_last_pixel, float* in_center_of_out)
{
    float out_pixel_center = (float)n + 0.5f;
    float out_pixel_influence_lowerbound = out_pixel_center - out_filter_radius;
    float out_pixel_influence_upperbound = out_pixel_center + out_filter_radius;

    float in_pixel_influence_lowerbound = out_pixel_influence_lowerbound / scale_ratio + in_shift;
    float in_pixel_influence_upperbound = out_pixel_influence_upperbound / scale_ratio + in_shift;

    *in_center_of_out = out_pixel_center / scale_ratio + in_shift;
    *in_first_pixel = (int)(floor(in_pixel_influence_lowerbound + 0.5));
    *in_last_pixel = (int)(floor(in_pixel_influence_upperbound - 0.5));
}

// What output pixels does this input pixel contribute to?
static void stbir__calculate_sample_range_downsample(int n, float in_pixels_radius, float scale_ratio, float in_shift, int* out_first_pixel, int* out_last_pixel, float* out_center_of_in)
{
    float in_pixel_center = (float)n + 0.5f;
    float in_pixel_influence_lowerbound = in_pixel_center - in_pixels_radius;
    float in_pixel_influence_upperbound = in_pixel_center + in_pixels_radius;

    float out_pixel_influence_lowerbound = (in_pixel_influence_lowerbound - in_shift) * scale_ratio;
    float out_pixel_influence_upperbound = (in_pixel_influence_upperbound - in_shift) * scale_ratio;

    *out_center_of_in = (in_pixel_center - in_shift) * scale_ratio;
    *out_first_pixel = (int)(floor(out_pixel_influence_lowerbound + 0.5));
    *out_last_pixel = (int)(floor(out_pixel_influence_upperbound - 0.5));
}

static void stbir__calculate_coefficients_upsample(stbir__info* stbir_info, stbir_filter filter, float scale, int in_first_pixel, int in_last_pixel, float in_center_of_out, stbir__contributors* contributor, float* coefficient_group)
{
    int i;
    float total_filter = 0;
    float filter_scale;

    STBIR__DEBUG_ASSERT(in_last_pixel - in_first_pixel <= (int)ceil(stbir__filter_info_table[filter].support(1/scale) * 2)); // Taken directly from stbir__get_coefficient_width() which we can't call because we don't know if we're horizontal or vertical.

    contributor->n0 = in_first_pixel;
    contributor->n1 = in_last_pixel;

    STBIR__DEBUG_ASSERT(contributor->n1 >= contributor->n0);

    for (i = 0; i <= in_last_pixel - in_first_pixel; i++)
    {
        float in_pixel_center = (float)(i + in_first_pixel) + 0.5f;
        coefficient_group[i] = stbir__filter_info_table[filter].kernel(in_center_of_out - in_pixel_center, 1 / scale);

        // If the coefficient is zero, skip it. (Don't do the <0 check here, we want the influence of those outside pixels.)
        if (i == 0 && !coefficient_group[i])
        {
            contributor->n0 = ++in_first_pixel;
            i--;
            continue;
        }

        total_filter += coefficient_group[i];
    }

    STBIR__DEBUG_ASSERT(stbir__filter_info_table[filter].kernel((float)(in_last_pixel + 1) + 0.5f - in_center_of_out, 1/scale) == 0);

    STBIR__DEBUG_ASSERT(total_filter > 0.9);
    STBIR__DEBUG_ASSERT(total_filter < 1.1f); // Make sure it's not way off.

    // Make sure the sum of all coefficients is 1.
    filter_scale = 1 / total_filter;

    for (i = 0; i <= in_last_pixel - in_first_pixel; i++)
        coefficient_group[i] *= filter_scale;

    for (i = in_last_pixel - in_first_pixel; i >= 0; i--)
    {
        if (coefficient_group[i])
            break;

        // This line has no weight. We can skip it.
        contributor->n1 = contributor->n0 + i - 1;
    }
}

static void stbir__calculate_coefficients_downsample(stbir__info* stbir_info, stbir_filter filter, float scale_ratio, int out_first_pixel, int out_last_pixel, float out_center_of_in, stbir__contributors* contributor, float* coefficient_group)
{
    int i;

     STBIR__DEBUG_ASSERT(out_last_pixel - out_first_pixel <= (int)ceil(stbir__filter_info_table[filter].support(scale_ratio) * 2)); // Taken directly from stbir__get_coefficient_width() which we can't call because we don't know if we're horizontal or vertical.

    contributor->n0 = out_first_pixel;
    contributor->n1 = out_last_pixel;

    STBIR__DEBUG_ASSERT(contributor->n1 >= contributor->n0);

    for (i = 0; i <= out_last_pixel - out_first_pixel; i++)
    {
        float out_pixel_center = (float)(i + out_first_pixel) + 0.5f;
        float x = out_pixel_center - out_center_of_in;
        coefficient_group[i] = stbir__filter_info_table[filter].kernel(x, scale_ratio) * scale_ratio;
    }

    STBIR__DEBUG_ASSERT(stbir__filter_info_table[filter].kernel((float)(out_last_pixel + 1) + 0.5f - out_center_of_in, scale_ratio) == 0);

    for (i = out_last_pixel - out_first_pixel; i >= 0; i--)
    {
        if (coefficient_group[i])
            break;

        // This line has no weight. We can skip it.
        contributor->n1 = contributor->n0 + i - 1;
    }
}

static void stbir__normalize_downsample_coefficients(stbir__info* stbir_info, stbir__contributors* contributors, float* coefficients, stbir_filter filter, float scale_ratio, float shift, int input_size, int output_size)
{
    int num_contributors = stbir__get_contributors(scale_ratio, filter, input_size, output_size);
    int num_coefficients = stbir__get_coefficient_width(filter, scale_ratio);
    int i, j;
    int skip;

    for (i = 0; i < output_size; i++)
    {
        float scale;
        float total = 0;

        for (j = 0; j < num_contributors; j++)
        {
            if (i >= contributors[j].n0 && i <= contributors[j].n1)
            {
                float coefficient = *stbir__get_coefficient(coefficients, filter, scale_ratio, j, i - contributors[j].n0);
                total += coefficient;
            }
            else if (i < contributors[j].n0)
                break;
        }

        STBIR__DEBUG_ASSERT(total > 0.9f);
        STBIR__DEBUG_ASSERT(total < 1.1f);

        scale = 1 / total;

        for (j = 0; j < num_contributors; j++)
        {
            if (i >= contributors[j].n0 && i <= contributors[j].n1)
                *stbir__get_coefficient(coefficients, filter, scale_ratio, j, i - contributors[j].n0) *= scale;
            else if (i < contributors[j].n0)
                break;
        }
    }

    // Optimize: Skip zero coefficients and contributions outside of image bounds.
    // Do this after normalizing because normalization depends on the n0/n1 values.
    for (j = 0; j < num_contributors; j++)
    {
        int range, max, width;

        skip = 0;
        while (*stbir__get_coefficient(coefficients, filter, scale_ratio, j, skip) == 0)
            skip++;

        contributors[j].n0 += skip;

        while (contributors[j].n0 < 0)
        {
            contributors[j].n0++;
            skip++;
        }

        range = contributors[j].n1 - contributors[j].n0 + 1;
        max = stbir__min(num_coefficients, range);

        width = stbir__get_coefficient_width(filter, scale_ratio);
        for (i = 0; i < max; i++)
        {
            if (i + skip >= width)
                break;

            *stbir__get_coefficient(coefficients, filter, scale_ratio, j, i) = *stbir__get_coefficient(coefficients, filter, scale_ratio, j, i + skip);
        }

        continue;
    }

    // Using min to avoid writing into invalid pixels.
    for (i = 0; i < num_contributors; i++)
        contributors[i].n1 = stbir__min(contributors[i].n1, output_size - 1);
}

// Each scan line uses the same kernel values so we should calculate the kernel
// values once and then we can use them for every scan line.
static void stbir__calculate_filters(stbir__info* stbir_info, stbir__contributors* contributors, float* coefficients, stbir_filter filter, float scale_ratio, float shift, int input_size, int output_size)
{
    int n;
    int total_contributors = stbir__get_contributors(scale_ratio, filter, input_size, output_size);

    if (stbir__use_upsampling(scale_ratio))
    {
        float out_pixels_radius = stbir__filter_info_table[filter].support(1 / scale_ratio) * scale_ratio;

        // Looping through out pixels
        for (n = 0; n < total_contributors; n++)
        {
            float in_center_of_out; // Center of the current out pixel in the in pixel space
            int in_first_pixel, in_last_pixel;

            stbir__calculate_sample_range_upsample(n, out_pixels_radius, scale_ratio, shift, &in_first_pixel, &in_last_pixel, &in_center_of_out);

            stbir__calculate_coefficients_upsample(stbir_info, filter, scale_ratio, in_first_pixel, in_last_pixel, in_center_of_out, stbir__get_contributor(contributors, n), stbir__get_coefficient(coefficients, filter, scale_ratio, n, 0));
        }
    }
    else
    {
        float in_pixels_radius = stbir__filter_info_table[filter].support(scale_ratio) / scale_ratio;

        // Looping through in pixels
        for (n = 0; n < total_contributors; n++)
        {
            float out_center_of_in; // Center of the current out pixel in the in pixel space
            int out_first_pixel, out_last_pixel;
            int n_adjusted = n - stbir__get_filter_pixel_margin(filter, scale_ratio);

            stbir__calculate_sample_range_downsample(n_adjusted, in_pixels_radius, scale_ratio, shift, &out_first_pixel, &out_last_pixel, &out_center_of_in);

            stbir__calculate_coefficients_downsample(stbir_info, filter, scale_ratio, out_first_pixel, out_last_pixel, out_center_of_in, stbir__get_contributor(contributors, n), stbir__get_coefficient(coefficients, filter, scale_ratio, n, 0));
        }

        stbir__normalize_downsample_coefficients(stbir_info, contributors, coefficients, filter, scale_ratio, shift, input_size, output_size);
    }
}

static float* stbir__get_decode_buffer(stbir__info* stbir_info)
{
    // The 0 index of the decode buffer starts after the margin. This makes
    // it okay to use negative indexes on the decode buffer.
    return &stbir_info->decode_buffer[stbir_info->horizontal_filter_pixel_margin * stbir_info->channels];
}

#define STBIR__DECODE(type, colorspace) ((type) * (STBIR_MAX_COLORSPACES) + (colorspace))

static void stbir__decode_scanline(stbir__info* stbir_info, int n)
{
    int c;
    int channels = stbir_info->channels;
    int alpha_channel = stbir_info->alpha_channel;
    int type = stbir_info->type;
    int colorspace = stbir_info->colorspace;
    int input_w = stbir_info->input_w;
    int input_stride_bytes = stbir_info->input_stride_bytes;
    float* decode_buffer = stbir__get_decode_buffer(stbir_info);
    stbir_edge edge_horizontal = stbir_info->edge_horizontal;
    stbir_edge edge_vertical = stbir_info->edge_vertical;
    int in_buffer_row_offset = stbir__edge_wrap(edge_vertical, n, stbir_info->input_h) * input_stride_bytes;
    const void* input_data = (char *) stbir_info->input_data + in_buffer_row_offset;
    int max_x = input_w + stbir_info->horizontal_filter_pixel_margin;
    int decode = STBIR__DECODE(type, colorspace);

    int x = -stbir_info->horizontal_filter_pixel_margin;

    // special handling for STBIR_EDGE_ZERO because it needs to return an item that doesn't appear in the input,
    // and we want to avoid paying overhead on every pixel if not STBIR_EDGE_ZERO
    if (edge_vertical == STBIR_EDGE_ZERO && (n < 0 || n >= stbir_info->input_h))
    {
        for (; x < max_x; x++)
            for (c = 0; c < channels; c++)
                decode_buffer[x*channels + c] = 0;
        return;
    }

    switch (decode)
    {
    case STBIR__DECODE(STBIR_TYPE_UINT8, STBIR_COLORSPACE_LINEAR):
        for (; x < max_x; x++)
        {
            int decode_pixel_index = x * channels;
            int input_pixel_index = stbir__edge_wrap(edge_horizontal, x, input_w) * channels;
            for (c = 0; c < channels; c++)
                decode_buffer[decode_pixel_index + c] = ((float)((const unsigned char*)input_data)[input_pixel_index + c]) / 255;
        }
        break;

    case STBIR__DECODE(STBIR_TYPE_UINT8, STBIR_COLORSPACE_SRGB):
        for (; x < max_x; x++)
        {
            int decode_pixel_index = x * channels;
            int input_pixel_index = stbir__edge_wrap(edge_horizontal, x, input_w) * channels;
            for (c = 0; c < channels; c++)
                decode_buffer[decode_pixel_index + c] = stbir__srgb_uchar_to_linear_float[((const unsigned char*)input_data)[input_pixel_index + c]];

            if (!(stbir_info->flags&STBIR_FLAG_ALPHA_USES_COLORSPACE))
                decode_buffer[decode_pixel_index + alpha_channel] = ((float)((const unsigned char*)input_data)[input_pixel_index + alpha_channel]) / 255;
        }
        break;

    case STBIR__DECODE(STBIR_TYPE_UINT16, STBIR_COLORSPACE_LINEAR):
        for (; x < max_x; x++)
        {
            int decode_pixel_index = x * channels;
            int input_pixel_index = stbir__edge_wrap(edge_horizontal, x, input_w) * channels;
            for (c = 0; c < channels; c++)
                decode_buffer[decode_pixel_index + c] = ((float)((const unsigned short*)input_data)[input_pixel_index + c]) / 65535;
        }
        break;

    case STBIR__DECODE(STBIR_TYPE_UINT16, STBIR_COLORSPACE_SRGB):
        for (; x < max_x; x++)
        {
            int decode_pixel_index = x * channels;
            int input_pixel_index = stbir__edge_wrap(edge_horizontal, x, input_w) * channels;
            for (c = 0; c < channels; c++)
                decode_buffer[decode_pixel_index + c] = stbir__srgb_to_linear(((float)((const unsigned short*)input_data)[input_pixel_index + c]) / 65535);

            if (!(stbir_info->flags&STBIR_FLAG_ALPHA_USES_COLORSPACE))
                decode_buffer[decode_pixel_index + alpha_channel] = ((float)((const unsigned short*)input_data)[input_pixel_index + alpha_channel]) / 65535;
        }
        break;

    case STBIR__DECODE(STBIR_TYPE_UINT32, STBIR_COLORSPACE_LINEAR):
        for (; x < max_x; x++)
        {
            int decode_pixel_index = x * channels;
            int input_pixel_index = stbir__edge_wrap(edge_horizontal, x, input_w) * channels;
            for (c = 0; c < channels; c++)
                decode_buffer[decode_pixel_index + c] = (float)(((double)((const unsigned int*)input_data)[input_pixel_index + c]) / 4294967295);
        }
        break;

    case STBIR__DECODE(STBIR_TYPE_UINT32, STBIR_COLORSPACE_SRGB):
        for (; x < max_x; x++)
        {
            int decode_pixel_index = x * channels;
            int input_pixel_index = stbir__edge_wrap(edge_horizontal, x, input_w) * channels;
            for (c = 0; c < channels; c++)
                decode_buffer[decode_pixel_index + c] = stbir__srgb_to_linear((float)(((double)((const unsigned int*)input_data)[input_pixel_index + c]) / 4294967295));

            if (!(stbir_info->flags&STBIR_FLAG_ALPHA_USES_COLORSPACE))
                decode_buffer[decode_pixel_index + alpha_channel] = (float)(((double)((const unsigned int*)input_data)[input_pixel_index + alpha_channel]) / 4294967295);
        }
        break;

    case STBIR__DECODE(STBIR_TYPE_FLOAT, STBIR_COLORSPACE_LINEAR):
        for (; x < max_x; x++)
        {
            int decode_pixel_index = x * channels;
            int input_pixel_index = stbir__edge_wrap(edge_horizontal, x, input_w) * channels;
            for (c = 0; c < channels; c++)
                decode_buffer[decode_pixel_index + c] = ((const float*)input_data)[input_pixel_index + c];
        }
        break;

    case STBIR__DECODE(STBIR_TYPE_FLOAT, STBIR_COLORSPACE_SRGB):
        for (; x < max_x; x++)
        {
            int decode_pixel_index = x * channels;
            int input_pixel_index = stbir__edge_wrap(edge_horizontal, x, input_w) * channels;
            for (c = 0; c < channels; c++)
                decode_buffer[decode_pixel_index + c] = stbir__srgb_to_linear(((const float*)input_data)[input_pixel_index + c]);

            if (!(stbir_info->flags&STBIR_FLAG_ALPHA_USES_COLORSPACE))
                decode_buffer[decode_pixel_index + alpha_channel] = ((const float*)input_data)[input_pixel_index + alpha_channel];
        }

        break;

    default:
        STBIR__UNIMPLEMENTED("Unknown type/colorspace/channels combination.");
        break;
    }

    if (!(stbir_info->flags & STBIR_FLAG_ALPHA_PREMULTIPLIED))
    {
        for (x = -stbir_info->horizontal_filter_pixel_margin; x < max_x; x++)
        {
            int decode_pixel_index = x * channels;

            // If the alpha value is 0 it will clobber the color values. Make sure it's not.
            float alpha = decode_buffer[decode_pixel_index + alpha_channel];
#ifndef STBIR_NO_ALPHA_EPSILON
            if (stbir_info->type != STBIR_TYPE_FLOAT) {
                alpha += STBIR_ALPHA_EPSILON;
                decode_buffer[decode_pixel_index + alpha_channel] = alpha;
            }
#endif
            for (c = 0; c < channels; c++)
            {
                if (c == alpha_channel)
                    continue;

                decode_buffer[decode_pixel_index + c] *= alpha;
            }
        }
    }

    if (edge_horizontal == STBIR_EDGE_ZERO)
    {
        for (x = -stbir_info->horizontal_filter_pixel_margin; x < 0; x++)
        {
            for (c = 0; c < channels; c++)
                decode_buffer[x*channels + c] = 0;
        }
        for (x = input_w; x < max_x; x++)
        {
            for (c = 0; c < channels; c++)
                decode_buffer[x*channels + c] = 0;
        }
    }
}

static float* stbir__get_ring_buffer_entry(float* ring_buffer, int index, int ring_buffer_length)
{
    return &ring_buffer[index * ring_buffer_length];
}

static float* stbir__add_empty_ring_buffer_entry(stbir__info* stbir_info, int n)
{
    int ring_buffer_index;
    float* ring_buffer;

    if (stbir_info->ring_buffer_begin_index < 0)
    {
        ring_buffer_index = stbir_info->ring_buffer_begin_index = 0;
        stbir_info->ring_buffer_first_scanline = n;
    }
    else
    {
        ring_buffer_index = (stbir_info->ring_buffer_begin_index + (stbir_info->ring_buffer_last_scanline - stbir_info->ring_buffer_first_scanline) + 1) % stbir_info->vertical_filter_pixel_width;
        STBIR__DEBUG_ASSERT(ring_buffer_index != stbir_info->ring_buffer_begin_index);
    }

    ring_buffer = stbir__get_ring_buffer_entry(stbir_info->ring_buffer, ring_buffer_index, stbir_info->ring_buffer_length_bytes / sizeof(float));
    memset(ring_buffer, 0, stbir_info->ring_buffer_length_bytes);

    stbir_info->ring_buffer_last_scanline = n;

    return ring_buffer;
}


static void stbir__resample_horizontal_upsample(stbir__info* stbir_info, int n, float* output_buffer)
{
    int x, k;
    int output_w = stbir_info->output_w;
    int kernel_pixel_width = stbir_info->horizontal_filter_pixel_width;
    int channels = stbir_info->channels;
    float* decode_buffer = stbir__get_decode_buffer(stbir_info);
    stbir__contributors* horizontal_contributors = stbir_info->horizontal_contributors;
    float* horizontal_coefficients = stbir_info->horizontal_coefficients;
    int coefficient_width = stbir_info->horizontal_coefficient_width;

    for (x = 0; x < output_w; x++)
    {
        int n0 = horizontal_contributors[x].n0;
        int n1 = horizontal_contributors[x].n1;

        int out_pixel_index = x * channels;
        int coefficient_group = coefficient_width * x;
        int coefficient_counter = 0;

        STBIR__DEBUG_ASSERT(n1 >= n0);
        STBIR__DEBUG_ASSERT(n0 >= -stbir_info->horizontal_filter_pixel_margin);
        STBIR__DEBUG_ASSERT(n1 >= -stbir_info->horizontal_filter_pixel_margin);
        STBIR__DEBUG_ASSERT(n0 < stbir_info->input_w + stbir_info->horizontal_filter_pixel_margin);
        STBIR__DEBUG_ASSERT(n1 < stbir_info->input_w + stbir_info->horizontal_filter_pixel_margin);

        switch (channels) {
            case 1:
                for (k = n0; k <= n1; k++)
                {
                    int in_pixel_index = k * 1;
                    float coefficient = horizontal_coefficients[coefficient_group + coefficient_counter++];
                    STBIR__DEBUG_ASSERT(coefficient != 0);
                    output_buffer[out_pixel_index + 0] += decode_buffer[in_pixel_index + 0] * coefficient;
                }
                break;
            case 2:
                for (k = n0; k <= n1; k++)
                {
                    int in_pixel_index = k * 2;
                    float coefficient = horizontal_coefficients[coefficient_group + coefficient_counter++];
                    STBIR__DEBUG_ASSERT(coefficient != 0);
                    output_buffer[out_pixel_index + 0] += decode_buffer[in_pixel_index + 0] * coefficient;
                    output_buffer[out_pixel_index + 1] += decode_buffer[in_pixel_index + 1] * coefficient;
                }
                break;
            case 3:
                for (k = n0; k <= n1; k++)
                {
                    int in_pixel_index = k * 3;
                    float coefficient = horizontal_coefficients[coefficient_group + coefficient_counter++];
                    STBIR__DEBUG_ASSERT(coefficient != 0);
                    output_buffer[out_pixel_index + 0] += decode_buffer[in_pixel_index + 0] * coefficient;
                    output_buffer[out_pixel_index + 1] += decode_buffer[in_pixel_index + 1] * coefficient;
                    output_buffer[out_pixel_index + 2] += decode_buffer[in_pixel_index + 2] * coefficient;
                }
                break;
            case 4:
                for (k = n0; k <= n1; k++)
                {
                    int in_pixel_index = k * 4;
                    float coefficient = horizontal_coefficients[coefficient_group + coefficient_counter++];
                    STBIR__DEBUG_ASSERT(coefficient != 0);
                    output_buffer[out_pixel_index + 0] += decode_buffer[in_pixel_index + 0] * coefficient;
                    output_buffer[out_pixel_index + 1] += decode_buffer[in_pixel_index + 1] * coefficient;
                    output_buffer[out_pixel_index + 2] += decode_buffer[in_pixel_index + 2] * coefficient;
                    output_buffer[out_pixel_index + 3] += decode_buffer[in_pixel_index + 3] * coefficient;
                }
                break;
            default:
                for (k = n0; k <= n1; k++)
                {
                    int in_pixel_index = k * channels;
                    float coefficient = horizontal_coefficients[coefficient_group + coefficient_counter++];
                    int c;
                    STBIR__DEBUG_ASSERT(coefficient != 0);
                    for (c = 0; c < channels; c++)
                        output_buffer[out_pixel_index + c] += decode_buffer[in_pixel_index + c] * coefficient;
                }
                break;
        }
    }
}

static void stbir__resample_horizontal_downsample(stbir__info* stbir_info, int n, float* output_buffer)
{
    int x, k;
    int input_w = stbir_info->input_w;
    int output_w = stbir_info->output_w;
    int kernel_pixel_width = stbir_info->horizontal_filter_pixel_width;
    int channels = stbir_info->channels;
    float* decode_buffer = stbir__get_decode_buffer(stbir_info);
    stbir__contributors* horizontal_contributors = stbir_info->horizontal_contributors;
    float* horizontal_coefficients = stbir_info->horizontal_coefficients;
    int coefficient_width = stbir_info->horizontal_coefficient_width;
    int filter_pixel_margin = stbir_info->horizontal_filter_pixel_margin;
    int max_x = input_w + filter_pixel_margin * 2;

    STBIR__DEBUG_ASSERT(!stbir__use_width_upsampling(stbir_info));

    switch (channels) {
        case 1:
            for (x = 0; x < max_x; x++)
            {
                int n0 = horizontal_contributors[x].n0;
                int n1 = horizontal_contributors[x].n1;

                int in_x = x - filter_pixel_margin;
                int in_pixel_index = in_x * 1;
                int max_n = n1;
                int coefficient_group = coefficient_width * x;

                for (k = n0; k <= max_n; k++)
                {
                    int out_pixel_index = k * 1;
                    float coefficient = horizontal_coefficients[coefficient_group + k - n0];
                    STBIR__DEBUG_ASSERT(coefficient != 0);
                    output_buffer[out_pixel_index + 0] += decode_buffer[in_pixel_index + 0] * coefficient;
                }
            }
            break;

        case 2:
            for (x = 0; x < max_x; x++)
            {
                int n0 = horizontal_contributors[x].n0;
                int n1 = horizontal_contributors[x].n1;

                int in_x = x - filter_pixel_margin;
                int in_pixel_index = in_x * 2;
                int max_n = n1;
                int coefficient_group = coefficient_width * x;

                for (k = n0; k <= max_n; k++)
                {
                    int out_pixel_index = k * 2;
                    float coefficient = horizontal_coefficients[coefficient_group + k - n0];
                    STBIR__DEBUG_ASSERT(coefficient != 0);
                    output_buffer[out_pixel_index + 0] += decode_buffer[in_pixel_index + 0] * coefficient;
                    output_buffer[out_pixel_index + 1] += decode_buffer[in_pixel_index + 1] * coefficient;
                }
            }
            break;

        case 3:
            for (x = 0; x < max_x; x++)
            {
                int n0 = horizontal_contributors[x].n0;
                int n1 = horizontal_contributors[x].n1;

                int in_x = x - filter_pixel_margin;
                int in_pixel_index = in_x * 3;
                int max_n = n1;
                int coefficient_group = coefficient_width * x;

                for (k = n0; k <= max_n; k++)
                {
                    int out_pixel_index = k * 3;
                    float coefficient = horizontal_coefficients[coefficient_group + k - n0];
                    STBIR__DEBUG_ASSERT(coefficient != 0);
                    output_buffer[out_pixel_index + 0] += decode_buffer[in_pixel_index + 0] * coefficient;
                    output_buffer[out_pixel_index + 1] += decode_buffer[in_pixel_index + 1] * coefficient;
                    output_buffer[out_pixel_index + 2] += decode_buffer[in_pixel_index + 2] * coefficient;
                }
            }
            break;

        case 4:
            for (x = 0; x < max_x; x++)
            {
                int n0 = horizontal_contributors[x].n0;
                int n1 = horizontal_contributors[x].n1;

                int in_x = x - filter_pixel_margin;
                int in_pixel_index = in_x * 4;
                int max_n = n1;
                int coefficient_group = coefficient_width * x;

                for (k = n0; k <= max_n; k++)
                {
                    int out_pixel_index = k * 4;
                    float coefficient = horizontal_coefficients[coefficient_group + k - n0];
                    STBIR__DEBUG_ASSERT(coefficient != 0);
                    output_buffer[out_pixel_index + 0] += decode_buffer[in_pixel_index + 0] * coefficient;
                    output_buffer[out_pixel_index + 1] += decode_buffer[in_pixel_index + 1] * coefficient;
                    output_buffer[out_pixel_index + 2] += decode_buffer[in_pixel_index + 2] * coefficient;
                    output_buffer[out_pixel_index + 3] += decode_buffer[in_pixel_index + 3] * coefficient;
                }
            }
            break;

        default:
            for (x = 0; x < max_x; x++)
            {
                int n0 = horizontal_contributors[x].n0;
                int n1 = horizontal_contributors[x].n1;

                int in_x = x - filter_pixel_margin;
                int in_pixel_index = in_x * channels;
                int max_n = n1;
                int coefficient_group = coefficient_width * x;

                for (k = n0; k <= max_n; k++)
                {
                    int c;
                    int out_pixel_index = k * channels;
                    float coefficient = horizontal_coefficients[coefficient_group + k - n0];
                    STBIR__DEBUG_ASSERT(coefficient != 0);
                    for (c = 0; c < channels; c++)
                        output_buffer[out_pixel_index + c] += decode_buffer[in_pixel_index + c] * coefficient;
                }
            }
            break;
    }
}

static void stbir__decode_and_resample_upsample(stbir__info* stbir_info, int n)
{
    // Decode the nth scanline from the source image into the decode buffer.
    stbir__decode_scanline(stbir_info, n);

    // Now resample it into the ring buffer.
    if (stbir__use_width_upsampling(stbir_info))
        stbir__resample_horizontal_upsample(stbir_info, n, stbir__add_empty_ring_buffer_entry(stbir_info, n));
    else
        stbir__resample_horizontal_downsample(stbir_info, n, stbir__add_empty_ring_buffer_entry(stbir_info, n));

    // Now it's sitting in the ring buffer ready to be used as source for the vertical sampling.
}

static void stbir__decode_and_resample_downsample(stbir__info* stbir_info, int n)
{
    // Decode the nth scanline from the source image into the decode buffer.
    stbir__decode_scanline(stbir_info, n);

    memset(stbir_info->horizontal_buffer, 0, stbir_info->output_w * stbir_info->channels * sizeof(float));

    // Now resample it into the horizontal buffer.
    if (stbir__use_width_upsampling(stbir_info))
        stbir__resample_horizontal_upsample(stbir_info, n, stbir_info->horizontal_buffer);
    else
        stbir__resample_horizontal_downsample(stbir_info, n, stbir_info->horizontal_buffer);

    // Now it's sitting in the horizontal buffer ready to be distributed into the ring buffers.
}

// Get the specified scan line from the ring buffer.
static float* stbir__get_ring_buffer_scanline(int get_scanline, float* ring_buffer, int begin_index, int first_scanline, int ring_buffer_size, int ring_buffer_length)
{
    int ring_buffer_index = (begin_index + (get_scanline - first_scanline)) % ring_buffer_size;
    return stbir__get_ring_buffer_entry(ring_buffer, ring_buffer_index, ring_buffer_length);
}


static void stbir__encode_scanline(stbir__info* stbir_info, int num_pixels, void *output_buffer, float *encode_buffer, int channels, int alpha_channel, int decode)
{
    int x;
    int n;
    int num_nonalpha;
    stbir_uint16 nonalpha[STBIR_MAX_CHANNELS];

    if (!(stbir_info->flags&STBIR_FLAG_ALPHA_PREMULTIPLIED))
    {
        for (x=0; x < num_pixels; ++x)
        {
            int pixel_index = x*channels;

            float alpha = encode_buffer[pixel_index + alpha_channel];
            float reciprocal_alpha = alpha ? 1.0f / alpha : 0;

            // unrolling this produced a 1% slowdown upscaling a large RGBA linear-space image on my machine - stb
            for (n = 0; n < channels; n++)
                if (n != alpha_channel)
                    encode_buffer[pixel_index + n] *= reciprocal_alpha;

            // We added in a small epsilon to prevent the color channel from being deleted with zero alpha.
            // Because we only add it for integer types, it will automatically be discarded on integer
            // conversion, so we don't need to subtract it back out (which would be problematic for
            // numeric precision reasons).
        }
    }

    // build a table of all channels that need colorspace correction, so
    // we don't perform colorspace correction on channels that don't need it.
    for (x=0, num_nonalpha=0; x < channels; ++x)
        if (x != alpha_channel || (stbir_info->flags & STBIR_FLAG_ALPHA_USES_COLORSPACE))
            nonalpha[num_nonalpha++] = x;

    #define STBIR__ROUND_INT(f)    ((int)          ((f)+0.5))
    #define STBIR__ROUND_UINT(f)   ((stbir_uint32) ((f)+0.5))

    #ifdef STBIR__SATURATE_INT
    #define STBIR__ENCODE_LINEAR8(f)   stbir__saturate8 (STBIR__ROUND_INT((f) * 255  ))
    #define STBIR__ENCODE_LINEAR16(f)  stbir__saturate16(STBIR__ROUND_INT((f) * 65535))
    #else
    #define STBIR__ENCODE_LINEAR8(f)   (unsigned char ) STBIR__ROUND_INT(stbir__saturate(f) * 255  )
    #define STBIR__ENCODE_LINEAR16(f)  (unsigned short) STBIR__ROUND_INT(stbir__saturate(f) * 65535)
    #endif

    switch (decode)
    {
        case STBIR__DECODE(STBIR_TYPE_UINT8, STBIR_COLORSPACE_LINEAR):
            for (x=0; x < num_pixels; ++x)
            {
                int pixel_index = x*channels;

                for (n = 0; n < channels; n++)
                {
                    int index = pixel_index + n;
                    ((unsigned char*)output_buffer)[index] = STBIR__ENCODE_LINEAR8(encode_buffer[index]);
                }
            }
            break;

        case STBIR__DECODE(STBIR_TYPE_UINT8, STBIR_COLORSPACE_SRGB):
            for (x=0; x < num_pixels; ++x)
            {
                int pixel_index = x*channels;

                for (n = 0; n < num_nonalpha; n++)
                {
                    int index = pixel_index + nonalpha[n];
                    ((unsigned char*)output_buffer)[index] = stbir__linear_to_srgb_uchar(encode_buffer[index]);
                }

                if (!(stbir_info->flags & STBIR_FLAG_ALPHA_USES_COLORSPACE))
                    ((unsigned char *)output_buffer)[pixel_index + alpha_channel] = STBIR__ENCODE_LINEAR8(encode_buffer[pixel_index+alpha_channel]);
            }
            break;

        case STBIR__DECODE(STBIR_TYPE_UINT16, STBIR_COLORSPACE_LINEAR):
            for (x=0; x < num_pixels; ++x)
            {
                int pixel_index = x*channels;

                for (n = 0; n < channels; n++)
                {
                    int index = pixel_index + n;
                    ((unsigned short*)output_buffer)[index] = STBIR__ENCODE_LINEAR16(encode_buffer[index]);
                }
            }
            break;

        case STBIR__DECODE(STBIR_TYPE_UINT16, STBIR_COLORSPACE_SRGB):
            for (x=0; x < num_pixels; ++x)
            {
                int pixel_index = x*channels;

                for (n = 0; n < num_nonalpha; n++)
                {
                    int index = pixel_index + nonalpha[n];
                    ((unsigned short*)output_buffer)[index] = (unsigned short)STBIR__ROUND_INT(stbir__linear_to_srgb(stbir__saturate(encode_buffer[index])) * 65535);
                }

                if (!(stbir_info->flags&STBIR_FLAG_ALPHA_USES_COLORSPACE))
                    ((unsigned short*)output_buffer)[pixel_index + alpha_channel] = STBIR__ENCODE_LINEAR16(encode_buffer[pixel_index + alpha_channel]);
            }

            break;

        case STBIR__DECODE(STBIR_TYPE_UINT32, STBIR_COLORSPACE_LINEAR):
            for (x=0; x < num_pixels; ++x)
            {
                int pixel_index = x*channels;

                for (n = 0; n < channels; n++)
                {
                    int index = pixel_index + n;
                    ((unsigned int*)output_buffer)[index] = (unsigned int)STBIR__ROUND_UINT(((double)stbir__saturate(encode_buffer[index])) * 4294967295);
                }
            }
            break;

        case STBIR__DECODE(STBIR_TYPE_UINT32, STBIR_COLORSPACE_SRGB):
            for (x=0; x < num_pixels; ++x)
            {
                int pixel_index = x*channels;

                for (n = 0; n < num_nonalpha; n++)
                {
                    int index = pixel_index + nonalpha[n];
                    ((unsigned int*)output_buffer)[index] = (unsigned int)STBIR__ROUND_UINT(((double)stbir__linear_to_srgb(stbir__saturate(encode_buffer[index]))) * 4294967295);
                }

                if (!(stbir_info->flags&STBIR_FLAG_ALPHA_USES_COLORSPACE))
                    ((unsigned int*)output_buffer)[pixel_index + alpha_channel] = (unsigned int)STBIR__ROUND_INT(((double)stbir__saturate(encode_buffer[pixel_index + alpha_channel])) * 4294967295);
            }
            break;

        case STBIR__DECODE(STBIR_TYPE_FLOAT, STBIR_COLORSPACE_LINEAR):
            for (x=0; x < num_pixels; ++x)
            {
                int pixel_index = x*channels;

                for (n = 0; n < channels; n++)
                {
                    int index = pixel_index + n;
                    ((float*)output_buffer)[index] = encode_buffer[index];
                }
            }
            break;

        case STBIR__DECODE(STBIR_TYPE_FLOAT, STBIR_COLORSPACE_SRGB):
            for (x=0; x < num_pixels; ++x)
            {
                int pixel_index = x*channels;

                for (n = 0; n < num_nonalpha; n++)
                {
                    int index = pixel_index + nonalpha[n];
                    ((float*)output_buffer)[index] = stbir__linear_to_srgb(encode_buffer[index]);
                }

                if (!(stbir_info->flags&STBIR_FLAG_ALPHA_USES_COLORSPACE))
                    ((float*)output_buffer)[pixel_index + alpha_channel] = encode_buffer[pixel_index + alpha_channel];
            }
            break;

        default:
            STBIR__UNIMPLEMENTED("Unknown type/colorspace/channels combination.");
            break;
    }
}

static void stbir__resample_vertical_upsample(stbir__info* stbir_info, int n, int in_first_scanline, int in_last_scanline, float in_center_of_out)
{
    int x, k;
    int output_w = stbir_info->output_w;
    stbir__contributors* vertical_contributors = stbir_info->vertical_contributors;
    float* vertical_coefficients = stbir_info->vertical_coefficients;
    int channels = stbir_info->channels;
    int alpha_channel = stbir_info->alpha_channel;
    int type = stbir_info->type;
    int colorspace = stbir_info->colorspace;
    int kernel_pixel_width = stbir_info->vertical_filter_pixel_width;
    void* output_data = stbir_info->output_data;
    float* encode_buffer = stbir_info->encode_buffer;
    int decode = STBIR__DECODE(type, colorspace);
    int coefficient_width = stbir_info->vertical_coefficient_width;
    int coefficient_counter;
    int contributor = n;

    float* ring_buffer = stbir_info->ring_buffer;
    int ring_buffer_begin_index = stbir_info->ring_buffer_begin_index;
    int ring_buffer_first_scanline = stbir_info->ring_buffer_first_scanline;
    int ring_buffer_last_scanline = stbir_info->ring_buffer_last_scanline;
    int ring_buffer_length = stbir_info->ring_buffer_length_bytes/sizeof(float);

    int n0,n1, output_row_start;
    int coefficient_group = coefficient_width * contributor;

    n0 = vertical_contributors[contributor].n0;
    n1 = vertical_contributors[contributor].n1;

    output_row_start = n * stbir_info->output_stride_bytes;

    STBIR__DEBUG_ASSERT(stbir__use_height_upsampling(stbir_info));

    memset(encode_buffer, 0, output_w * sizeof(float) * channels);

    // I tried reblocking this for better cache usage of encode_buffer
    // (using x_outer, k, x_inner), but it lost speed. -- stb

    coefficient_counter = 0;
    switch (channels) {
        case 1:
            for (k = n0; k <= n1; k++)
            {
                int coefficient_index = coefficient_counter++;
                float* ring_buffer_entry = stbir__get_ring_buffer_scanline(k, ring_buffer, ring_buffer_begin_index, ring_buffer_first_scanline, kernel_pixel_width, ring_buffer_length);
                float coefficient = vertical_coefficients[coefficient_group + coefficient_index];
                for (x = 0; x < output_w; ++x)
                {
                    int in_pixel_index = x * 1;
                    encode_buffer[in_pixel_index + 0] += ring_buffer_entry[in_pixel_index + 0] * coefficient;
                }
            }
            break;
        case 2:
            for (k = n0; k <= n1; k++)
            {
                int coefficient_index = coefficient_counter++;
                float* ring_buffer_entry = stbir__get_ring_buffer_scanline(k, ring_buffer, ring_buffer_begin_index, ring_buffer_first_scanline, kernel_pixel_width, ring_buffer_length);
                float coefficient = vertical_coefficients[coefficient_group + coefficient_index];
                for (x = 0; x < output_w; ++x)
                {
                    int in_pixel_index = x * 2;
                    encode_buffer[in_pixel_index + 0] += ring_buffer_entry[in_pixel_index + 0] * coefficient;
                    encode_buffer[in_pixel_index + 1] += ring_buffer_entry[in_pixel_index + 1] * coefficient;
                }
            }
            break;
        case 3:
            for (k = n0; k <= n1; k++)
            {
                int coefficient_index = coefficient_counter++;
                float* ring_buffer_entry = stbir__get_ring_buffer_scanline(k, ring_buffer, ring_buffer_begin_index, ring_buffer_first_scanline, kernel_pixel_width, ring_buffer_length);
                float coefficient = vertical_coefficients[coefficient_group + coefficient_index];
                for (x = 0; x < output_w; ++x)
                {
                    int in_pixel_index = x * 3;
                    encode_buffer[in_pixel_index + 0] += ring_buffer_entry[in_pixel_index + 0] * coefficient;
                    encode_buffer[in_pixel_index + 1] += ring_buffer_entry[in_pixel_index + 1] * coefficient;
                    encode_buffer[in_pixel_index + 2] += ring_buffer_entry[in_pixel_index + 2] * coefficient;
                }
            }
            break;
        case 4:
            for (k = n0; k <= n1; k++)
            {
                int coefficient_index = coefficient_counter++;
                float* ring_buffer_entry = stbir__get_ring_buffer_scanline(k, ring_buffer, ring_buffer_begin_index, ring_buffer_first_scanline, kernel_pixel_width, ring_buffer_length);
                float coefficient = vertical_coefficients[coefficient_group + coefficient_index];
                for (x = 0; x < output_w; ++x)
                {
                    int in_pixel_index = x * 4;
                    encode_buffer[in_pixel_index + 0] += ring_buffer_entry[in_pixel_index + 0] * coefficient;
                    encode_buffer[in_pixel_index + 1] += ring_buffer_entry[in_pixel_index + 1] * coefficient;
                    encode_buffer[in_pixel_index + 2] += ring_buffer_entry[in_pixel_index + 2] * coefficient;
                    encode_buffer[in_pixel_index + 3] += ring_buffer_entry[in_pixel_index + 3] * coefficient;
                }
            }
            break;
        default:
            for (k = n0; k <= n1; k++)
            {
                int coefficient_index = coefficient_counter++;
                float* ring_buffer_entry = stbir__get_ring_buffer_scanline(k, ring_buffer, ring_buffer_begin_index, ring_buffer_first_scanline, kernel_pixel_width, ring_buffer_length);
                float coefficient = vertical_coefficients[coefficient_group + coefficient_index];
                for (x = 0; x < output_w; ++x)
                {
                    int in_pixel_index = x * channels;
                    int c;
                    for (c = 0; c < channels; c++)
                        encode_buffer[in_pixel_index + c] += ring_buffer_entry[in_pixel_index + c] * coefficient;
                }
            }
            break;
    }
    stbir__encode_scanline(stbir_info, output_w, (char *) output_data + output_row_start, encode_buffer, channels, alpha_channel, decode);
}

static void stbir__resample_vertical_downsample(stbir__info* stbir_info, int n, int in_first_scanline, int in_last_scanline, float in_center_of_out)
{
    int x, k;
    int output_w = stbir_info->output_w;
    int output_h = stbir_info->output_h;
    stbir__contributors* vertical_contributors = stbir_info->vertical_contributors;
    float* vertical_coefficients = stbir_info->vertical_coefficients;
    int channels = stbir_info->channels;
    int kernel_pixel_width = stbir_info->vertical_filter_pixel_width;
    void* output_data = stbir_info->output_data;
    float* horizontal_buffer = stbir_info->horizontal_buffer;
    int coefficient_width = stbir_info->vertical_coefficient_width;
    int contributor = n + stbir_info->vertical_filter_pixel_margin;

    float* ring_buffer = stbir_info->ring_buffer;
    int ring_buffer_begin_index = stbir_info->ring_buffer_begin_index;
    int ring_buffer_first_scanline = stbir_info->ring_buffer_first_scanline;
    int ring_buffer_last_scanline = stbir_info->ring_buffer_last_scanline;
    int ring_buffer_length = stbir_info->ring_buffer_length_bytes/sizeof(float);
    int n0,n1;

    n0 = vertical_contributors[contributor].n0;
    n1 = vertical_contributors[contributor].n1;

    STBIR__DEBUG_ASSERT(!stbir__use_height_upsampling(stbir_info));

    for (k = n0; k <= n1; k++)
    {
        int coefficient_index = k - n0;
        int coefficient_group = coefficient_width * contributor;
        float coefficient = vertical_coefficients[coefficient_group + coefficient_index];

        float* ring_buffer_entry = stbir__get_ring_buffer_scanline(k, ring_buffer, ring_buffer_begin_index, ring_buffer_first_scanline, kernel_pixel_width, ring_buffer_length);

        switch (channels) {
            case 1:
                for (x = 0; x < output_w; x++)
                {
                    int in_pixel_index = x * 1;
                    ring_buffer_entry[in_pixel_index + 0] += horizontal_buffer[in_pixel_index + 0] * coefficient;
                }
                break;
            case 2:
                for (x = 0; x < output_w; x++)
                {
                    int in_pixel_index = x * 2;
                    ring_buffer_entry[in_pixel_index + 0] += horizontal_buffer[in_pixel_index + 0] * coefficient;
                    ring_buffer_entry[in_pixel_index + 1] += horizontal_buffer[in_pixel_index + 1] * coefficient;
                }
                break;
            case 3:
                for (x = 0; x < output_w; x++)
                {
                    int in_pixel_index = x * 3;
                    ring_buffer_entry[in_pixel_index + 0] += horizontal_buffer[in_pixel_index + 0] * coefficient;
                    ring_buffer_entry[in_pixel_index + 1] += horizontal_buffer[in_pixel_index + 1] * coefficient;
                    ring_buffer_entry[in_pixel_index + 2] += horizontal_buffer[in_pixel_index + 2] * coefficient;
                }
                break;
            case 4:
                for (x = 0; x < output_w; x++)
                {
                    int in_pixel_index = x * 4;
                    ring_buffer_entry[in_pixel_index + 0] += horizontal_buffer[in_pixel_index + 0] * coefficient;
                    ring_buffer_entry[in_pixel_index + 1] += horizontal_buffer[in_pixel_index + 1] * coefficient;
                    ring_buffer_entry[in_pixel_index + 2] += horizontal_buffer[in_pixel_index + 2] * coefficient;
                    ring_buffer_entry[in_pixel_index + 3] += horizontal_buffer[in_pixel_index + 3] * coefficient;
                }
                break;
            default:
                for (x = 0; x < output_w; x++)
                {
                    int in_pixel_index = x * channels;

                    int c;
                    for (c = 0; c < channels; c++)
                        ring_buffer_entry[in_pixel_index + c] += horizontal_buffer[in_pixel_index + c] * coefficient;
                }
                break;
        }
    }
}

static void stbir__buffer_loop_upsample(stbir__info* stbir_info)
{
    int y;
    float scale_ratio = stbir_info->vertical_scale;
    float out_scanlines_radius = stbir__filter_info_table[stbir_info->vertical_filter].support(1/scale_ratio) * scale_ratio;

    STBIR__DEBUG_ASSERT(stbir__use_height_upsampling(stbir_info));

    for (y = 0; y < stbir_info->output_h; y++)
    {
        float in_center_of_out = 0; // Center of the current out scanline in the in scanline space
        int in_first_scanline = 0, in_last_scanline = 0;

        stbir__calculate_sample_range_upsample(y, out_scanlines_radius, scale_ratio, stbir_info->vertical_shift, &in_first_scanline, &in_last_scanline, &in_center_of_out);

        STBIR__DEBUG_ASSERT(in_last_scanline - in_first_scanline <= stbir_info->vertical_filter_pixel_width);

        if (stbir_info->ring_buffer_begin_index >= 0)
        {
            // Get rid of whatever we don't need anymore.
            while (in_first_scanline > stbir_info->ring_buffer_first_scanline)
            {
                if (stbir_info->ring_buffer_first_scanline == stbir_info->ring_buffer_last_scanline)
                {
                    // We just popped the last scanline off the ring buffer.
                    // Reset it to the empty state.
                    stbir_info->ring_buffer_begin_index = -1;
                    stbir_info->ring_buffer_first_scanline = 0;
                    stbir_info->ring_buffer_last_scanline = 0;
                    break;
                }
                else
                {
                    stbir_info->ring_buffer_first_scanline++;
                    stbir_info->ring_buffer_begin_index = (stbir_info->ring_buffer_begin_index + 1) % stbir_info->vertical_filter_pixel_width;
                }
            }
        }

        // Load in new ones.
        if (stbir_info->ring_buffer_begin_index < 0)
            stbir__decode_and_resample_upsample(stbir_info, in_first_scanline);

        while (in_last_scanline > stbir_info->ring_buffer_last_scanline)
            stbir__decode_and_resample_upsample(stbir_info, stbir_info->ring_buffer_last_scanline + 1);

        // Now all buffers should be ready to write a row of vertical sampling.
        stbir__resample_vertical_upsample(stbir_info, y, in_first_scanline, in_last_scanline, in_center_of_out);

        STBIR_PROGRESS_REPORT((float)y / stbir_info->output_h);
    }
}

static void stbir__empty_ring_buffer(stbir__info* stbir_info, int first_necessary_scanline)
{
    int output_stride_bytes = stbir_info->output_stride_bytes;
    int channels = stbir_info->channels;
    int alpha_channel = stbir_info->alpha_channel;
    int type = stbir_info->type;
    int colorspace = stbir_info->colorspace;
    int output_w = stbir_info->output_w;
    void* output_data = stbir_info->output_data;
    int decode = STBIR__DECODE(type, colorspace);

    float* ring_buffer = stbir_info->ring_buffer;
    int ring_buffer_length = stbir_info->ring_buffer_length_bytes/sizeof(float);

    if (stbir_info->ring_buffer_begin_index >= 0)
    {
        // Get rid of whatever we don't need anymore.
        while (first_necessary_scanline > stbir_info->ring_buffer_first_scanline)
        {
            if (stbir_info->ring_buffer_first_scanline >= 0 && stbir_info->ring_buffer_first_scanline < stbir_info->output_h)
            {
                int output_row_start = stbir_info->ring_buffer_first_scanline * output_stride_bytes;
                float* ring_buffer_entry = stbir__get_ring_buffer_entry(ring_buffer, stbir_info->ring_buffer_begin_index, ring_buffer_length);
                stbir__encode_scanline(stbir_info, output_w, (char *) output_data + output_row_start, ring_buffer_entry, channels, alpha_channel, decode);
                STBIR_PROGRESS_REPORT((float)stbir_info->ring_buffer_first_scanline / stbir_info->output_h);
            }

            if (stbir_info->ring_buffer_first_scanline == stbir_info->ring_buffer_last_scanline)
            {
                // We just popped the last scanline off the ring buffer.
                // Reset it to the empty state.
                stbir_info->ring_buffer_begin_index = -1;
                stbir_info->ring_buffer_first_scanline = 0;
                stbir_info->ring_buffer_last_scanline = 0;
                break;
            }
            else
            {
                stbir_info->ring_buffer_first_scanline++;
                stbir_info->ring_buffer_begin_index = (stbir_info->ring_buffer_begin_index + 1) % stbir_info->vertical_filter_pixel_width;
            }
        }
    }
}

static void stbir__buffer_loop_downsample(stbir__info* stbir_info)
{
    int y;
    float scale_ratio = stbir_info->vertical_scale;
    int output_h = stbir_info->output_h;
    float in_pixels_radius = stbir__filter_info_table[stbir_info->vertical_filter].support(scale_ratio) / scale_ratio;
    int pixel_margin = stbir_info->vertical_filter_pixel_margin;
    int max_y = stbir_info->input_h + pixel_margin;

    STBIR__DEBUG_ASSERT(!stbir__use_height_upsampling(stbir_info));

    for (y = -pixel_margin; y < max_y; y++)
    {
        float out_center_of_in; // Center of the current out scanline in the in scanline space
        int out_first_scanline, out_last_scanline;

        stbir__calculate_sample_range_downsample(y, in_pixels_radius, scale_ratio, stbir_info->vertical_shift, &out_first_scanline, &out_last_scanline, &out_center_of_in);

        STBIR__DEBUG_ASSERT(out_last_scanline - out_first_scanline <= stbir_info->vertical_filter_pixel_width);

        if (out_last_scanline < 0 || out_first_scanline >= output_h)
            continue;

        stbir__empty_ring_buffer(stbir_info, out_first_scanline);

        stbir__decode_and_resample_downsample(stbir_info, y);

        // Load in new ones.
        if (stbir_info->ring_buffer_begin_index < 0)
            stbir__add_empty_ring_buffer_entry(stbir_info, out_first_scanline);

        while (out_last_scanline > stbir_info->ring_buffer_last_scanline)
            stbir__add_empty_ring_buffer_entry(stbir_info, stbir_info->ring_buffer_last_scanline + 1);

        // Now the horizontal buffer is ready to write to all ring buffer rows.
        stbir__resample_vertical_downsample(stbir_info, y, out_first_scanline, out_last_scanline, out_center_of_in);
    }

    stbir__empty_ring_buffer(stbir_info, stbir_info->output_h);
}

static void stbir__setup(stbir__info *info, int input_w, int input_h, int output_w, int output_h, int channels)
{
    info->input_w = input_w;
    info->input_h = input_h;
    info->output_w = output_w;
    info->output_h = output_h;
    info->channels = channels;
}

static void stbir__calculate_transform(stbir__info *info, float s0, float t0, float s1, float t1, float *transform)
{
    info->s0 = s0;
    info->t0 = t0;
    info->s1 = s1;
    info->t1 = t1;

    if (transform)
    {
        info->horizontal_scale = transform[0];
        info->vertical_scale   = transform[1];
        info->horizontal_shift = transform[2];
        info->vertical_shift   = transform[3];
    }
    else
    {
        info->horizontal_scale = ((float)info->output_w / info->input_w) / (s1 - s0);
        info->vertical_scale = ((float)info->output_h / info->input_h) / (t1 - t0);

<<<<<<< HEAD
        info->horizontal_shift = s0 * info->output_w / (s1 - s0);
        info->vertical_shift = t0 * info->output_h / (t1 - t0);
=======
        info->horizontal_shift = s0 * info->input_w;
        info->vertical_shift = t0 * info->input_h;
>>>>>>> cf6f69cd
    }
}

static void stbir__choose_filter(stbir__info *info, stbir_filter h_filter, stbir_filter v_filter)
{
    if (h_filter == 0)
        h_filter = stbir__use_upsampling(info->horizontal_scale) ? STBIR_DEFAULT_FILTER_UPSAMPLE : STBIR_DEFAULT_FILTER_DOWNSAMPLE;
    if (v_filter == 0)
        v_filter = stbir__use_upsampling(info->vertical_scale)   ? STBIR_DEFAULT_FILTER_UPSAMPLE : STBIR_DEFAULT_FILTER_DOWNSAMPLE;
    info->horizontal_filter = h_filter;
    info->vertical_filter = v_filter;
}

static stbir_uint32 stbir__calculate_memory(stbir__info *info)
{
    int pixel_margin = stbir__get_filter_pixel_margin(info->horizontal_filter, info->horizontal_scale);
    int filter_height = stbir__get_filter_pixel_width(info->vertical_filter, info->vertical_scale);

    info->horizontal_num_contributors = stbir__get_contributors(info->horizontal_scale, info->horizontal_filter, info->input_w, info->output_w);
    info->vertical_num_contributors   = stbir__get_contributors(info->vertical_scale  , info->vertical_filter  , info->input_h, info->output_h);

    info->horizontal_contributors_size = info->horizontal_num_contributors * sizeof(stbir__contributors);
    info->horizontal_coefficients_size = stbir__get_total_horizontal_coefficients(info) * sizeof(float);
    info->vertical_contributors_size = info->vertical_num_contributors * sizeof(stbir__contributors);
    info->vertical_coefficients_size = stbir__get_total_vertical_coefficients(info) * sizeof(float);
    info->decode_buffer_size = (info->input_w + pixel_margin * 2) * info->channels * sizeof(float);
    info->horizontal_buffer_size = info->output_w * info->channels * sizeof(float);
    info->ring_buffer_size = info->output_w * info->channels * filter_height * sizeof(float);
    info->encode_buffer_size = info->output_w * info->channels * sizeof(float);

    STBIR_ASSERT(info->horizontal_filter != 0);
    STBIR_ASSERT(info->horizontal_filter < STBIR__ARRAY_SIZE(stbir__filter_info_table)); // this now happens too late
    STBIR_ASSERT(info->vertical_filter != 0);
    STBIR_ASSERT(info->vertical_filter < STBIR__ARRAY_SIZE(stbir__filter_info_table)); // this now happens too late

    if (stbir__use_height_upsampling(info))
        // The horizontal buffer is for when we're downsampling the height and we
        // can't output the result of sampling the decode buffer directly into the
        // ring buffers.
        info->horizontal_buffer_size = 0;
    else
        // The encode buffer is to retain precision in the height upsampling method
        // and isn't used when height downsampling.
        info->encode_buffer_size = 0;

    return info->horizontal_contributors_size + info->horizontal_coefficients_size
        + info->vertical_contributors_size + info->vertical_coefficients_size
        + info->decode_buffer_size + info->horizontal_buffer_size
        + info->ring_buffer_size + info->encode_buffer_size;
}

static int stbir__resize_allocated(stbir__info *info,
    const void* input_data, int input_stride_in_bytes,
    void* output_data, int output_stride_in_bytes,
    int alpha_channel, stbir_uint32 flags, stbir_datatype type,
    stbir_edge edge_horizontal, stbir_edge edge_vertical, stbir_colorspace colorspace,
    void* tempmem, size_t tempmem_size_in_bytes)
{
    size_t memory_required = stbir__calculate_memory(info);

    int width_stride_input = input_stride_in_bytes ? input_stride_in_bytes : info->channels * info->input_w * stbir__type_size[type];
    int width_stride_output = output_stride_in_bytes ? output_stride_in_bytes : info->channels * info->output_w * stbir__type_size[type];

#ifdef STBIR_DEBUG_OVERWRITE_TEST
#define OVERWRITE_ARRAY_SIZE 8
    unsigned char overwrite_output_before_pre[OVERWRITE_ARRAY_SIZE];
    unsigned char overwrite_tempmem_before_pre[OVERWRITE_ARRAY_SIZE];
    unsigned char overwrite_output_after_pre[OVERWRITE_ARRAY_SIZE];
    unsigned char overwrite_tempmem_after_pre[OVERWRITE_ARRAY_SIZE];

    size_t begin_forbidden = width_stride_output * (info->output_h - 1) + info->output_w * info->channels * stbir__type_size[type];
    memcpy(overwrite_output_before_pre, &((unsigned char*)output_data)[-OVERWRITE_ARRAY_SIZE], OVERWRITE_ARRAY_SIZE);
    memcpy(overwrite_output_after_pre, &((unsigned char*)output_data)[begin_forbidden], OVERWRITE_ARRAY_SIZE);
    memcpy(overwrite_tempmem_before_pre, &((unsigned char*)tempmem)[-OVERWRITE_ARRAY_SIZE], OVERWRITE_ARRAY_SIZE);
    memcpy(overwrite_tempmem_after_pre, &((unsigned char*)tempmem)[tempmem_size_in_bytes], OVERWRITE_ARRAY_SIZE);
#endif

    STBIR_ASSERT(info->channels >= 0);
    STBIR_ASSERT(info->channels <= STBIR_MAX_CHANNELS);

    if (info->channels < 0 || info->channels > STBIR_MAX_CHANNELS)
        return 0;

    STBIR_ASSERT(info->horizontal_filter < STBIR__ARRAY_SIZE(stbir__filter_info_table));
    STBIR_ASSERT(info->vertical_filter < STBIR__ARRAY_SIZE(stbir__filter_info_table));

    if (info->horizontal_filter >= STBIR__ARRAY_SIZE(stbir__filter_info_table))
        return 0;
    if (info->vertical_filter >= STBIR__ARRAY_SIZE(stbir__filter_info_table))
        return 0;

    if (alpha_channel < 0)
        flags |= STBIR_FLAG_ALPHA_USES_COLORSPACE | STBIR_FLAG_ALPHA_PREMULTIPLIED;

    if (!(flags&STBIR_FLAG_ALPHA_USES_COLORSPACE) || !(flags&STBIR_FLAG_ALPHA_PREMULTIPLIED))
        STBIR_ASSERT(alpha_channel >= 0 && alpha_channel < info->channels);

    if (alpha_channel >= info->channels)
        return 0;

    STBIR_ASSERT(tempmem);

    if (!tempmem)
        return 0;

    STBIR_ASSERT(tempmem_size_in_bytes >= memory_required);

    if (tempmem_size_in_bytes < memory_required)
        return 0;

    memset(tempmem, 0, tempmem_size_in_bytes);

    info->input_data = input_data;
    info->input_stride_bytes = width_stride_input;

    info->output_data = output_data;
    info->output_stride_bytes = width_stride_output;

    info->alpha_channel = alpha_channel;
    info->flags = flags;
    info->type = type;
    info->edge_horizontal = edge_horizontal;
    info->edge_vertical = edge_vertical;
    info->colorspace = colorspace;

    info->horizontal_coefficient_width   = stbir__get_coefficient_width  (info->horizontal_filter, info->horizontal_scale);
    info->vertical_coefficient_width     = stbir__get_coefficient_width  (info->vertical_filter  , info->vertical_scale  );
    info->horizontal_filter_pixel_width  = stbir__get_filter_pixel_width (info->horizontal_filter, info->horizontal_scale);
    info->vertical_filter_pixel_width    = stbir__get_filter_pixel_width (info->vertical_filter  , info->vertical_scale  );
    info->horizontal_filter_pixel_margin = stbir__get_filter_pixel_margin(info->horizontal_filter, info->horizontal_scale);
    info->vertical_filter_pixel_margin   = stbir__get_filter_pixel_margin(info->vertical_filter  , info->vertical_scale  );

    info->ring_buffer_length_bytes = info->output_w * info->channels * sizeof(float);
    info->decode_buffer_pixels = info->input_w + info->horizontal_filter_pixel_margin * 2;

#define STBIR__NEXT_MEMPTR(current, newtype) (newtype*)(((unsigned char*)current) + current##_size)

    info->horizontal_contributors = (stbir__contributors *) tempmem;
    info->horizontal_coefficients = STBIR__NEXT_MEMPTR(info->horizontal_contributors, float);
    info->vertical_contributors = STBIR__NEXT_MEMPTR(info->horizontal_coefficients, stbir__contributors);
    info->vertical_coefficients = STBIR__NEXT_MEMPTR(info->vertical_contributors, float);
    info->decode_buffer = STBIR__NEXT_MEMPTR(info->vertical_coefficients, float);

    if (stbir__use_height_upsampling(info))
    {
        info->horizontal_buffer = NULL;
        info->ring_buffer = STBIR__NEXT_MEMPTR(info->decode_buffer, float);
        info->encode_buffer = STBIR__NEXT_MEMPTR(info->ring_buffer, float);

        STBIR__DEBUG_ASSERT((size_t)STBIR__NEXT_MEMPTR(info->encode_buffer, unsigned char) == (size_t)tempmem + tempmem_size_in_bytes);
    }
    else
    {
        info->horizontal_buffer = STBIR__NEXT_MEMPTR(info->decode_buffer, float);
        info->ring_buffer = STBIR__NEXT_MEMPTR(info->horizontal_buffer, float);
        info->encode_buffer = NULL;

        STBIR__DEBUG_ASSERT((size_t)STBIR__NEXT_MEMPTR(info->ring_buffer, unsigned char) == (size_t)tempmem + tempmem_size_in_bytes);
    }

#undef STBIR__NEXT_MEMPTR

    // This signals that the ring buffer is empty
    info->ring_buffer_begin_index = -1;

    stbir__calculate_filters(info, info->horizontal_contributors, info->horizontal_coefficients, info->horizontal_filter, info->horizontal_scale, info->horizontal_shift, info->input_w, info->output_w);
    stbir__calculate_filters(info, info->vertical_contributors, info->vertical_coefficients, info->vertical_filter, info->vertical_scale, info->vertical_shift, info->input_h, info->output_h);

    STBIR_PROGRESS_REPORT(0);

    if (stbir__use_height_upsampling(info))
        stbir__buffer_loop_upsample(info);
    else
        stbir__buffer_loop_downsample(info);

    STBIR_PROGRESS_REPORT(1);

#ifdef STBIR_DEBUG_OVERWRITE_TEST
    STBIR__DEBUG_ASSERT(memcmp(overwrite_output_before_pre, &((unsigned char*)output_data)[-OVERWRITE_ARRAY_SIZE], OVERWRITE_ARRAY_SIZE) == 0);
    STBIR__DEBUG_ASSERT(memcmp(overwrite_output_after_pre, &((unsigned char*)output_data)[begin_forbidden], OVERWRITE_ARRAY_SIZE) == 0);
    STBIR__DEBUG_ASSERT(memcmp(overwrite_tempmem_before_pre, &((unsigned char*)tempmem)[-OVERWRITE_ARRAY_SIZE], OVERWRITE_ARRAY_SIZE) == 0);
    STBIR__DEBUG_ASSERT(memcmp(overwrite_tempmem_after_pre, &((unsigned char*)tempmem)[tempmem_size_in_bytes], OVERWRITE_ARRAY_SIZE) == 0);
#endif

    return 1;
}


static int stbir__resize_arbitrary(
    void *alloc_context,
    const void* input_data, int input_w, int input_h, int input_stride_in_bytes,
    void* output_data, int output_w, int output_h, int output_stride_in_bytes,
    float s0, float t0, float s1, float t1, float *transform,
    int channels, int alpha_channel, stbir_uint32 flags, stbir_datatype type,
    stbir_filter h_filter, stbir_filter v_filter,
    stbir_edge edge_horizontal, stbir_edge edge_vertical, stbir_colorspace colorspace)
{
    stbir__info info;
    int result;
    size_t memory_required;
    void* extra_memory;

    stbir__setup(&info, input_w, input_h, output_w, output_h, channels);
    stbir__calculate_transform(&info, s0,t0,s1,t1,transform);
    stbir__choose_filter(&info, h_filter, v_filter);
    memory_required = stbir__calculate_memory(&info);
    extra_memory = STBIR_MALLOC(memory_required, alloc_context);

    if (!extra_memory)
        return 0;

    result = stbir__resize_allocated(&info, input_data, input_stride_in_bytes,
                                            output_data, output_stride_in_bytes, 
                                            alpha_channel, flags, type,
                                            edge_horizontal, edge_vertical,
                                            colorspace, extra_memory, memory_required);

    STBIR_FREE(extra_memory, alloc_context);

    return result;
}

STBIRDEF int stbir_resize_uint8(     const unsigned char *input_pixels , int input_w , int input_h , int input_stride_in_bytes,
                                           unsigned char *output_pixels, int output_w, int output_h, int output_stride_in_bytes,
                                     int num_channels)
{
    return stbir__resize_arbitrary(NULL, input_pixels, input_w, input_h, input_stride_in_bytes,
        output_pixels, output_w, output_h, output_stride_in_bytes,
        0,0,1,1,NULL,num_channels,-1,0, STBIR_TYPE_UINT8, STBIR_FILTER_DEFAULT, STBIR_FILTER_DEFAULT,
        STBIR_EDGE_CLAMP, STBIR_EDGE_CLAMP, STBIR_COLORSPACE_LINEAR);
}

STBIRDEF int stbir_resize_float(     const float *input_pixels , int input_w , int input_h , int input_stride_in_bytes,
                                           float *output_pixels, int output_w, int output_h, int output_stride_in_bytes,
                                     int num_channels)
{
    return stbir__resize_arbitrary(NULL, input_pixels, input_w, input_h, input_stride_in_bytes,
        output_pixels, output_w, output_h, output_stride_in_bytes,
        0,0,1,1,NULL,num_channels,-1,0, STBIR_TYPE_FLOAT, STBIR_FILTER_DEFAULT, STBIR_FILTER_DEFAULT,
        STBIR_EDGE_CLAMP, STBIR_EDGE_CLAMP, STBIR_COLORSPACE_LINEAR);
}

STBIRDEF int stbir_resize_uint8_srgb(const unsigned char *input_pixels , int input_w , int input_h , int input_stride_in_bytes,
                                           unsigned char *output_pixels, int output_w, int output_h, int output_stride_in_bytes,
                                     int num_channels, int alpha_channel, int flags)
{
    return stbir__resize_arbitrary(NULL, input_pixels, input_w, input_h, input_stride_in_bytes,
        output_pixels, output_w, output_h, output_stride_in_bytes,
        0,0,1,1,NULL,num_channels,alpha_channel,flags, STBIR_TYPE_UINT8, STBIR_FILTER_DEFAULT, STBIR_FILTER_DEFAULT,
        STBIR_EDGE_CLAMP, STBIR_EDGE_CLAMP, STBIR_COLORSPACE_SRGB);
}

STBIRDEF int stbir_resize_uint8_srgb_edgemode(const unsigned char *input_pixels , int input_w , int input_h , int input_stride_in_bytes,
                                                    unsigned char *output_pixels, int output_w, int output_h, int output_stride_in_bytes,
                                              int num_channels, int alpha_channel, int flags,
                                              stbir_edge edge_wrap_mode)
{
    return stbir__resize_arbitrary(NULL, input_pixels, input_w, input_h, input_stride_in_bytes,
        output_pixels, output_w, output_h, output_stride_in_bytes,
        0,0,1,1,NULL,num_channels,alpha_channel,flags, STBIR_TYPE_UINT8, STBIR_FILTER_DEFAULT, STBIR_FILTER_DEFAULT,
        edge_wrap_mode, edge_wrap_mode, STBIR_COLORSPACE_SRGB);
}

STBIRDEF int stbir_resize_uint8_generic( const unsigned char *input_pixels , int input_w , int input_h , int input_stride_in_bytes,
                                               unsigned char *output_pixels, int output_w, int output_h, int output_stride_in_bytes,
                                         int num_channels, int alpha_channel, int flags,
                                         stbir_edge edge_wrap_mode, stbir_filter filter, stbir_colorspace space, 
                                         void *alloc_context)
{
    return stbir__resize_arbitrary(alloc_context, input_pixels, input_w, input_h, input_stride_in_bytes,
        output_pixels, output_w, output_h, output_stride_in_bytes,
        0,0,1,1,NULL,num_channels,alpha_channel,flags, STBIR_TYPE_UINT8, filter, filter,
        edge_wrap_mode, edge_wrap_mode, space);
}

STBIRDEF int stbir_resize_uint16_generic(const stbir_uint16 *input_pixels  , int input_w , int input_h , int input_stride_in_bytes,
                                               stbir_uint16 *output_pixels , int output_w, int output_h, int output_stride_in_bytes,
                                         int num_channels, int alpha_channel, int flags,
                                         stbir_edge edge_wrap_mode, stbir_filter filter, stbir_colorspace space, 
                                         void *alloc_context)
{
    return stbir__resize_arbitrary(alloc_context, input_pixels, input_w, input_h, input_stride_in_bytes,
        output_pixels, output_w, output_h, output_stride_in_bytes,
        0,0,1,1,NULL,num_channels,alpha_channel,flags, STBIR_TYPE_UINT16, filter, filter,
        edge_wrap_mode, edge_wrap_mode, space);
}


STBIRDEF int stbir_resize_float_generic( const float *input_pixels         , int input_w , int input_h , int input_stride_in_bytes,
                                               float *output_pixels        , int output_w, int output_h, int output_stride_in_bytes,
                                         int num_channels, int alpha_channel, int flags,
                                         stbir_edge edge_wrap_mode, stbir_filter filter, stbir_colorspace space, 
                                         void *alloc_context)
{
    return stbir__resize_arbitrary(alloc_context, input_pixels, input_w, input_h, input_stride_in_bytes,
        output_pixels, output_w, output_h, output_stride_in_bytes,
        0,0,1,1,NULL,num_channels,alpha_channel,flags, STBIR_TYPE_FLOAT, filter, filter,
        edge_wrap_mode, edge_wrap_mode, space);
}


STBIRDEF int stbir_resize(         const void *input_pixels , int input_w , int input_h , int input_stride_in_bytes,
                                         void *output_pixels, int output_w, int output_h, int output_stride_in_bytes,
                                   stbir_datatype datatype,
                                   int num_channels, int alpha_channel, int flags,
                                   stbir_edge edge_mode_horizontal, stbir_edge edge_mode_vertical, 
                                   stbir_filter filter_horizontal,  stbir_filter filter_vertical,
                                   stbir_colorspace space, void *alloc_context)
{
    return stbir__resize_arbitrary(alloc_context, input_pixels, input_w, input_h, input_stride_in_bytes,
        output_pixels, output_w, output_h, output_stride_in_bytes,
        0,0,1,1,NULL,num_channels,alpha_channel,flags, datatype, filter_horizontal, filter_vertical,
        edge_mode_horizontal, edge_mode_vertical, space);
}


STBIRDEF int stbir_resize_subpixel(const void *input_pixels , int input_w , int input_h , int input_stride_in_bytes,
                                         void *output_pixels, int output_w, int output_h, int output_stride_in_bytes,
                                   stbir_datatype datatype,
                                   int num_channels, int alpha_channel, int flags,
                                   stbir_edge edge_mode_horizontal, stbir_edge edge_mode_vertical, 
                                   stbir_filter filter_horizontal,  stbir_filter filter_vertical,
                                   stbir_colorspace space, void *alloc_context,
                                   float x_scale, float y_scale,
                                   float x_offset, float y_offset)
{
    float transform[4];
    transform[0] = x_scale;
    transform[1] = y_scale;
    transform[2] = x_offset;
    transform[3] = y_offset;
    return stbir__resize_arbitrary(alloc_context, input_pixels, input_w, input_h, input_stride_in_bytes,
        output_pixels, output_w, output_h, output_stride_in_bytes,
        0,0,1,1,transform,num_channels,alpha_channel,flags, datatype, filter_horizontal, filter_vertical,
        edge_mode_horizontal, edge_mode_vertical, space);
}

STBIRDEF int stbir_resize_region(  const void *input_pixels , int input_w , int input_h , int input_stride_in_bytes,
                                         void *output_pixels, int output_w, int output_h, int output_stride_in_bytes,
                                   stbir_datatype datatype,
                                   int num_channels, int alpha_channel, int flags,
                                   stbir_edge edge_mode_horizontal, stbir_edge edge_mode_vertical, 
                                   stbir_filter filter_horizontal,  stbir_filter filter_vertical,
                                   stbir_colorspace space, void *alloc_context,
                                   float s0, float t0, float s1, float t1)
{
    return stbir__resize_arbitrary(alloc_context, input_pixels, input_w, input_h, input_stride_in_bytes,
        output_pixels, output_w, output_h, output_stride_in_bytes,
        s0,t0,s1,t1,NULL,num_channels,alpha_channel,flags, datatype, filter_horizontal, filter_vertical,
        edge_mode_horizontal, edge_mode_vertical, space);
}

#endif // STB_IMAGE_RESIZE_IMPLEMENTATION<|MERGE_RESOLUTION|>--- conflicted
+++ resolved
@@ -2229,13 +2229,8 @@
         info->horizontal_scale = ((float)info->output_w / info->input_w) / (s1 - s0);
         info->vertical_scale = ((float)info->output_h / info->input_h) / (t1 - t0);
 
-<<<<<<< HEAD
         info->horizontal_shift = s0 * info->output_w / (s1 - s0);
         info->vertical_shift = t0 * info->output_h / (t1 - t0);
-=======
-        info->horizontal_shift = s0 * info->input_w;
-        info->vertical_shift = t0 * info->input_h;
->>>>>>> cf6f69cd
     }
 }
 
