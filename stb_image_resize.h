--- conflicted
+++ resolved
@@ -77,16 +77,16 @@
 //       you can change the compile-time defaults by #defining STBIR_DEFAULT_FILTER_UPSAMPLE
 //       and STBIR_DEFAULT_FILTER_DOWNSAMPLE, or you can use the medium-complexity API.
 
-STBIRDEF int stbir_resize_uint8(     unsigned char *input_pixels , int input_w , int input_h , int input_stride_in_bytes,
-                                     unsigned char *output_pixels, int output_w, int output_h, int output_stride_in_bytes,
+STBIRDEF int stbir_resize_uint8(     const unsigned char *input_pixels , int input_w , int input_h , int input_stride_in_bytes,
+                                           unsigned char *output_pixels, int output_w, int output_h, int output_stride_in_bytes,
                                      int num_channels);
 
-STBIRDEF int stbir_resize_uint8_srgb(unsigned char *input_pixels , int input_w , int input_h , int input_stride_in_bytes,
-                                     unsigned char *output_pixels, int output_w, int output_h, int output_stride_in_bytes,
+STBIRDEF int stbir_resize_uint8_srgb(const unsigned char *input_pixels , int input_w , int input_h , int input_stride_in_bytes,
+                                           unsigned char *output_pixels, int output_w, int output_h, int output_stride_in_bytes,
                                      int num_channels);
 
-STBIRDEF int stbir_resize_float(     float *input_pixels , int input_w , int input_h , int input_stride_in_bytes,
-                                     float *output_pixels, int output_w, int output_h, int output_stride_in_bytes,
+STBIRDEF int stbir_resize_float(     const float *input_pixels , int input_w , int input_h , int input_stride_in_bytes,
+                                           float *output_pixels, int output_w, int output_h, int output_stride_in_bytes,
                                      int num_channels);
 
 typedef enum
@@ -97,8 +97,8 @@
 } stbir_edge;
 
 // This function adds the ability to specify how requests to sample off the edge of the image are handled.
-STBIRDEF int stbir_resize_uint8_srgb_edgemode(unsigned char *input_pixels , int input_w , int input_h , int input_stride_in_bytes,
-                                              unsigned char *output_pixels, int output_w, int output_h, int output_stride_in_bytes,
+STBIRDEF int stbir_resize_uint8_srgb_edgemode(const unsigned char *input_pixels , int input_w , int input_h , int input_stride_in_bytes,
+                                                    unsigned char *output_pixels, int output_w, int output_h, int output_stride_in_bytes,
                                               int num_channels,
                                               stbir_edge edge_wrap_mode);
 
@@ -139,23 +139,23 @@
 
 // The following functions are all identical except for the type of the image data
 
-STBIRDEF int stbir_resize_uint8_generic( unsigned char *input_pixels , int input_w , int input_h , int input_stride_in_bytes,
-                                         unsigned char *output_pixels, int output_w, int output_h, int output_stride_in_bytes,
+STBIRDEF int stbir_resize_uint8_generic( const unsigned char *input_pixels , int input_w , int input_h , int input_stride_in_bytes,
+                                               unsigned char *output_pixels, int output_w, int output_h, int output_stride_in_bytes,
                                          int num_channels, int alpha_channel, int flags,
                                          stbir_edge edge_wrap_mode, stbir_colorspace space, stbir_filter filter,
-                                         void *context);
-
-STBIRDEF int stbir_resize_uint16_generic(stbir_uint16 *input_pixels  , int input_w , int input_h , int input_stride_in_bytes,
-                                         stbir_uint16 *output_pixels , int output_w, int output_h, int output_stride_in_bytes,
+                                         void *alloc_context);
+
+STBIRDEF int stbir_resize_uint16_generic(const stbir_uint16 *input_pixels  , int input_w , int input_h , int input_stride_in_bytes,
+                                               stbir_uint16 *output_pixels , int output_w, int output_h, int output_stride_in_bytes,
                                          int num_channels, int alpha_channel, int flags,
                                          stbir_edge edge_wrap_mode, stbir_colorspace space, stbir_filter filter,
-                                         void *context);
-
-STBIRDEF int stbir_resize_float_generic( float *input_pixels         , int input_w , int input_h , int input_stride_in_bytes,
-                                         float *output_pixels        , int output_w, int output_h, int output_stride_in_bytes,
+                                         void *alloc_context);
+
+STBIRDEF int stbir_resize_float_generic( const float *input_pixels         , int input_w , int input_h , int input_stride_in_bytes,
+                                               float *output_pixels        , int output_w, int output_h, int output_stride_in_bytes,
                                          int num_channels, int alpha_channel, int flags,
                                          stbir_edge edge_wrap_mode, stbir_colorspace space, stbir_filter filter,
-                                         void *context);
+                                         void *alloc_context);
 
 #define STBIR_ALPHA_CHANNEL_NONE       -1
 
@@ -183,15 +183,16 @@
 	STBIR_MAX_TYPES
 } stbir_datatype;
 
-STBIRDEF int stbir_resize(         unsigned char *input_pixels , int input_w , int input_h , int input_stride_in_bytes,
-                                   unsigned char *output_pixels, int output_w, int output_h, int output_stride_in_bytes,
+STBIRDEF int stbir_resize(         const void *input_pixels , int input_w , int input_h , int input_stride_in_bytes,
+                                         void *output_pixels, int output_w, int output_h, int output_stride_in_bytes,
+                                   stbir_datatype datatype,
                                    int num_channels, int alpha_channel, int flags,
                                    stbir_edge edge_mode_horizontal, stbir_filter filter_horizontal,
                                    stbir_edge edge_mode_vertical  , stbir_filter filter_vertical,
                                    stbir_colorspace space);
 
-STBIRDEF int stbir_resize_subpixel(unsigned char *input_pixels , int input_w , int input_h , int input_stride_in_bytes,
-                                   unsigned char *output_pixels, int output_w, int output_h, int output_stride_in_bytes,
+STBIRDEF int stbir_resize_subpixel(const void *input_pixels , int input_w , int input_h , int input_stride_in_bytes,
+                                         void *output_pixels, int output_w, int output_h, int output_stride_in_bytes,
                                    int num_channels, int alpha_channel, int flags,
                                    stbir_edge edge_mode_horizontal, stbir_filter filter_horizontal,
                                    stbir_edge edge_mode_vertical  , stbir_filter filter_vertical,
@@ -199,8 +200,8 @@
                                    float x_scale, float x_offset,
                                    float y_scale, float y_offset);
 
-STBIRDEF int stbir_resize_region(  unsigned char *input_pixels , int input_w , int input_h , int input_stride_in_bytes,
-                                   unsigned char *output_pixels, int output_w, int output_h, int output_stride_in_bytes,
+STBIRDEF int stbir_resize_region(  const void *input_pixels , int input_w , int input_h , int input_stride_in_bytes,
+                                         void *output_pixels, int output_w, int output_h, int output_stride_in_bytes,
                                    int num_channels, int alpha_channel, int flags,
                                    stbir_edge edge_mode_horizontal, stbir_filter filter_horizontal,
                                    stbir_edge edge_mode_vertical  , stbir_filter filter_vertical,
@@ -242,8 +243,8 @@
 #ifndef STBIR_MALLOC
 #include <stdlib.h>
 
-#define STBIR_MALLOC(c,x) malloc(c,x)
-#define STBIR_FREE(c,x)   free(c,x)
+#define STBIR_MALLOC(c,x) malloc(x)
+#define STBIR_FREE(c,x)   free(x)
 #endif
 
 #ifndef _MSC_VER
@@ -323,14 +324,9 @@
 	int channels;
 	int alpha_channel;
 	stbir_uint32 flags;
-<<<<<<< HEAD
 	stbir_datatype type;
-	stbir_filter filter;
-=======
-	stbir_type type;
 	stbir_filter horizontal_filter;
 	stbir_filter vertical_filter;
->>>>>>> 1bd9770e
 	stbir_edge edge_horizontal;
 	stbir_edge edge_vertical;
 	stbir_colorspace colorspace;
@@ -1420,33 +1416,55 @@
 	stbir__empty_ring_buffer(stbir_info, stbir_info->output_h);
 }
 
-<<<<<<< HEAD
-static stbir__inline stbir_uint32 stbir__calculate_memory(int input_w, int input_h, int output_w, int output_h, float s0, float t0, float s1, float t1, int channels, stbir_filter filter)
-=======
-static stbir__inline stbir_size_t stbir__calculate_memory(int input_w, int input_h, int output_w, int output_h, float s0, float t0, float s1, float t1, int channels, stbir_filter h_filter, stbir_filter v_filter)
->>>>>>> 1bd9770e
-{
-	float horizontal_scale = ((float)output_w / input_w) / (s1 - s0);
-	float vertical_scale = ((float)output_h / input_h) / (t1 - t0);
-
-	int pixel_margin = stbir__get_filter_pixel_margin(h_filter, input_w, output_w, horizontal_scale);
-	int filter_height = stbir__get_filter_pixel_width(v_filter, input_h, output_h, vertical_scale);
+static void stbir__calculate_transform(stbir__info *stbir_info, int input_w, int input_h, int output_w, int output_h, float s0, float t0, float s1, float t1, float *transform)
+{
+	if (transform)
+	{
+		stbir_info->horizontal_scale = transform[0];
+		stbir_info->vertical_scale   = transform[1];
+		stbir_info->horizontal_shift = transform[2];
+		stbir_info->vertical_shift   = transform[3];
+	}
+	else
+	{
+		stbir_info->horizontal_scale = ((float)output_w / input_w) / (s1 - s0);
+		stbir_info->vertical_scale = ((float)output_h / input_h) / (t1 - t0);
+
+		stbir_info->horizontal_shift = s0 * input_w / (s1 - s0);
+		stbir_info->vertical_shift = t0 * input_h / (t1 - t0);
+	}
+}
+
+static void stbir__choose_filter(stbir__info *info, stbir_filter h_filter, stbir_filter v_filter)
+{
+	if (h_filter == 0)
+		h_filter = stbir__use_upsampling(info->horizontal_scale) ? STBIR_DEFAULT_FILTER_UPSAMPLE : STBIR_DEFAULT_FILTER_DOWNSAMPLE;
+	if (v_filter == 0)
+		v_filter = stbir__use_upsampling(info->vertical_scale)   ? STBIR_DEFAULT_FILTER_UPSAMPLE : STBIR_DEFAULT_FILTER_DOWNSAMPLE;
+	info->horizontal_filter = h_filter;
+	info->vertical_filter = v_filter;
+}
+
+static stbir_uint32 stbir__calculate_memory(stbir__info *stbir_info, int input_w, int input_h, int output_w, int output_h, float s0, float t0, float s1, float t1, int channels)
+{
+	int pixel_margin = stbir__get_filter_pixel_margin(stbir_info->horizontal_filter, input_w, output_w, stbir_info->horizontal_scale);
+	int filter_height = stbir__get_filter_pixel_width(stbir_info->vertical_filter, input_h, output_h, stbir_info->vertical_scale);
 
 	int info_size = sizeof(stbir__info);
-	int contributors_size = stbir__get_horizontal_contributors_noinfo(h_filter, input_w, output_w, horizontal_scale) * sizeof(stbir__contributors);
-	int horizontal_coefficients_size = stbir__get_total_coefficients_noinfo(h_filter, input_w, output_w, horizontal_scale) * sizeof(float);
+	int contributors_size = stbir__get_horizontal_contributors_noinfo(stbir_info->horizontal_filter, input_w, output_w, stbir_info->horizontal_scale) * sizeof(stbir__contributors);
+	int horizontal_coefficients_size = stbir__get_total_coefficients_noinfo(stbir_info->horizontal_filter, input_w, output_w, stbir_info->horizontal_scale) * sizeof(float);
 	int vertical_coefficients_size = filter_height * sizeof(float);
 	int decode_buffer_size = (input_w + pixel_margin*2) * channels * sizeof(float);
 	int horizontal_buffer_size = output_w * channels * sizeof(float);
 	int ring_buffer_size = output_w * channels * filter_height * sizeof(float);
 	int encode_buffer_size = output_w * channels * sizeof(float);
 
-	STBIR_ASSERT(h_filter != 0);
-	STBIR_ASSERT(h_filter < STBIR__ARRAY_SIZE(stbir__filter_info_table)); // this now happens too late
-	STBIR_ASSERT(v_filter != 0);
-	STBIR_ASSERT(v_filter < STBIR__ARRAY_SIZE(stbir__filter_info_table)); // this now happens too late
-
-	if (stbir__use_upsampling(horizontal_scale))
+	STBIR_ASSERT(stbir_info->horizontal_filter != 0);
+	STBIR_ASSERT(stbir_info->horizontal_filter < STBIR__ARRAY_SIZE(stbir__filter_info_table)); // this now happens too late
+	STBIR_ASSERT(stbir_info->vertical_filter != 0);
+	STBIR_ASSERT(stbir_info->vertical_filter < STBIR__ARRAY_SIZE(stbir__filter_info_table)); // this now happens too late
+
+	if (stbir__use_upsampling(stbir_info->horizontal_scale))
 		// The horizontal buffer is for when we're downsampling the height and we
 		// can't output the result of sampling the decode buffer directly into the
 		// ring buffers.
@@ -1459,26 +1477,15 @@
 	return info_size + contributors_size + horizontal_coefficients_size + vertical_coefficients_size + decode_buffer_size + horizontal_buffer_size + ring_buffer_size + encode_buffer_size;
 }
 
-static int stbir__resize_allocated(const void* input_data, int input_w, int input_h, int input_stride_in_bytes,
+static int stbir__resize_allocated(stbir__info *stbir_info,
+    const void* input_data, int input_w, int input_h, int input_stride_in_bytes,
 	void* output_data, int output_w, int output_h, int output_stride_in_bytes,
-<<<<<<< HEAD
 	float s0, float t0, float s1, float t1, float *transform,
-	int channels, int alpha_channel, stbir_uint32 flags, stbir_datatype type, stbir_filter x_filter, stbir_filter y_filter, stbir_edge edge_horizontal, stbir_edge edge_vertical, stbir_colorspace colorspace,
+	int channels, int alpha_channel, stbir_uint32 flags, stbir_datatype type, stbir_filter h_filter, stbir_filter v_filter,
+	stbir_edge edge_horizontal, stbir_edge edge_vertical, stbir_colorspace colorspace,
 	void* tempmem, size_t tempmem_size_in_bytes)
 {
-	stbir__info* stbir_info = (stbir__info*)tempmem;
-
-	size_t memory_required = stbir__calculate_memory(input_w, input_h, output_w, output_h, s0, t0, s1, t1, channels, filter);
-=======
-	float s0, float t0, float s1, float t1,
-	int channels, int alpha_channel, stbir_uint32 flags, stbir_type type, stbir_filter h_filter, stbir_filter v_filter,
-	stbir_edge edge_horizontal, stbir_edge edge_vertical, stbir_colorspace colorspace,
-	void* tempmem, stbir_size_t tempmem_size_in_bytes)
-{
-	stbir__info* stbir_info = (stbir__info*)tempmem;
-
-	stbir_size_t memory_required = stbir__calculate_memory(input_w, input_h, output_w, output_h, s0, t0, s1, t1, channels, h_filter, v_filter);
->>>>>>> 1bd9770e
+	size_t memory_required = stbir__calculate_memory(stbir_info, input_w, input_h, output_w, output_h, s0, t0, s1, t1, channels);
 
 	int width_stride_input = input_stride_in_bytes ? input_stride_in_bytes : channels * input_w * stbir__type_size[type];
 	int width_stride_output = output_stride_in_bytes ? output_stride_in_bytes : channels * output_w * stbir__type_size[type];
@@ -1497,14 +1504,12 @@
 	memcpy(overwrite_tempmem_after_pre, &((unsigned char*)tempmem)[tempmem_size_in_bytes], OVERWRITE_ARRAY_SIZE);
 #endif
 
-	STBIR_ASSERT(h_filter != 0);
 	STBIR_ASSERT(h_filter < STBIR__ARRAY_SIZE(stbir__filter_info_table));
-	STBIR_ASSERT(v_filter != 0);
 	STBIR_ASSERT(v_filter < STBIR__ARRAY_SIZE(stbir__filter_info_table));
 
-	if (!h_filter || h_filter >= STBIR__ARRAY_SIZE(stbir__filter_info_table))
+	if (h_filter >= STBIR__ARRAY_SIZE(stbir__filter_info_table))
 		return 0;
-	if (!v_filter || v_filter >= STBIR__ARRAY_SIZE(stbir__filter_info_table))
+	if (v_filter >= STBIR__ARRAY_SIZE(stbir__filter_info_table))
 		return 0;
 
 	STBIR_ASSERT(s1 > s0);
@@ -1554,21 +1559,6 @@
 	stbir_info->s1 = s1;
 	stbir_info->t1 = t1;
 
-	if (transform)
-	{
-		stbir_info->horizontal_scale = transform[0];
-		stbir_info->vertical_scale   = transform[1];
-		stbir_info->horizontal_shift = transform[2];
-		stbir_info->vertical_shift   = transform[3];
-	}
-	else
-	{
-		stbir_info->horizontal_scale = ((float)output_w / input_w) / (s1 - s0);
-		stbir_info->vertical_scale = ((float)output_h / input_h) / (t1 - t0);
-
-		stbir_info->horizontal_shift = s0 * input_w / (s1 - s0);
-		stbir_info->vertical_shift = t0 * input_h / (t1 - t0);
-	}
 	stbir_info->channels = channels;
 	stbir_info->alpha_channel = alpha_channel;
 	stbir_info->flags = flags;
@@ -1632,21 +1622,58 @@
 STBIRDEF int stbir_resize_arbitrary(const void* input_data, int input_w, int input_h, int input_stride_in_bytes,
 	void* output_data, int output_w, int output_h, int output_stride_in_bytes,
 	float s0, float t0, float s1, float t1,
-	int channels, int alpha_channel, stbir_uint32 flags, stbir_datatype type, stbir_filter filter, stbir_edge edge_horizontal, stbir_edge edge_vertical, stbir_colorspace colorspace)
-{
+	int channels, int alpha_channel, stbir_uint32 flags, stbir_datatype type,
+	stbir_filter filter, stbir_edge edge_horizontal, stbir_edge edge_vertical, stbir_colorspace colorspace)
+{
+	stbir__info info;
 	int result;
-	size_t memory_required = stbir__calculate_memory(input_w, input_h, output_w, output_h, 0, 0, 1, 1, channels, filter, filter);
-	void* extra_memory = STBIR_MALLOC(memory_required);
+	size_t memory_required;
+	void* extra_memory;
+	stbir__calculate_transform(&info, input_w, input_h, output_w, output_h, s0,t0,s1,t1,NULL);
+	stbir__choose_filter(&info, filter, filter);
+	memory_required = stbir__calculate_memory(&info, input_w, input_h, output_w, output_h, 0, 0, 1, 1, channels);
+	extra_memory = STBIR_MALLOC(NULL, memory_required);
 
 	if (!extra_memory)
 		return 0;
 
-	result = stbir__resize_allocated(input_data, input_w, input_h, input_stride_in_bytes, output_data, output_w, output_h, output_stride_in_bytes, s0, t0, s1, t1, channels, alpha_channel, flags, type, filter, filter, edge_horizontal, edge_vertical, colorspace, extra_memory, memory_required);
-
-	STBIR_FREE(extra_memory);
+	result = stbir__resize_allocated(&info, input_data, input_w, input_h, input_stride_in_bytes, output_data, output_w, output_h, output_stride_in_bytes, s0, t0, s1, t1, NULL,
+	channels, alpha_channel, flags, type, filter, filter, edge_horizontal, edge_vertical, colorspace, extra_memory, memory_required);
+
+	STBIR_FREE(NULL, extra_memory);
 
 	return result;
 }
+
+STBIRDEF int stbir_resize_arbitrary2(
+	void *alloc_context,
+    const void* input_data, int input_w, int input_h, int input_stride_in_bytes,
+	void* output_data, int output_w, int output_h, int output_stride_in_bytes,
+	float s0, float t0, float s1, float t1, float *transform,
+	int channels, int alpha_channel, stbir_uint32 flags, stbir_datatype type,
+	stbir_filter h_filter, stbir_filter v_filter,
+	stbir_edge edge_horizontal, stbir_edge edge_vertical, stbir_colorspace colorspace)
+{
+	stbir__info info;
+	int result;
+	size_t memory_required;
+	void* extra_memory;
+	stbir__calculate_transform(&info, input_w, input_h, output_w, output_h, s0,t0,s1,t1,transform);
+	stbir__choose_filter(&info, h_filter, v_filter);
+	memory_required = stbir__calculate_memory(&info, input_w, input_h, output_w, output_h, 0, 0, 1, 1, channels);
+	extra_memory = STBIR_MALLOC(NULL, memory_required);
+
+	if (!extra_memory)
+		return 0;
+
+	result = stbir__resize_allocated(&info, input_data, input_w, input_h, input_stride_in_bytes, output_data, output_w, output_h, output_stride_in_bytes, s0, t0, s1, t1, NULL,
+	channels, alpha_channel, flags, type, h_filter, v_filter, edge_horizontal, edge_vertical, colorspace, extra_memory, memory_required);
+
+	STBIR_FREE(context, extra_memory);
+
+	return result;
+}
+
 
 STBIRDEF int stbir_resize_uint8_srgb(const stbir_uint8* input_data, int input_w, int input_h,
 	stbir_uint8* output_data, int output_w, int output_h,
@@ -1736,58 +1763,52 @@
 	return stbir_resize_arbitrary(input_data, input_w, input_h, 0, output_data, output_w, output_h, 0, s0, t0, s1, t1, channels, 0, 0, STBIR_TYPE_FLOAT, filter, edge, edge, STBIR_COLORSPACE_SRGB);
 }
 
-STBIRDEF int stbir_resize_uint8(     unsigned char *input_pixels , int input_w , int input_h , int input_stride_in_bytes,
-                                     unsigned char *output_pixels, int output_w, int output_h, int output_stride_in_bytes,
+STBIRDEF int stbir_resize_uint8(     const unsigned char *input_pixels , int input_w , int input_h , int input_stride_in_bytes,
+                                           unsigned char *output_pixels, int output_w, int output_h, int output_stride_in_bytes,
                                      int num_channels);
 
-STBIRDEF int stbir_resize_uint8_srgb(unsigned char *input_pixels , int input_w , int input_h , int input_stride_in_bytes,
-                                     unsigned char *output_pixels, int output_w, int output_h, int output_stride_in_bytes,
+STBIRDEF int stbir_resize_uint8_srgb(const unsigned char *input_pixels , int input_w , int input_h , int input_stride_in_bytes,
+                                           unsigned char *output_pixels, int output_w, int output_h, int output_stride_in_bytes,
                                      int num_channels);
 
-STBIRDEF int stbir_resize_float(     float *input_pixels , int input_w , int input_h , int input_stride_in_bytes,
-                                     float *output_pixels, int output_w, int output_h, int output_stride_in_bytes,
+STBIRDEF int stbir_resize_float(     const float *input_pixels , int input_w , int input_h , int input_stride_in_bytes,
+                                           float *output_pixels, int output_w, int output_h, int output_stride_in_bytes,
                                      int num_channels);
 
-typedef enum
-{
-	STBIR_EDGE_CLAMP   = 1,
-	STBIR_EDGE_REFLECT = 2,
-	STBIR_EDGE_WRAP    = 3,
-} stbir_edge;
-
 // This function adds the ability to specify how requests to sample off the edge of the image are handled.
-STBIRDEF int stbir_resize_uint8_srgb_edgemode(unsigned char *input_pixels , int input_w , int input_h , int input_stride_in_bytes,
-                                              unsigned char *output_pixels, int output_w, int output_h, int output_stride_in_bytes,
+STBIRDEF int stbir_resize_uint8_srgb_edgemode(const unsigned char *input_pixels , int input_w , int input_h , int input_stride_in_bytes,
+                                                    unsigned char *output_pixels, int output_w, int output_h, int output_stride_in_bytes,
                                               int num_channels,
                                               stbir_edge edge_wrap_mode);
 
-STBIRDEF int stbir_resize_uint8_generic( unsigned char *input_pixels , int input_w , int input_h , int input_stride_in_bytes,
-                                         unsigned char *output_pixels, int output_w, int output_h, int output_stride_in_bytes,
+STBIRDEF int stbir_resize_uint8_generic( const unsigned char *input_pixels , int input_w , int input_h , int input_stride_in_bytes,
+                                               unsigned char *output_pixels, int output_w, int output_h, int output_stride_in_bytes,
                                          int num_channels, int alpha_channel, int flags,
                                          stbir_edge edge_wrap_mode, stbir_colorspace space, stbir_filter filter,
-                                         void *context);
-
-STBIRDEF int stbir_resize_uint16_generic(stbir_uint16 *input_pixels  , int input_w , int input_h , int input_stride_in_bytes,
-                                         stbir_uint16 *output_pixels , int output_w, int output_h, int output_stride_in_bytes,
+                                         void *alloc_context);
+
+STBIRDEF int stbir_resize_uint16_generic(const stbir_uint16 *input_pixels  , int input_w , int input_h , int input_stride_in_bytes,
+                                               stbir_uint16 *output_pixels , int output_w, int output_h, int output_stride_in_bytes,
                                          int num_channels, int alpha_channel, int flags,
                                          stbir_edge edge_wrap_mode, stbir_colorspace space, stbir_filter filter,
-                                         void *context);
-
-STBIRDEF int stbir_resize_float_generic( float *input_pixels         , int input_w , int input_h , int input_stride_in_bytes,
-                                         float *output_pixels        , int output_w, int output_h, int output_stride_in_bytes,
+                                         void *alloc_context);
+
+STBIRDEF int stbir_resize_float_generic( const float *input_pixels         , int input_w , int input_h , int input_stride_in_bytes,
+                                               float *output_pixels        , int output_w, int output_h, int output_stride_in_bytes,
                                          int num_channels, int alpha_channel, int flags,
                                          stbir_edge edge_wrap_mode, stbir_colorspace space, stbir_filter filter,
-                                         void *context);
-
-STBIRDEF int stbir_resize(         unsigned char *input_pixels , int input_w , int input_h , int input_stride_in_bytes,
-                                   unsigned char *output_pixels, int output_w, int output_h, int output_stride_in_bytes,
+                                         void *alloc_context);
+
+STBIRDEF int stbir_resize(         const void *input_pixels , int input_w , int input_h , int input_stride_in_bytes,
+                                         void *output_pixels, int output_w, int output_h, int output_stride_in_bytes,
+                                   stbir_datatype datatype,
                                    int num_channels, int alpha_channel, int flags,
                                    stbir_edge edge_mode_horizontal, stbir_filter filter_horizontal,
                                    stbir_edge edge_mode_vertical  , stbir_filter filter_vertical,
                                    stbir_colorspace space);
 
-STBIRDEF int stbir_resize_subpixel(unsigned char *input_pixels , int input_w , int input_h , int input_stride_in_bytes,
-                                   unsigned char *output_pixels, int output_w, int output_h, int output_stride_in_bytes,
+STBIRDEF int stbir_resize_subpixel(const void *input_pixels , int input_w , int input_h , int input_stride_in_bytes,
+                                         void *output_pixels, int output_w, int output_h, int output_stride_in_bytes,
                                    int num_channels, int alpha_channel, int flags,
                                    stbir_edge edge_mode_horizontal, stbir_filter filter_horizontal,
                                    stbir_edge edge_mode_vertical  , stbir_filter filter_vertical,
@@ -1795,8 +1816,8 @@
                                    float x_scale, float x_offset,
                                    float y_scale, float y_offset);
 
-STBIRDEF int stbir_resize_region(  unsigned char *input_pixels , int input_w , int input_h , int input_stride_in_bytes,
-                                   unsigned char *output_pixels, int output_w, int output_h, int output_stride_in_bytes,
+STBIRDEF int stbir_resize_region(  const void *input_pixels , int input_w , int input_h , int input_stride_in_bytes,
+                                         void *output_pixels, int output_w, int output_h, int output_stride_in_bytes,
                                    int num_channels, int alpha_channel, int flags,
                                    stbir_edge edge_mode_horizontal, stbir_filter filter_horizontal,
                                    stbir_edge edge_mode_vertical  , stbir_filter filter_vertical,
