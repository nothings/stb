// Ogg Vorbis audio decoder - v1.19 - public domain
// http://nothings.org/stb_vorbis/
//
// Original version written by Sean Barrett in 2007.
//
// Originally sponsored by RAD Game Tools. Seeking implementation
// sponsored by Phillip Bennefall, Marc Andersen, Aaron Baker,
// Elias Software, Aras Pranckevicius, and Sean Barrett.
//
// LICENSE
//
//   See end of file for license information.
//
// Limitations:
//
//   - floor 0 not supported (used in old ogg vorbis files pre-2004)
//   - lossless sample-truncation at beginning ignored
//   - cannot concatenate multiple vorbis streams
//   - sample positions are 32-bit, limiting seekable 192Khz
//       files to around 6 hours (Ogg supports 64-bit)
//
// Feature contributors:
//    Dougall Johnson (sample-exact seeking)
//
// Bugfix/warning contributors:
//    Terje Mathisen     Niklas Frykholm     Andy Hill
//    Casey Muratori     John Bolton         Gargaj
//    Laurent Gomila     Marc LeBlanc        Ronny Chevalier
//    Bernhard Wodo      Evan Balster        github:alxprd
//    Tom Beaumont       Ingo Leitgeb        Nicolas Guillemot
//    Phillip Bennefall  Rohit               Thiago Goulart
//    github:manxorist   saga musix          github:infatum
//    Timur Gagiev       Maxwell Koo         Peter Waller
<<<<<<< HEAD
//    github:audinowho   Dougall Johnson     David Reid
//    github:Clownacy    Pedro J. Estebanez
=======
//    github:audinowho   Dougall Johnson     Rémi Verschelde
>>>>>>> c24de24a
//
// Partial history:
//    1.19    - 2020-02-05 - warnings
//    1.18    - 2020-02-02 - fix seek bugs; parse header comments; misc warnings etc.
//    1.17    - 2019-07-08 - fix CVE-2019-13217..CVE-2019-13223 (by ForAllSecure)
//    1.16    - 2019-03-04 - fix warnings
//    1.15    - 2019-02-07 - explicit failure if Ogg Skeleton data is found
//    1.14    - 2018-02-11 - delete bogus dealloca usage
//    1.13    - 2018-01-29 - fix truncation of last frame (hopefully)
//    1.12    - 2017-11-21 - limit residue begin/end to blocksize/2 to avoid large temp allocs in bad/corrupt files
//    1.11    - 2017-07-23 - fix MinGW compilation
//    1.10    - 2017-03-03 - more robust seeking; fix negative ilog(); clear error in open_memory
//    1.09    - 2016-04-04 - back out 'truncation of last frame' fix from previous version
//    1.08    - 2016-04-02 - warnings; setup memory leaks; truncation of last frame
//    1.07    - 2015-01-16 - fixes for crashes on invalid files; warning fixes; const
//    1.06    - 2015-08-31 - full, correct support for seeking API (Dougall Johnson)
//                           some crash fixes when out of memory or with corrupt files
//                           fix some inappropriately signed shifts
//    1.05    - 2015-04-19 - don't define __forceinline if it's redundant
//    1.04    - 2014-08-27 - fix missing const-correct case in API
//    1.03    - 2014-08-07 - warning fixes
//    1.02    - 2014-07-09 - declare qsort comparison as explicitly _cdecl in Windows
//    1.01    - 2014-06-18 - fix stb_vorbis_get_samples_float (interleaved was correct)
//    1.0     - 2014-05-26 - fix memory leaks; fix warnings; fix bugs in >2-channel;
//                           (API change) report sample rate for decode-full-file funcs
//
// See end of file for full version history.


//////////////////////////////////////////////////////////////////////////////
//
//  HEADER BEGINS HERE
//

#ifndef STB_VORBIS_INCLUDE_STB_VORBIS_H
#define STB_VORBIS_INCLUDE_STB_VORBIS_H

#if defined(STB_VORBIS_NO_CRT) && !defined(STB_VORBIS_NO_STDIO)
#define STB_VORBIS_NO_STDIO 1
#endif

#ifndef STB_VORBIS_NO_STDIO
#include <stdio.h>
#endif

#ifdef __cplusplus
extern "C" {
#endif

///////////   THREAD SAFETY

// Individual stb_vorbis* handles are not thread-safe; you cannot decode from
// them from multiple threads at the same time. However, you can have multiple
// stb_vorbis* handles and decode from them independently in multiple thrads.


///////////   MEMORY ALLOCATION

// normally stb_vorbis uses malloc() to allocate memory at startup,
// and alloca() to allocate temporary memory during a frame on the
// stack. (Memory consumption will depend on the amount of setup
// data in the file and how you set the compile flags for speed
// vs. size. In my test files the maximal-size usage is ~150KB.)
//
// You can modify the wrapper functions in the source (setup_malloc,
// setup_temp_malloc, temp_malloc) to change this behavior, or you
// can use a simpler allocation model: you pass in a buffer from
// which stb_vorbis will allocate _all_ its memory (including the
// temp memory). "open" may fail with a VORBIS_outofmem if you
// do not pass in enough data; there is no way to determine how
// much you do need except to succeed (at which point you can
// query get_info to find the exact amount required. yes I know
// this is lame).
//
// If you pass in a non-NULL buffer of the type below, allocation
// will occur from it as described above. Otherwise just pass NULL
// to use malloc()/alloca()

typedef struct
{
   char *alloc_buffer;
   int   alloc_buffer_length_in_bytes;
} stb_vorbis_alloc;


///////////   FUNCTIONS USEABLE WITH ALL INPUT MODES

typedef struct stb_vorbis stb_vorbis;

typedef struct
{
   unsigned int sample_rate;
   int channels;

   unsigned int setup_memory_required;
   unsigned int setup_temp_memory_required;
   unsigned int temp_memory_required;

   int max_frame_size;
} stb_vorbis_info;

typedef struct
{
   char *vendor;

   int comment_list_length;
   char **comment_list;
} stb_vorbis_comment;

// get general information about the file
extern stb_vorbis_info stb_vorbis_get_info(stb_vorbis *f);

// get ogg comments
extern stb_vorbis_comment stb_vorbis_get_comment(stb_vorbis *f);

// get the last error detected (clears it, too)
extern int stb_vorbis_get_error(stb_vorbis *f);

// close an ogg vorbis file and free all memory in use
extern void stb_vorbis_close(stb_vorbis *f);

// this function returns the offset (in samples) from the beginning of the
// file that will be returned by the next decode, if it is known, or -1
// otherwise. after a flush_pushdata() call, this may take a while before
// it becomes valid again.
// NOT WORKING YET after a seek with PULLDATA API
extern int stb_vorbis_get_sample_offset(stb_vorbis *f);

// returns the current seek point within the file, or offset from the beginning
// of the memory buffer. In pushdata mode it returns 0.
extern unsigned int stb_vorbis_get_file_offset(stb_vorbis *f);

///////////   PUSHDATA API

#ifndef STB_VORBIS_NO_PUSHDATA_API

// this API allows you to get blocks of data from any source and hand
// them to stb_vorbis. you have to buffer them; stb_vorbis will tell
// you how much it used, and you have to give it the rest next time;
// and stb_vorbis may not have enough data to work with and you will
// need to give it the same data again PLUS more. Note that the Vorbis
// specification does not bound the size of an individual frame.

extern stb_vorbis *stb_vorbis_open_pushdata(
         const unsigned char * datablock, int datablock_length_in_bytes,
         int *datablock_memory_consumed_in_bytes,
         int *error,
         const stb_vorbis_alloc *alloc_buffer);
// create a vorbis decoder by passing in the initial data block containing
//    the ogg&vorbis headers (you don't need to do parse them, just provide
//    the first N bytes of the file--you're told if it's not enough, see below)
// on success, returns an stb_vorbis *, does not set error, returns the amount of
//    data parsed/consumed on this call in *datablock_memory_consumed_in_bytes;
// on failure, returns NULL on error and sets *error, does not change *datablock_memory_consumed
// if returns NULL and *error is VORBIS_need_more_data, then the input block was
//       incomplete and you need to pass in a larger block from the start of the file

extern int stb_vorbis_decode_frame_pushdata(
         stb_vorbis *f,
         const unsigned char *datablock, int datablock_length_in_bytes,
         int *channels,             // place to write number of float * buffers
         float ***output,           // place to write float ** array of float * buffers
         int *samples               // place to write number of output samples
     );
// decode a frame of audio sample data if possible from the passed-in data block
//
// return value: number of bytes we used from datablock
//
// possible cases:
//     0 bytes used, 0 samples output (need more data)
//     N bytes used, 0 samples output (resynching the stream, keep going)
//     N bytes used, M samples output (one frame of data)
// note that after opening a file, you will ALWAYS get one N-bytes,0-sample
// frame, because Vorbis always "discards" the first frame.
//
// Note that on resynch, stb_vorbis will rarely consume all of the buffer,
// instead only datablock_length_in_bytes-3 or less. This is because it wants
// to avoid missing parts of a page header if they cross a datablock boundary,
// without writing state-machiney code to record a partial detection.
//
// The number of channels returned are stored in *channels (which can be
// NULL--it is always the same as the number of channels reported by
// get_info). *output will contain an array of float* buffers, one per
// channel. In other words, (*output)[0][0] contains the first sample from
// the first channel, and (*output)[1][0] contains the first sample from
// the second channel.

extern void stb_vorbis_flush_pushdata(stb_vorbis *f);
// inform stb_vorbis that your next datablock will not be contiguous with
// previous ones (e.g. you've seeked in the data); future attempts to decode
// frames will cause stb_vorbis to resynchronize (as noted above), and
// once it sees a valid Ogg page (typically 4-8KB, as large as 64KB), it
// will begin decoding the _next_ frame.
//
// if you want to seek using pushdata, you need to seek in your file, then
// call stb_vorbis_flush_pushdata(), then start calling decoding, then once
// decoding is returning you data, call stb_vorbis_get_sample_offset, and
// if you don't like the result, seek your file again and repeat.
#endif


//////////   PULLING INPUT API

#ifndef STB_VORBIS_NO_PULLDATA_API
// This API assumes stb_vorbis is allowed to pull data from a source--
// either a block of memory containing the _entire_ vorbis stream, or a
// FILE * that you or it create, or possibly some other reading mechanism
// if you go modify the source to replace the FILE * case with some kind
// of callback to your code. (But if you don't support seeking, you may
// just want to go ahead and use pushdata.)

#if !defined(STB_VORBIS_NO_STDIO) && !defined(STB_VORBIS_NO_INTEGER_CONVERSION)
extern int stb_vorbis_decode_filename(const char *filename, int *channels, int *sample_rate, short **output);
#endif
#if !defined(STB_VORBIS_NO_INTEGER_CONVERSION)
extern int stb_vorbis_decode_memory(const unsigned char *mem, int len, int *channels, int *sample_rate, short **output);
#endif
// decode an entire file and output the data interleaved into a malloc()ed
// buffer stored in *output. The return value is the number of samples
// decoded, or -1 if the file could not be opened or was not an ogg vorbis file.
// When you're done with it, just free() the pointer returned in *output.

extern stb_vorbis * stb_vorbis_open_memory(const unsigned char *data, int len,
                                  int *error, const stb_vorbis_alloc *alloc_buffer);
// create an ogg vorbis decoder from an ogg vorbis stream in memory (note
// this must be the entire stream!). on failure, returns NULL and sets *error

#ifndef STB_VORBIS_NO_STDIO
extern stb_vorbis * stb_vorbis_open_filename(const char *filename,
                                  int *error, const stb_vorbis_alloc *alloc_buffer);
// create an ogg vorbis decoder from a filename via fopen(). on failure,
// returns NULL and sets *error (possibly to VORBIS_file_open_failure).

extern stb_vorbis * stb_vorbis_open_file(FILE *f, int close_handle_on_close,
                                  int *error, const stb_vorbis_alloc *alloc_buffer);
// create an ogg vorbis decoder from an open FILE *, looking for a stream at
// the _current_ seek point (ftell). on failure, returns NULL and sets *error.
// note that stb_vorbis must "own" this stream; if you seek it in between
// calls to stb_vorbis, it will become confused. Moreover, if you attempt to
// perform stb_vorbis_seek_*() operations on this file, it will assume it
// owns the _entire_ rest of the file after the start point. Use the next
// function, stb_vorbis_open_file_section(), to limit it.

extern stb_vorbis * stb_vorbis_open_file_section(FILE *f, int close_handle_on_close,
                int *error, const stb_vorbis_alloc *alloc_buffer, unsigned int len);
// create an ogg vorbis decoder from an open FILE *, looking for a stream at
// the _current_ seek point (ftell); the stream will be of length 'len' bytes.
// on failure, returns NULL and sets *error. note that stb_vorbis must "own"
// this stream; if you seek it in between calls to stb_vorbis, it will become
// confused.
#endif

extern int stb_vorbis_seek_frame(stb_vorbis *f, unsigned int sample_number);
extern int stb_vorbis_seek(stb_vorbis *f, unsigned int sample_number);
// these functions seek in the Vorbis file to (approximately) 'sample_number'.
// after calling seek_frame(), the next call to get_frame_*() will include
// the specified sample. after calling stb_vorbis_seek(), the next call to
// stb_vorbis_get_samples_* will start with the specified sample. If you
// do not need to seek to EXACTLY the target sample when using get_samples_*,
// you can also use seek_frame().

extern int stb_vorbis_seek_start(stb_vorbis *f);
// this function is equivalent to stb_vorbis_seek(f,0)

extern unsigned int stb_vorbis_stream_length_in_samples(stb_vorbis *f);
extern float        stb_vorbis_stream_length_in_seconds(stb_vorbis *f);
// these functions return the total length of the vorbis stream

extern int stb_vorbis_get_frame_float(stb_vorbis *f, int *channels, float ***output);
// decode the next frame and return the number of samples. the number of
// channels returned are stored in *channels (which can be NULL--it is always
// the same as the number of channels reported by get_info). *output will
// contain an array of float* buffers, one per channel. These outputs will
// be overwritten on the next call to stb_vorbis_get_frame_*.
//
// You generally should not intermix calls to stb_vorbis_get_frame_*()
// and stb_vorbis_get_samples_*(), since the latter calls the former.

#ifndef STB_VORBIS_NO_INTEGER_CONVERSION
extern int stb_vorbis_get_frame_short_interleaved(stb_vorbis *f, int num_c, short *buffer, int num_shorts);
extern int stb_vorbis_get_frame_short            (stb_vorbis *f, int num_c, short **buffer, int num_samples);
#endif
// decode the next frame and return the number of *samples* per channel.
// Note that for interleaved data, you pass in the number of shorts (the
// size of your array), but the return value is the number of samples per
// channel, not the total number of samples.
//
// The data is coerced to the number of channels you request according to the
// channel coercion rules (see below). You must pass in the size of your
// buffer(s) so that stb_vorbis will not overwrite the end of the buffer.
// The maximum buffer size needed can be gotten from get_info(); however,
// the Vorbis I specification implies an absolute maximum of 4096 samples
// per channel.

// Channel coercion rules:
//    Let M be the number of channels requested, and N the number of channels present,
//    and Cn be the nth channel; let stereo L be the sum of all L and center channels,
//    and stereo R be the sum of all R and center channels (channel assignment from the
//    vorbis spec).
//        M    N       output
//        1    k      sum(Ck) for all k
//        2    *      stereo L, stereo R
//        k    l      k > l, the first l channels, then 0s
//        k    l      k <= l, the first k channels
//    Note that this is not _good_ surround etc. mixing at all! It's just so
//    you get something useful.

extern int stb_vorbis_get_samples_float_interleaved(stb_vorbis *f, int channels, float *buffer, int num_floats);
extern int stb_vorbis_get_samples_float(stb_vorbis *f, int channels, float **buffer, int num_samples);
// gets num_samples samples, not necessarily on a frame boundary--this requires
// buffering so you have to supply the buffers. DOES NOT APPLY THE COERCION RULES.
// Returns the number of samples stored per channel; it may be less than requested
// at the end of the file. If there are no more samples in the file, returns 0.

#ifndef STB_VORBIS_NO_INTEGER_CONVERSION
extern int stb_vorbis_get_samples_short_interleaved(stb_vorbis *f, int channels, short *buffer, int num_shorts);
extern int stb_vorbis_get_samples_short(stb_vorbis *f, int channels, short **buffer, int num_samples);
#endif
// gets num_samples samples, not necessarily on a frame boundary--this requires
// buffering so you have to supply the buffers. Applies the coercion rules above
// to produce 'channels' channels. Returns the number of samples stored per channel;
// it may be less than requested at the end of the file. If there are no more
// samples in the file, returns 0.

#endif

////////   ERROR CODES

enum STBVorbisError
{
   VORBIS__no_error,

   VORBIS_need_more_data=1,             // not a real error

   VORBIS_invalid_api_mixing,           // can't mix API modes
   VORBIS_outofmem,                     // not enough memory
   VORBIS_feature_not_supported,        // uses floor 0
   VORBIS_too_many_channels,            // STB_VORBIS_MAX_CHANNELS is too small
   VORBIS_file_open_failure,            // fopen() failed
   VORBIS_seek_without_length,          // can't seek in unknown-length file

   VORBIS_unexpected_eof=10,            // file is truncated?
   VORBIS_seek_invalid,                 // seek past EOF

   // decoding errors (corrupt/invalid stream) -- you probably
   // don't care about the exact details of these

   // vorbis errors:
   VORBIS_invalid_setup=20,
   VORBIS_invalid_stream,

   // ogg errors:
   VORBIS_missing_capture_pattern=30,
   VORBIS_invalid_stream_structure_version,
   VORBIS_continued_packet_flag_invalid,
   VORBIS_incorrect_stream_serial_number,
   VORBIS_invalid_first_page,
   VORBIS_bad_packet_type,
   VORBIS_cant_find_last_page,
   VORBIS_seek_failed,
   VORBIS_ogg_skeleton_not_supported
};


#ifdef __cplusplus
}
#endif

#endif // STB_VORBIS_INCLUDE_STB_VORBIS_H
//
//  HEADER ENDS HERE
//
//////////////////////////////////////////////////////////////////////////////

#ifndef STB_VORBIS_HEADER_ONLY

// global configuration settings (e.g. set these in the project/makefile),
// or just set them in this file at the top (although ideally the first few
// should be visible when the header file is compiled too, although it's not
// crucial)

// STB_VORBIS_NO_PUSHDATA_API
//     does not compile the code for the various stb_vorbis_*_pushdata()
//     functions
// #define STB_VORBIS_NO_PUSHDATA_API

// STB_VORBIS_NO_PULLDATA_API
//     does not compile the code for the non-pushdata APIs
// #define STB_VORBIS_NO_PULLDATA_API

// STB_VORBIS_NO_STDIO
//     does not compile the code for the APIs that use FILE *s internally
//     or externally (implied by STB_VORBIS_NO_PULLDATA_API)
// #define STB_VORBIS_NO_STDIO

// STB_VORBIS_NO_INTEGER_CONVERSION
//     does not compile the code for converting audio sample data from
//     float to integer (implied by STB_VORBIS_NO_PULLDATA_API)
// #define STB_VORBIS_NO_INTEGER_CONVERSION

// STB_VORBIS_NO_FAST_SCALED_FLOAT
//      does not use a fast float-to-int trick to accelerate float-to-int on
//      most platforms which requires endianness be defined correctly.
//#define STB_VORBIS_NO_FAST_SCALED_FLOAT


// STB_VORBIS_MAX_CHANNELS [number]
//     globally define this to the maximum number of channels you need.
//     The spec does not put a restriction on channels except that
//     the count is stored in a byte, so 255 is the hard limit.
//     Reducing this saves about 16 bytes per value, so using 16 saves
//     (255-16)*16 or around 4KB. Plus anything other memory usage
//     I forgot to account for. Can probably go as low as 8 (7.1 audio),
//     6 (5.1 audio), or 2 (stereo only).
#ifndef STB_VORBIS_MAX_CHANNELS
#define STB_VORBIS_MAX_CHANNELS    16  // enough for anyone?
#endif

// STB_VORBIS_PUSHDATA_CRC_COUNT [number]
//     after a flush_pushdata(), stb_vorbis begins scanning for the
//     next valid page, without backtracking. when it finds something
//     that looks like a page, it streams through it and verifies its
//     CRC32. Should that validation fail, it keeps scanning. But it's
//     possible that _while_ streaming through to check the CRC32 of
//     one candidate page, it sees another candidate page. This #define
//     determines how many "overlapping" candidate pages it can search
//     at once. Note that "real" pages are typically ~4KB to ~8KB, whereas
//     garbage pages could be as big as 64KB, but probably average ~16KB.
//     So don't hose ourselves by scanning an apparent 64KB page and
//     missing a ton of real ones in the interim; so minimum of 2
#ifndef STB_VORBIS_PUSHDATA_CRC_COUNT
#define STB_VORBIS_PUSHDATA_CRC_COUNT  4
#endif

// STB_VORBIS_FAST_HUFFMAN_LENGTH [number]
//     sets the log size of the huffman-acceleration table.  Maximum
//     supported value is 24. with larger numbers, more decodings are O(1),
//     but the table size is larger so worse cache missing, so you'll have
//     to probe (and try multiple ogg vorbis files) to find the sweet spot.
#ifndef STB_VORBIS_FAST_HUFFMAN_LENGTH
#define STB_VORBIS_FAST_HUFFMAN_LENGTH   10
#endif

// STB_VORBIS_FAST_BINARY_LENGTH [number]
//     sets the log size of the binary-search acceleration table. this
//     is used in similar fashion to the fast-huffman size to set initial
//     parameters for the binary search

// STB_VORBIS_FAST_HUFFMAN_INT
//     The fast huffman tables are much more efficient if they can be
//     stored as 16-bit results instead of 32-bit results. This restricts
//     the codebooks to having only 65535 possible outcomes, though.
//     (At least, accelerated by the huffman table.)
#ifndef STB_VORBIS_FAST_HUFFMAN_INT
#define STB_VORBIS_FAST_HUFFMAN_SHORT
#endif

// STB_VORBIS_NO_HUFFMAN_BINARY_SEARCH
//     If the 'fast huffman' search doesn't succeed, then stb_vorbis falls
//     back on binary searching for the correct one. This requires storing
//     extra tables with the huffman codes in sorted order. Defining this
//     symbol trades off space for speed by forcing a linear search in the
//     non-fast case, except for "sparse" codebooks.
// #define STB_VORBIS_NO_HUFFMAN_BINARY_SEARCH

// STB_VORBIS_DIVIDES_IN_RESIDUE
//     stb_vorbis precomputes the result of the scalar residue decoding
//     that would otherwise require a divide per chunk. you can trade off
//     space for time by defining this symbol.
// #define STB_VORBIS_DIVIDES_IN_RESIDUE

// STB_VORBIS_DIVIDES_IN_CODEBOOK
//     vorbis VQ codebooks can be encoded two ways: with every case explicitly
//     stored, or with all elements being chosen from a small range of values,
//     and all values possible in all elements. By default, stb_vorbis expands
//     this latter kind out to look like the former kind for ease of decoding,
//     because otherwise an integer divide-per-vector-element is required to
//     unpack the index. If you define STB_VORBIS_DIVIDES_IN_CODEBOOK, you can
//     trade off storage for speed.
//#define STB_VORBIS_DIVIDES_IN_CODEBOOK

#ifdef STB_VORBIS_CODEBOOK_SHORTS
#error "STB_VORBIS_CODEBOOK_SHORTS is no longer supported as it produced incorrect results for some input formats"
#endif

// STB_VORBIS_DIVIDE_TABLE
//     this replaces small integer divides in the floor decode loop with
//     table lookups. made less than 1% difference, so disabled by default.

// STB_VORBIS_NO_INLINE_DECODE
//     disables the inlining of the scalar codebook fast-huffman decode.
//     might save a little codespace; useful for debugging
// #define STB_VORBIS_NO_INLINE_DECODE

// STB_VORBIS_NO_DEFER_FLOOR
//     Normally we only decode the floor without synthesizing the actual
//     full curve. We can instead synthesize the curve immediately. This
//     requires more memory and is very likely slower, so I don't think
//     you'd ever want to do it except for debugging.
// #define STB_VORBIS_NO_DEFER_FLOOR




//////////////////////////////////////////////////////////////////////////////

#ifdef STB_VORBIS_NO_PULLDATA_API
   #define STB_VORBIS_NO_INTEGER_CONVERSION
   #define STB_VORBIS_NO_STDIO
#endif

#if defined(STB_VORBIS_NO_CRT) && !defined(STB_VORBIS_NO_STDIO)
   #define STB_VORBIS_NO_STDIO 1
#endif

#ifndef STB_VORBIS_NO_INTEGER_CONVERSION
#ifndef STB_VORBIS_NO_FAST_SCALED_FLOAT

   // only need endianness for fast-float-to-int, which we don't
   // use for pushdata

   #ifndef STB_VORBIS_BIG_ENDIAN
     #define STB_VORBIS_ENDIAN  0
   #else
     #define STB_VORBIS_ENDIAN  1
   #endif

#endif
#endif


#ifndef STB_VORBIS_NO_STDIO
#include <stdio.h>
#endif

#ifndef STB_VORBIS_NO_CRT
   #include <stdlib.h>
   #include <string.h>
   #include <assert.h>
   #include <math.h>

   // find definition of alloca if it's not in stdlib.h:
   #if defined(_MSC_VER) || defined(__MINGW32__)
      #include <malloc.h>
   #endif
   #if defined(__linux__) || defined(__linux) || defined(__EMSCRIPTEN__) || defined(__NEWLIB__)
      #include <alloca.h>
   #endif
#else // STB_VORBIS_NO_CRT
   #define NULL 0
   #define malloc(s)   0
   #define free(s)     ((void) 0)
   #define realloc(s)  0
#endif // STB_VORBIS_NO_CRT

#include <limits.h>

#ifdef __MINGW32__
   // eff you mingw:
   //     "fixed":
   //         http://sourceforge.net/p/mingw-w64/mailman/message/32882927/
   //     "no that broke the build, reverted, who cares about C":
   //         http://sourceforge.net/p/mingw-w64/mailman/message/32890381/
   #ifdef __forceinline
   #undef __forceinline
   #endif
   #define __forceinline
   #ifndef alloca
   #define alloca __builtin_alloca
   #endif
#elif !defined(_MSC_VER)
   #if __GNUC__
      #define __forceinline inline
   #else
      #define __forceinline
   #endif
#endif

#if STB_VORBIS_MAX_CHANNELS > 256
#error "Value of STB_VORBIS_MAX_CHANNELS outside of allowed range"
#endif

#if STB_VORBIS_FAST_HUFFMAN_LENGTH > 24
#error "Value of STB_VORBIS_FAST_HUFFMAN_LENGTH outside of allowed range"
#endif


#if 0
#include <crtdbg.h>
#define CHECK(f)   _CrtIsValidHeapPointer(f->channel_buffers[1])
#else
#define CHECK(f)   ((void) 0)
#endif

#define MAX_BLOCKSIZE_LOG  13   // from specification
#define MAX_BLOCKSIZE      (1 << MAX_BLOCKSIZE_LOG)


typedef unsigned char  uint8;
typedef   signed char   int8;
typedef unsigned short uint16;
typedef   signed short  int16;
typedef unsigned int   uint32;
typedef   signed int    int32;

#ifndef TRUE
#define TRUE 1
#define FALSE 0
#endif

typedef float codetype;

// @NOTE
//
// Some arrays below are tagged "//varies", which means it's actually
// a variable-sized piece of data, but rather than malloc I assume it's
// small enough it's better to just allocate it all together with the
// main thing
//
// Most of the variables are specified with the smallest size I could pack
// them into. It might give better performance to make them all full-sized
// integers. It should be safe to freely rearrange the structures or change
// the sizes larger--nothing relies on silently truncating etc., nor the
// order of variables.

#define FAST_HUFFMAN_TABLE_SIZE   (1 << STB_VORBIS_FAST_HUFFMAN_LENGTH)
#define FAST_HUFFMAN_TABLE_MASK   (FAST_HUFFMAN_TABLE_SIZE - 1)

typedef struct
{
   int dimensions, entries;
   uint8 *codeword_lengths;
   float  minimum_value;
   float  delta_value;
   uint8  value_bits;
   uint8  lookup_type;
   uint8  sequence_p;
   uint8  sparse;
   uint32 lookup_values;
   codetype *multiplicands;
   uint32 *codewords;
   #ifdef STB_VORBIS_FAST_HUFFMAN_SHORT
    int16  fast_huffman[FAST_HUFFMAN_TABLE_SIZE];
   #else
    int32  fast_huffman[FAST_HUFFMAN_TABLE_SIZE];
   #endif
   uint32 *sorted_codewords;
   int    *sorted_values;
   int     sorted_entries;
} Codebook;

typedef struct
{
   uint8 order;
   uint16 rate;
   uint16 bark_map_size;
   uint8 amplitude_bits;
   uint8 amplitude_offset;
   uint8 number_of_books;
   uint8 book_list[16]; // varies
} Floor0;

typedef struct
{
   uint8 partitions;
   uint8 partition_class_list[32]; // varies
   uint8 class_dimensions[16]; // varies
   uint8 class_subclasses[16]; // varies
   uint8 class_masterbooks[16]; // varies
   int16 subclass_books[16][8]; // varies
   uint16 Xlist[31*8+2]; // varies
   uint8 sorted_order[31*8+2];
   uint8 neighbors[31*8+2][2];
   uint8 floor1_multiplier;
   uint8 rangebits;
   int values;
} Floor1;

typedef union
{
   Floor0 floor0;
   Floor1 floor1;
} Floor;

typedef struct
{
   uint32 begin, end;
   uint32 part_size;
   uint8 classifications;
   uint8 classbook;
   uint8 **classdata;
   int16 (*residue_books)[8];
} Residue;

typedef struct
{
   uint8 magnitude;
   uint8 angle;
   uint8 mux;
} MappingChannel;

typedef struct
{
   uint16 coupling_steps;
   MappingChannel *chan;
   uint8  submaps;
   uint8  submap_floor[15]; // varies
   uint8  submap_residue[15]; // varies
} Mapping;

typedef struct
{
   uint8 blockflag;
   uint8 mapping;
   uint16 windowtype;
   uint16 transformtype;
} Mode;

typedef struct
{
   uint32  goal_crc;    // expected crc if match
   int     bytes_left;  // bytes left in packet
   uint32  crc_so_far;  // running crc
   int     bytes_done;  // bytes processed in _current_ chunk
   uint32  sample_loc;  // granule pos encoded in page
} CRCscan;

typedef struct
{
   uint32 page_start, page_end;
   uint32 last_decoded_sample;
} ProbedPage;

struct stb_vorbis
{
  // user-accessible info
   unsigned int sample_rate;
   int channels;

   unsigned int setup_memory_required;
   unsigned int temp_memory_required;
   unsigned int setup_temp_memory_required;

   char *vendor;
   int comment_list_length;
   char **comment_list;

  // input config
#ifndef STB_VORBIS_NO_STDIO
   FILE *f;
   uint32 f_start;
   int close_on_free;
#endif

   uint8 *stream;
   uint8 *stream_start;
   uint8 *stream_end;

   uint32 stream_len;

   uint8  push_mode;

   // the page to seek to when seeking to start, may be zero
   uint32 first_audio_page_offset;

   // p_first is the page on which the first audio packet ends
   // (but not necessarily the page on which it starts)
   ProbedPage p_first, p_last;

  // memory management
   stb_vorbis_alloc alloc;
   int setup_offset;
   int temp_offset;

  // run-time results
   int eof;
   enum STBVorbisError error;

  // user-useful data

  // header info
   int blocksize[2];
   int blocksize_0, blocksize_1;
   int codebook_count;
   Codebook *codebooks;
   int floor_count;
   uint16 floor_types[64]; // varies
   Floor *floor_config;
   int residue_count;
   uint16 residue_types[64]; // varies
   Residue *residue_config;
   int mapping_count;
   Mapping *mapping;
   int mode_count;
   Mode mode_config[64];  // varies

   uint32 total_samples;

  // decode buffer
   float *channel_buffers[STB_VORBIS_MAX_CHANNELS];
   float *outputs        [STB_VORBIS_MAX_CHANNELS];

   float *previous_window[STB_VORBIS_MAX_CHANNELS];
   int previous_length;

   #ifndef STB_VORBIS_NO_DEFER_FLOOR
   int16 *finalY[STB_VORBIS_MAX_CHANNELS];
   #else
   float *floor_buffers[STB_VORBIS_MAX_CHANNELS];
   #endif

   uint32 current_loc; // sample location of next frame to decode
   int    current_loc_valid;

  // per-blocksize precomputed data

   // twiddle factors
   float *A[2],*B[2],*C[2];
   float *window[2];
   uint16 *bit_reverse[2];

  // current page/packet/segment streaming info
   uint32 serial; // stream serial number for verification
   int last_page;
   int segment_count;
   uint8 segments[255];
   uint8 page_flag;
   uint8 bytes_in_seg;
   uint8 first_decode;
   int next_seg;
   int last_seg;  // flag that we're on the last segment
   int last_seg_which; // what was the segment number of the last seg?
   uint32 acc;
   int valid_bits;
   int packet_bytes;
   int end_seg_with_known_loc;
   uint32 known_loc_for_packet;
   int discard_samples_deferred;
   uint32 samples_output;

  // push mode scanning
   int page_crc_tests; // only in push_mode: number of tests active; -1 if not searching
#ifndef STB_VORBIS_NO_PUSHDATA_API
   CRCscan scan[STB_VORBIS_PUSHDATA_CRC_COUNT];
#endif

  // sample-access
   int channel_buffer_start;
   int channel_buffer_end;
};

#if defined(STB_VORBIS_NO_PUSHDATA_API)
   #define IS_PUSH_MODE(f)   FALSE
#elif defined(STB_VORBIS_NO_PULLDATA_API)
   #define IS_PUSH_MODE(f)   TRUE
#else
   #define IS_PUSH_MODE(f)   ((f)->push_mode)
#endif

typedef struct stb_vorbis vorb;

static int error(vorb *f, enum STBVorbisError e)
{
   f->error = e;
   if (!f->eof && e != VORBIS_need_more_data) {
      f->error=e; // breakpoint for debugging
   }
   return 0;
}


// these functions are used for allocating temporary memory
// while decoding. if you can afford the stack space, use
// alloca(); otherwise, provide a temp buffer and it will
// allocate out of those.

#define array_size_required(count,size)  (count*(sizeof(void *)+(size)))

#define temp_alloc(f,size)              (f->alloc.alloc_buffer ? setup_temp_malloc(f,size) : alloca(size))
#define temp_free(f,p)                  (void)0
#define temp_alloc_save(f)              ((f)->temp_offset)
#define temp_alloc_restore(f,p)         ((f)->temp_offset = (p))

#define temp_block_array(f,count,size)  make_block_array(temp_alloc(f,array_size_required(count,size)), count, size)

// given a sufficiently large block of memory, make an array of pointers to subblocks of it
static void *make_block_array(void *mem, int count, int size)
{
   int i;
   void ** p = (void **) mem;
   char *q = (char *) (p + count);
   for (i=0; i < count; ++i) {
      p[i] = q;
      q += size;
   }
   return p;
}

static void *setup_malloc(vorb *f, int sz)
{
   sz = (sz+7) & ~7; // round up to nearest 8 for alignment of future allocs.
   f->setup_memory_required += sz;
   if (f->alloc.alloc_buffer) {
      void *p = (char *) f->alloc.alloc_buffer + f->setup_offset;
      if (f->setup_offset + sz > f->temp_offset) return NULL;
      f->setup_offset += sz;
      return p;
   }
   return sz ? malloc(sz) : NULL;
}

static void setup_free(vorb *f, void *p)
{
   if (f->alloc.alloc_buffer) return; // do nothing; setup mem is a stack
   free(p);
}

static void *setup_temp_malloc(vorb *f, int sz)
{
   sz = (sz+7) & ~7; // round up to nearest 8 for alignment of future allocs.
   if (f->alloc.alloc_buffer) {
      if (f->temp_offset - sz < f->setup_offset) return NULL;
      f->temp_offset -= sz;
      return (char *) f->alloc.alloc_buffer + f->temp_offset;
   }
   return malloc(sz);
}

static void setup_temp_free(vorb *f, void *p, int sz)
{
   if (f->alloc.alloc_buffer) {
      f->temp_offset += (sz+7)&~7;
      return;
   }
   free(p);
}

#define CRC32_POLY    0x04c11db7   // from spec

static uint32 crc_table[256];
static void crc32_init(void)
{
   int i,j;
   uint32 s;
   for(i=0; i < 256; i++) {
      for (s=(uint32) i << 24, j=0; j < 8; ++j)
         s = (s << 1) ^ (s >= (1U<<31) ? CRC32_POLY : 0);
      crc_table[i] = s;
   }
}

static __forceinline uint32 crc32_update(uint32 crc, uint8 byte)
{
   return (crc << 8) ^ crc_table[byte ^ (crc >> 24)];
}


// used in setup, and for huffman that doesn't go fast path
static unsigned int bit_reverse(unsigned int n)
{
  n = ((n & 0xAAAAAAAA) >>  1) | ((n & 0x55555555) << 1);
  n = ((n & 0xCCCCCCCC) >>  2) | ((n & 0x33333333) << 2);
  n = ((n & 0xF0F0F0F0) >>  4) | ((n & 0x0F0F0F0F) << 4);
  n = ((n & 0xFF00FF00) >>  8) | ((n & 0x00FF00FF) << 8);
  return (n >> 16) | (n << 16);
}

static float square(float x)
{
   return x*x;
}

// this is a weird definition of log2() for which log2(1) = 1, log2(2) = 2, log2(4) = 3
// as required by the specification. fast(?) implementation from stb.h
// @OPTIMIZE: called multiple times per-packet with "constants"; move to setup
static int ilog(int32 n)
{
   static signed char log2_4[16] = { 0,1,2,2,3,3,3,3,4,4,4,4,4,4,4,4 };

   if (n < 0) return 0; // signed n returns 0

   // 2 compares if n < 16, 3 compares otherwise (4 if signed or n > 1<<29)
   if (n < (1 << 14))
        if (n < (1 <<  4))            return  0 + log2_4[n      ];
        else if (n < (1 <<  9))       return  5 + log2_4[n >>  5];
             else                     return 10 + log2_4[n >> 10];
   else if (n < (1 << 24))
             if (n < (1 << 19))       return 15 + log2_4[n >> 15];
             else                     return 20 + log2_4[n >> 20];
        else if (n < (1 << 29))       return 25 + log2_4[n >> 25];
             else                     return 30 + log2_4[n >> 30];
}

#ifndef M_PI
  #define M_PI  3.14159265358979323846264f  // from CRC
#endif

// code length assigned to a value with no huffman encoding
#define NO_CODE   255

/////////////////////// LEAF SETUP FUNCTIONS //////////////////////////
//
// these functions are only called at setup, and only a few times
// per file

static float float32_unpack(uint32 x)
{
   // from the specification
   uint32 mantissa = x & 0x1fffff;
   uint32 sign = x & 0x80000000;
   uint32 exp = (x & 0x7fe00000) >> 21;
   double res = sign ? -(double)mantissa : (double)mantissa;
   return (float) ldexp((float)res, exp-788);
}


// zlib & jpeg huffman tables assume that the output symbols
// can either be arbitrarily arranged, or have monotonically
// increasing frequencies--they rely on the lengths being sorted;
// this makes for a very simple generation algorithm.
// vorbis allows a huffman table with non-sorted lengths. This
// requires a more sophisticated construction, since symbols in
// order do not map to huffman codes "in order".
static void add_entry(Codebook *c, uint32 huff_code, int symbol, int count, int len, uint32 *values)
{
   if (!c->sparse) {
      c->codewords      [symbol] = huff_code;
   } else {
      c->codewords       [count] = huff_code;
      c->codeword_lengths[count] = len;
      values             [count] = symbol;
   }
}

static int compute_codewords(Codebook *c, uint8 *len, int n, uint32 *values)
{
   int i,k,m=0;
   uint32 available[32];

   memset(available, 0, sizeof(available));
   // find the first entry
   for (k=0; k < n; ++k) if (len[k] < NO_CODE) break;
   if (k == n) { assert(c->sorted_entries == 0); return TRUE; }
   // add to the list
   add_entry(c, 0, k, m++, len[k], values);
   // add all available leaves
   for (i=1; i <= len[k]; ++i)
      available[i] = 1U << (32-i);
   // note that the above code treats the first case specially,
   // but it's really the same as the following code, so they
   // could probably be combined (except the initial code is 0,
   // and I use 0 in available[] to mean 'empty')
   for (i=k+1; i < n; ++i) {
      uint32 res;
      int z = len[i], y;
      if (z == NO_CODE) continue;
      // find lowest available leaf (should always be earliest,
      // which is what the specification calls for)
      // note that this property, and the fact we can never have
      // more than one free leaf at a given level, isn't totally
      // trivial to prove, but it seems true and the assert never
      // fires, so!
      while (z > 0 && !available[z]) --z;
      if (z == 0) { return FALSE; }
      res = available[z];
      assert(z >= 0 && z < 32);
      available[z] = 0;
      add_entry(c, bit_reverse(res), i, m++, len[i], values);
      // propagate availability up the tree
      if (z != len[i]) {
         assert(len[i] >= 0 && len[i] < 32);
         for (y=len[i]; y > z; --y) {
            assert(available[y] == 0);
            available[y] = res + (1 << (32-y));
         }
      }
   }
   return TRUE;
}

// accelerated huffman table allows fast O(1) match of all symbols
// of length <= STB_VORBIS_FAST_HUFFMAN_LENGTH
static void compute_accelerated_huffman(Codebook *c)
{
   int i, len;
   for (i=0; i < FAST_HUFFMAN_TABLE_SIZE; ++i)
      c->fast_huffman[i] = -1;

   len = c->sparse ? c->sorted_entries : c->entries;
   #ifdef STB_VORBIS_FAST_HUFFMAN_SHORT
   if (len > 32767) len = 32767; // largest possible value we can encode!
   #endif
   for (i=0; i < len; ++i) {
      if (c->codeword_lengths[i] <= STB_VORBIS_FAST_HUFFMAN_LENGTH) {
         uint32 z = c->sparse ? bit_reverse(c->sorted_codewords[i]) : c->codewords[i];
         // set table entries for all bit combinations in the higher bits
         while (z < FAST_HUFFMAN_TABLE_SIZE) {
             c->fast_huffman[z] = i;
             z += 1 << c->codeword_lengths[i];
         }
      }
   }
}

#ifdef _MSC_VER
#define STBV_CDECL __cdecl
#else
#define STBV_CDECL
#endif

static int STBV_CDECL uint32_compare(const void *p, const void *q)
{
   uint32 x = * (uint32 *) p;
   uint32 y = * (uint32 *) q;
   return x < y ? -1 : x > y;
}

static int include_in_sort(Codebook *c, uint8 len)
{
   if (c->sparse) { assert(len != NO_CODE); return TRUE; }
   if (len == NO_CODE) return FALSE;
   if (len > STB_VORBIS_FAST_HUFFMAN_LENGTH) return TRUE;
   return FALSE;
}

// if the fast table above doesn't work, we want to binary
// search them... need to reverse the bits
static void compute_sorted_huffman(Codebook *c, uint8 *lengths, uint32 *values)
{
   int i, len;
   // build a list of all the entries
   // OPTIMIZATION: don't include the short ones, since they'll be caught by FAST_HUFFMAN.
   // this is kind of a frivolous optimization--I don't see any performance improvement,
   // but it's like 4 extra lines of code, so.
   if (!c->sparse) {
      int k = 0;
      for (i=0; i < c->entries; ++i)
         if (include_in_sort(c, lengths[i]))
            c->sorted_codewords[k++] = bit_reverse(c->codewords[i]);
      assert(k == c->sorted_entries);
   } else {
      for (i=0; i < c->sorted_entries; ++i)
         c->sorted_codewords[i] = bit_reverse(c->codewords[i]);
   }

   qsort(c->sorted_codewords, c->sorted_entries, sizeof(c->sorted_codewords[0]), uint32_compare);
   c->sorted_codewords[c->sorted_entries] = 0xffffffff;

   len = c->sparse ? c->sorted_entries : c->entries;
   // now we need to indicate how they correspond; we could either
   //   #1: sort a different data structure that says who they correspond to
   //   #2: for each sorted entry, search the original list to find who corresponds
   //   #3: for each original entry, find the sorted entry
   // #1 requires extra storage, #2 is slow, #3 can use binary search!
   for (i=0; i < len; ++i) {
      int huff_len = c->sparse ? lengths[values[i]] : lengths[i];
      if (include_in_sort(c,huff_len)) {
         uint32 code = bit_reverse(c->codewords[i]);
         int x=0, n=c->sorted_entries;
         while (n > 1) {
            // invariant: sc[x] <= code < sc[x+n]
            int m = x + (n >> 1);
            if (c->sorted_codewords[m] <= code) {
               x = m;
               n -= (n>>1);
            } else {
               n >>= 1;
            }
         }
         assert(c->sorted_codewords[x] == code);
         if (c->sparse) {
            c->sorted_values[x] = values[i];
            c->codeword_lengths[x] = huff_len;
         } else {
            c->sorted_values[x] = i;
         }
      }
   }
}

// only run while parsing the header (3 times)
static int vorbis_validate(uint8 *data)
{
   static uint8 vorbis[6] = { 'v', 'o', 'r', 'b', 'i', 's' };
   return memcmp(data, vorbis, 6) == 0;
}

// called from setup only, once per code book
// (formula implied by specification)
static int lookup1_values(int entries, int dim)
{
   int r = (int) floor(exp((float) log((float) entries) / dim));
   if ((int) floor(pow((float) r+1, dim)) <= entries)   // (int) cast for MinGW warning;
      ++r;                                              // floor() to avoid _ftol() when non-CRT
   if (pow((float) r+1, dim) <= entries)
      return -1;
   if ((int) floor(pow((float) r, dim)) > entries)
      return -1;
   return r;
}

// called twice per file
static void compute_twiddle_factors(int n, float *A, float *B, float *C)
{
   int n4 = n >> 2, n8 = n >> 3;
   int k,k2;

   for (k=k2=0; k < n4; ++k,k2+=2) {
      A[k2  ] = (float)  cos(4*k*M_PI/n);
      A[k2+1] = (float) -sin(4*k*M_PI/n);
      B[k2  ] = (float)  cos((k2+1)*M_PI/n/2) * 0.5f;
      B[k2+1] = (float)  sin((k2+1)*M_PI/n/2) * 0.5f;
   }
   for (k=k2=0; k < n8; ++k,k2+=2) {
      C[k2  ] = (float)  cos(2*(k2+1)*M_PI/n);
      C[k2+1] = (float) -sin(2*(k2+1)*M_PI/n);
   }
}

static void compute_window(int n, float *window)
{
   int n2 = n >> 1, i;
   for (i=0; i < n2; ++i)
      window[i] = (float) sin(0.5 * M_PI * square((float) sin((i - 0 + 0.5) / n2 * 0.5 * M_PI)));
}

static void compute_bitreverse(int n, uint16 *rev)
{
   int ld = ilog(n) - 1; // ilog is off-by-one from normal definitions
   int i, n8 = n >> 3;
   for (i=0; i < n8; ++i)
      rev[i] = (bit_reverse(i) >> (32-ld+3)) << 2;
}

static int init_blocksize(vorb *f, int b, int n)
{
   int n2 = n >> 1, n4 = n >> 2, n8 = n >> 3;
   f->A[b] = (float *) setup_malloc(f, sizeof(float) * n2);
   f->B[b] = (float *) setup_malloc(f, sizeof(float) * n2);
   f->C[b] = (float *) setup_malloc(f, sizeof(float) * n4);
   if (!f->A[b] || !f->B[b] || !f->C[b]) return error(f, VORBIS_outofmem);
   compute_twiddle_factors(n, f->A[b], f->B[b], f->C[b]);
   f->window[b] = (float *) setup_malloc(f, sizeof(float) * n2);
   if (!f->window[b]) return error(f, VORBIS_outofmem);
   compute_window(n, f->window[b]);
   f->bit_reverse[b] = (uint16 *) setup_malloc(f, sizeof(uint16) * n8);
   if (!f->bit_reverse[b]) return error(f, VORBIS_outofmem);
   compute_bitreverse(n, f->bit_reverse[b]);
   return TRUE;
}

static void neighbors(uint16 *x, int n, int *plow, int *phigh)
{
   int low = -1;
   int high = 65536;
   int i;
   for (i=0; i < n; ++i) {
      if (x[i] > low  && x[i] < x[n]) { *plow  = i; low = x[i]; }
      if (x[i] < high && x[i] > x[n]) { *phigh = i; high = x[i]; }
   }
}

// this has been repurposed so y is now the original index instead of y
typedef struct
{
   uint16 x,id;
} stbv__floor_ordering;

static int STBV_CDECL point_compare(const void *p, const void *q)
{
   stbv__floor_ordering *a = (stbv__floor_ordering *) p;
   stbv__floor_ordering *b = (stbv__floor_ordering *) q;
   return a->x < b->x ? -1 : a->x > b->x;
}

//
/////////////////////// END LEAF SETUP FUNCTIONS //////////////////////////


#if defined(STB_VORBIS_NO_STDIO)
   #define USE_MEMORY(z)    TRUE
#else
   #define USE_MEMORY(z)    ((z)->stream)
#endif

static uint8 get8(vorb *z)
{
   if (USE_MEMORY(z)) {
      if (z->stream >= z->stream_end) { z->eof = TRUE; return 0; }
      return *z->stream++;
   }

   #ifndef STB_VORBIS_NO_STDIO
   {
   int c = fgetc(z->f);
   if (c == EOF) { z->eof = TRUE; return 0; }
   return c;
   }
   #endif
}

static uint32 get32(vorb *f)
{
   uint32 x;
   x = get8(f);
   x += get8(f) << 8;
   x += get8(f) << 16;
   x += (uint32) get8(f) << 24;
   return x;
}

static int getn(vorb *z, uint8 *data, int n)
{
   if (USE_MEMORY(z)) {
      if (z->stream+n > z->stream_end) { z->eof = 1; return 0; }
      memcpy(data, z->stream, n);
      z->stream += n;
      return 1;
   }

   #ifndef STB_VORBIS_NO_STDIO
   if (fread(data, n, 1, z->f) == 1)
      return 1;
   else {
      z->eof = 1;
      return 0;
   }
   #endif
}

static void skip(vorb *z, int n)
{
   if (USE_MEMORY(z)) {
      z->stream += n;
      if (z->stream >= z->stream_end) z->eof = 1;
      return;
   }
   #ifndef STB_VORBIS_NO_STDIO
   {
      long x = ftell(z->f);
      fseek(z->f, x+n, SEEK_SET);
   }
   #endif
}

static int set_file_offset(stb_vorbis *f, unsigned int loc)
{
   #ifndef STB_VORBIS_NO_PUSHDATA_API
   if (f->push_mode) return 0;
   #endif
   f->eof = 0;
   if (USE_MEMORY(f)) {
      if (f->stream_start + loc >= f->stream_end || f->stream_start + loc < f->stream_start) {
         f->stream = f->stream_end;
         f->eof = 1;
         return 0;
      } else {
         f->stream = f->stream_start + loc;
         return 1;
      }
   }
   #ifndef STB_VORBIS_NO_STDIO
   if (loc + f->f_start < loc || loc >= 0x80000000) {
      loc = 0x7fffffff;
      f->eof = 1;
   } else {
      loc += f->f_start;
   }
   if (!fseek(f->f, loc, SEEK_SET))
      return 1;
   f->eof = 1;
   fseek(f->f, f->f_start, SEEK_END);
   return 0;
   #endif
}


static uint8 ogg_page_header[4] = { 0x4f, 0x67, 0x67, 0x53 };

static int capture_pattern(vorb *f)
{
   if (0x4f != get8(f)) return FALSE;
   if (0x67 != get8(f)) return FALSE;
   if (0x67 != get8(f)) return FALSE;
   if (0x53 != get8(f)) return FALSE;
   return TRUE;
}

#define PAGEFLAG_continued_packet   1
#define PAGEFLAG_first_page         2
#define PAGEFLAG_last_page          4

static int start_page_no_capturepattern(vorb *f)
{
   uint32 loc0,loc1,n;
   if (f->first_decode && !IS_PUSH_MODE(f)) {
      f->p_first.page_start = stb_vorbis_get_file_offset(f) - 4;
   }
   // stream structure version
   if (0 != get8(f)) return error(f, VORBIS_invalid_stream_structure_version);
   // header flag
   f->page_flag = get8(f);
   // absolute granule position
   loc0 = get32(f);
   loc1 = get32(f);
   // @TODO: validate loc0,loc1 as valid positions?
   // stream serial number -- vorbis doesn't interleave, so discard
   get32(f);
   //if (f->serial != get32(f)) return error(f, VORBIS_incorrect_stream_serial_number);
   // page sequence number
   n = get32(f);
   f->last_page = n;
   // CRC32
   get32(f);
   // page_segments
   f->segment_count = get8(f);
   if (!getn(f, f->segments, f->segment_count))
      return error(f, VORBIS_unexpected_eof);
   // assume we _don't_ know any the sample position of any segments
   f->end_seg_with_known_loc = -2;
   if (loc0 != ~0U || loc1 != ~0U) {
      int i;
      // determine which packet is the last one that will complete
      for (i=f->segment_count-1; i >= 0; --i)
         if (f->segments[i] < 255)
            break;
      // 'i' is now the index of the _last_ segment of a packet that ends
      if (i >= 0) {
         f->end_seg_with_known_loc = i;
         f->known_loc_for_packet   = loc0;
      }
   }
   if (f->first_decode) {
      int i,len;
      len = 0;
      for (i=0; i < f->segment_count; ++i)
         len += f->segments[i];
      len += 27 + f->segment_count;
      f->p_first.page_end = f->p_first.page_start + len;
      f->p_first.last_decoded_sample = loc0;
   }
   f->next_seg = 0;
   return TRUE;
}

static int start_page(vorb *f)
{
   if (!capture_pattern(f)) return error(f, VORBIS_missing_capture_pattern);
   return start_page_no_capturepattern(f);
}

static int start_packet(vorb *f)
{
   while (f->next_seg == -1) {
      if (!start_page(f)) return FALSE;
      if (f->page_flag & PAGEFLAG_continued_packet)
         return error(f, VORBIS_continued_packet_flag_invalid);
   }
   f->last_seg = FALSE;
   f->valid_bits = 0;
   f->packet_bytes = 0;
   f->bytes_in_seg = 0;
   // f->next_seg is now valid
   return TRUE;
}

static int maybe_start_packet(vorb *f)
{
   if (f->next_seg == -1) {
      int x = get8(f);
      if (f->eof) return FALSE; // EOF at page boundary is not an error!
      if (0x4f != x      ) return error(f, VORBIS_missing_capture_pattern);
      if (0x67 != get8(f)) return error(f, VORBIS_missing_capture_pattern);
      if (0x67 != get8(f)) return error(f, VORBIS_missing_capture_pattern);
      if (0x53 != get8(f)) return error(f, VORBIS_missing_capture_pattern);
      if (!start_page_no_capturepattern(f)) return FALSE;
      if (f->page_flag & PAGEFLAG_continued_packet) {
         // set up enough state that we can read this packet if we want,
         // e.g. during recovery
         f->last_seg = FALSE;
         f->bytes_in_seg = 0;
         return error(f, VORBIS_continued_packet_flag_invalid);
      }
   }
   return start_packet(f);
}

static int next_segment(vorb *f)
{
   int len;
   if (f->last_seg) return 0;
   if (f->next_seg == -1) {
      f->last_seg_which = f->segment_count-1; // in case start_page fails
      if (!start_page(f)) { f->last_seg = 1; return 0; }
      if (!(f->page_flag & PAGEFLAG_continued_packet)) return error(f, VORBIS_continued_packet_flag_invalid);
   }
   len = f->segments[f->next_seg++];
   if (len < 255) {
      f->last_seg = TRUE;
      f->last_seg_which = f->next_seg-1;
   }
   if (f->next_seg >= f->segment_count)
      f->next_seg = -1;
   assert(f->bytes_in_seg == 0);
   f->bytes_in_seg = len;
   return len;
}

#define EOP    (-1)
#define INVALID_BITS  (-1)

static int get8_packet_raw(vorb *f)
{
   if (!f->bytes_in_seg) {  // CLANG!
      if (f->last_seg) return EOP;
      else if (!next_segment(f)) return EOP;
   }
   assert(f->bytes_in_seg > 0);
   --f->bytes_in_seg;
   ++f->packet_bytes;
   return get8(f);
}

static int get8_packet(vorb *f)
{
   int x = get8_packet_raw(f);
   f->valid_bits = 0;
   return x;
}

static int get32_packet(vorb *f)
{
   uint32 x;
   x = get8_packet(f);
   x += get8_packet(f) << 8;
   x += get8_packet(f) << 16;
   x += (uint32) get8_packet(f) << 24;
   return x;
}

static void flush_packet(vorb *f)
{
   while (get8_packet_raw(f) != EOP);
}

// @OPTIMIZE: this is the secondary bit decoder, so it's probably not as important
// as the huffman decoder?
static uint32 get_bits(vorb *f, int n)
{
   uint32 z;

   if (f->valid_bits < 0) return 0;
   if (f->valid_bits < n) {
      if (n > 24) {
         // the accumulator technique below would not work correctly in this case
         z = get_bits(f, 24);
         z += get_bits(f, n-24) << 24;
         return z;
      }
      if (f->valid_bits == 0) f->acc = 0;
      while (f->valid_bits < n) {
         int z = get8_packet_raw(f);
         if (z == EOP) {
            f->valid_bits = INVALID_BITS;
            return 0;
         }
         f->acc += z << f->valid_bits;
         f->valid_bits += 8;
      }
   }

   assert(f->valid_bits >= n);
   z = f->acc & ((1 << n)-1);
   f->acc >>= n;
   f->valid_bits -= n;
   return z;
}

// @OPTIMIZE: primary accumulator for huffman
// expand the buffer to as many bits as possible without reading off end of packet
// it might be nice to allow f->valid_bits and f->acc to be stored in registers,
// e.g. cache them locally and decode locally
static __forceinline void prep_huffman(vorb *f)
{
   if (f->valid_bits <= 24) {
      if (f->valid_bits == 0) f->acc = 0;
      do {
         int z;
         if (f->last_seg && !f->bytes_in_seg) return;
         z = get8_packet_raw(f);
         if (z == EOP) return;
         f->acc += (unsigned) z << f->valid_bits;
         f->valid_bits += 8;
      } while (f->valid_bits <= 24);
   }
}

enum
{
   VORBIS_packet_id = 1,
   VORBIS_packet_comment = 3,
   VORBIS_packet_setup = 5
};

static int codebook_decode_scalar_raw(vorb *f, Codebook *c)
{
   int i;
   prep_huffman(f);

   if (c->codewords == NULL && c->sorted_codewords == NULL)
      return -1;

   // cases to use binary search: sorted_codewords && !c->codewords
   //                             sorted_codewords && c->entries > 8
   if (c->entries > 8 ? c->sorted_codewords!=NULL : !c->codewords) {
      // binary search
      uint32 code = bit_reverse(f->acc);
      int x=0, n=c->sorted_entries, len;

      while (n > 1) {
         // invariant: sc[x] <= code < sc[x+n]
         int m = x + (n >> 1);
         if (c->sorted_codewords[m] <= code) {
            x = m;
            n -= (n>>1);
         } else {
            n >>= 1;
         }
      }
      // x is now the sorted index
      if (!c->sparse) x = c->sorted_values[x];
      // x is now sorted index if sparse, or symbol otherwise
      len = c->codeword_lengths[x];
      if (f->valid_bits >= len) {
         f->acc >>= len;
         f->valid_bits -= len;
         return x;
      }

      f->valid_bits = 0;
      return -1;
   }

   // if small, linear search
   assert(!c->sparse);
   for (i=0; i < c->entries; ++i) {
      if (c->codeword_lengths[i] == NO_CODE) continue;
      if (c->codewords[i] == (f->acc & ((1 << c->codeword_lengths[i])-1))) {
         if (f->valid_bits >= c->codeword_lengths[i]) {
            f->acc >>= c->codeword_lengths[i];
            f->valid_bits -= c->codeword_lengths[i];
            return i;
         }
         f->valid_bits = 0;
         return -1;
      }
   }

   error(f, VORBIS_invalid_stream);
   f->valid_bits = 0;
   return -1;
}

#ifndef STB_VORBIS_NO_INLINE_DECODE

#define DECODE_RAW(var, f,c)                                  \
   if (f->valid_bits < STB_VORBIS_FAST_HUFFMAN_LENGTH)        \
      prep_huffman(f);                                        \
   var = f->acc & FAST_HUFFMAN_TABLE_MASK;                    \
   var = c->fast_huffman[var];                                \
   if (var >= 0) {                                            \
      int n = c->codeword_lengths[var];                       \
      f->acc >>= n;                                           \
      f->valid_bits -= n;                                     \
      if (f->valid_bits < 0) { f->valid_bits = 0; var = -1; } \
   } else {                                                   \
      var = codebook_decode_scalar_raw(f,c);                  \
   }

#else

static int codebook_decode_scalar(vorb *f, Codebook *c)
{
   int i;
   if (f->valid_bits < STB_VORBIS_FAST_HUFFMAN_LENGTH)
      prep_huffman(f);
   // fast huffman table lookup
   i = f->acc & FAST_HUFFMAN_TABLE_MASK;
   i = c->fast_huffman[i];
   if (i >= 0) {
      f->acc >>= c->codeword_lengths[i];
      f->valid_bits -= c->codeword_lengths[i];
      if (f->valid_bits < 0) { f->valid_bits = 0; return -1; }
      return i;
   }
   return codebook_decode_scalar_raw(f,c);
}

#define DECODE_RAW(var,f,c)    var = codebook_decode_scalar(f,c);

#endif

#define DECODE(var,f,c)                                       \
   DECODE_RAW(var,f,c)                                        \
   if (c->sparse) var = c->sorted_values[var];

#ifndef STB_VORBIS_DIVIDES_IN_CODEBOOK
  #define DECODE_VQ(var,f,c)   DECODE_RAW(var,f,c)
#else
  #define DECODE_VQ(var,f,c)   DECODE(var,f,c)
#endif






// CODEBOOK_ELEMENT_FAST is an optimization for the CODEBOOK_FLOATS case
// where we avoid one addition
#define CODEBOOK_ELEMENT(c,off)          (c->multiplicands[off])
#define CODEBOOK_ELEMENT_FAST(c,off)     (c->multiplicands[off])
#define CODEBOOK_ELEMENT_BASE(c)         (0)

static int codebook_decode_start(vorb *f, Codebook *c)
{
   int z = -1;

   // type 0 is only legal in a scalar context
   if (c->lookup_type == 0)
      error(f, VORBIS_invalid_stream);
   else {
      DECODE_VQ(z,f,c);
      if (c->sparse) assert(z < c->sorted_entries);
      if (z < 0) {  // check for EOP
         if (!f->bytes_in_seg)
            if (f->last_seg)
               return z;
         error(f, VORBIS_invalid_stream);
      }
   }
   return z;
}

static int codebook_decode(vorb *f, Codebook *c, float *output, int len)
{
   int i,z = codebook_decode_start(f,c);
   if (z < 0) return FALSE;
   if (len > c->dimensions) len = c->dimensions;

#ifdef STB_VORBIS_DIVIDES_IN_CODEBOOK
   if (c->lookup_type == 1) {
      float last = CODEBOOK_ELEMENT_BASE(c);
      int div = 1;
      for (i=0; i < len; ++i) {
         int off = (z / div) % c->lookup_values;
         float val = CODEBOOK_ELEMENT_FAST(c,off) + last;
         output[i] += val;
         if (c->sequence_p) last = val + c->minimum_value;
         div *= c->lookup_values;
      }
      return TRUE;
   }
#endif

   z *= c->dimensions;
   if (c->sequence_p) {
      float last = CODEBOOK_ELEMENT_BASE(c);
      for (i=0; i < len; ++i) {
         float val = CODEBOOK_ELEMENT_FAST(c,z+i) + last;
         output[i] += val;
         last = val + c->minimum_value;
      }
   } else {
      float last = CODEBOOK_ELEMENT_BASE(c);
      for (i=0; i < len; ++i) {
         output[i] += CODEBOOK_ELEMENT_FAST(c,z+i) + last;
      }
   }

   return TRUE;
}

static int codebook_decode_step(vorb *f, Codebook *c, float *output, int len, int step)
{
   int i,z = codebook_decode_start(f,c);
   float last = CODEBOOK_ELEMENT_BASE(c);
   if (z < 0) return FALSE;
   if (len > c->dimensions) len = c->dimensions;

#ifdef STB_VORBIS_DIVIDES_IN_CODEBOOK
   if (c->lookup_type == 1) {
      int div = 1;
      for (i=0; i < len; ++i) {
         int off = (z / div) % c->lookup_values;
         float val = CODEBOOK_ELEMENT_FAST(c,off) + last;
         output[i*step] += val;
         if (c->sequence_p) last = val;
         div *= c->lookup_values;
      }
      return TRUE;
   }
#endif

   z *= c->dimensions;
   for (i=0; i < len; ++i) {
      float val = CODEBOOK_ELEMENT_FAST(c,z+i) + last;
      output[i*step] += val;
      if (c->sequence_p) last = val;
   }

   return TRUE;
}

static int codebook_decode_deinterleave_repeat(vorb *f, Codebook *c, float **outputs, int ch, int *c_inter_p, int *p_inter_p, int len, int total_decode)
{
   int c_inter = *c_inter_p;
   int p_inter = *p_inter_p;
   int i,z, effective = c->dimensions;

   // type 0 is only legal in a scalar context
   if (c->lookup_type == 0)   return error(f, VORBIS_invalid_stream);

   while (total_decode > 0) {
      float last = CODEBOOK_ELEMENT_BASE(c);
      DECODE_VQ(z,f,c);
      #ifndef STB_VORBIS_DIVIDES_IN_CODEBOOK
      assert(!c->sparse || z < c->sorted_entries);
      #endif
      if (z < 0) {
         if (!f->bytes_in_seg)
            if (f->last_seg) return FALSE;
         return error(f, VORBIS_invalid_stream);
      }

      // if this will take us off the end of the buffers, stop short!
      // we check by computing the length of the virtual interleaved
      // buffer (len*ch), our current offset within it (p_inter*ch)+(c_inter),
      // and the length we'll be using (effective)
      if (c_inter + p_inter*ch + effective > len * ch) {
         effective = len*ch - (p_inter*ch - c_inter);
      }

   #ifdef STB_VORBIS_DIVIDES_IN_CODEBOOK
      if (c->lookup_type == 1) {
         int div = 1;
         for (i=0; i < effective; ++i) {
            int off = (z / div) % c->lookup_values;
            float val = CODEBOOK_ELEMENT_FAST(c,off) + last;
            if (outputs[c_inter])
               outputs[c_inter][p_inter] += val;
            if (++c_inter == ch) { c_inter = 0; ++p_inter; }
            if (c->sequence_p) last = val;
            div *= c->lookup_values;
         }
      } else
   #endif
      {
         z *= c->dimensions;
         if (c->sequence_p) {
            for (i=0; i < effective; ++i) {
               float val = CODEBOOK_ELEMENT_FAST(c,z+i) + last;
               if (outputs[c_inter])
                  outputs[c_inter][p_inter] += val;
               if (++c_inter == ch) { c_inter = 0; ++p_inter; }
               last = val;
            }
         } else {
            for (i=0; i < effective; ++i) {
               float val = CODEBOOK_ELEMENT_FAST(c,z+i) + last;
               if (outputs[c_inter])
                  outputs[c_inter][p_inter] += val;
               if (++c_inter == ch) { c_inter = 0; ++p_inter; }
            }
         }
      }

      total_decode -= effective;
   }
   *c_inter_p = c_inter;
   *p_inter_p = p_inter;
   return TRUE;
}

static int predict_point(int x, int x0, int x1, int y0, int y1)
{
   int dy = y1 - y0;
   int adx = x1 - x0;
   // @OPTIMIZE: force int division to round in the right direction... is this necessary on x86?
   int err = abs(dy) * (x - x0);
   int off = err / adx;
   return dy < 0 ? y0 - off : y0 + off;
}

// the following table is block-copied from the specification
static float inverse_db_table[256] =
{
  1.0649863e-07f, 1.1341951e-07f, 1.2079015e-07f, 1.2863978e-07f,
  1.3699951e-07f, 1.4590251e-07f, 1.5538408e-07f, 1.6548181e-07f,
  1.7623575e-07f, 1.8768855e-07f, 1.9988561e-07f, 2.1287530e-07f,
  2.2670913e-07f, 2.4144197e-07f, 2.5713223e-07f, 2.7384213e-07f,
  2.9163793e-07f, 3.1059021e-07f, 3.3077411e-07f, 3.5226968e-07f,
  3.7516214e-07f, 3.9954229e-07f, 4.2550680e-07f, 4.5315863e-07f,
  4.8260743e-07f, 5.1396998e-07f, 5.4737065e-07f, 5.8294187e-07f,
  6.2082472e-07f, 6.6116941e-07f, 7.0413592e-07f, 7.4989464e-07f,
  7.9862701e-07f, 8.5052630e-07f, 9.0579828e-07f, 9.6466216e-07f,
  1.0273513e-06f, 1.0941144e-06f, 1.1652161e-06f, 1.2409384e-06f,
  1.3215816e-06f, 1.4074654e-06f, 1.4989305e-06f, 1.5963394e-06f,
  1.7000785e-06f, 1.8105592e-06f, 1.9282195e-06f, 2.0535261e-06f,
  2.1869758e-06f, 2.3290978e-06f, 2.4804557e-06f, 2.6416497e-06f,
  2.8133190e-06f, 2.9961443e-06f, 3.1908506e-06f, 3.3982101e-06f,
  3.6190449e-06f, 3.8542308e-06f, 4.1047004e-06f, 4.3714470e-06f,
  4.6555282e-06f, 4.9580707e-06f, 5.2802740e-06f, 5.6234160e-06f,
  5.9888572e-06f, 6.3780469e-06f, 6.7925283e-06f, 7.2339451e-06f,
  7.7040476e-06f, 8.2047000e-06f, 8.7378876e-06f, 9.3057248e-06f,
  9.9104632e-06f, 1.0554501e-05f, 1.1240392e-05f, 1.1970856e-05f,
  1.2748789e-05f, 1.3577278e-05f, 1.4459606e-05f, 1.5399272e-05f,
  1.6400004e-05f, 1.7465768e-05f, 1.8600792e-05f, 1.9809576e-05f,
  2.1096914e-05f, 2.2467911e-05f, 2.3928002e-05f, 2.5482978e-05f,
  2.7139006e-05f, 2.8902651e-05f, 3.0780908e-05f, 3.2781225e-05f,
  3.4911534e-05f, 3.7180282e-05f, 3.9596466e-05f, 4.2169667e-05f,
  4.4910090e-05f, 4.7828601e-05f, 5.0936773e-05f, 5.4246931e-05f,
  5.7772202e-05f, 6.1526565e-05f, 6.5524908e-05f, 6.9783085e-05f,
  7.4317983e-05f, 7.9147585e-05f, 8.4291040e-05f, 8.9768747e-05f,
  9.5602426e-05f, 0.00010181521f, 0.00010843174f, 0.00011547824f,
  0.00012298267f, 0.00013097477f, 0.00013948625f, 0.00014855085f,
  0.00015820453f, 0.00016848555f, 0.00017943469f, 0.00019109536f,
  0.00020351382f, 0.00021673929f, 0.00023082423f, 0.00024582449f,
  0.00026179955f, 0.00027881276f, 0.00029693158f, 0.00031622787f,
  0.00033677814f, 0.00035866388f, 0.00038197188f, 0.00040679456f,
  0.00043323036f, 0.00046138411f, 0.00049136745f, 0.00052329927f,
  0.00055730621f, 0.00059352311f, 0.00063209358f, 0.00067317058f,
  0.00071691700f, 0.00076350630f, 0.00081312324f, 0.00086596457f,
  0.00092223983f, 0.00098217216f, 0.0010459992f,  0.0011139742f,
  0.0011863665f,  0.0012634633f,  0.0013455702f,  0.0014330129f,
  0.0015261382f,  0.0016253153f,  0.0017309374f,  0.0018434235f,
  0.0019632195f,  0.0020908006f,  0.0022266726f,  0.0023713743f,
  0.0025254795f,  0.0026895994f,  0.0028643847f,  0.0030505286f,
  0.0032487691f,  0.0034598925f,  0.0036847358f,  0.0039241906f,
  0.0041792066f,  0.0044507950f,  0.0047400328f,  0.0050480668f,
  0.0053761186f,  0.0057254891f,  0.0060975636f,  0.0064938176f,
  0.0069158225f,  0.0073652516f,  0.0078438871f,  0.0083536271f,
  0.0088964928f,  0.009474637f,   0.010090352f,   0.010746080f,
  0.011444421f,   0.012188144f,   0.012980198f,   0.013823725f,
  0.014722068f,   0.015678791f,   0.016697687f,   0.017782797f,
  0.018938423f,   0.020169149f,   0.021479854f,   0.022875735f,
  0.024362330f,   0.025945531f,   0.027631618f,   0.029427276f,
  0.031339626f,   0.033376252f,   0.035545228f,   0.037855157f,
  0.040315199f,   0.042935108f,   0.045725273f,   0.048696758f,
  0.051861348f,   0.055231591f,   0.058820850f,   0.062643361f,
  0.066714279f,   0.071049749f,   0.075666962f,   0.080584227f,
  0.085821044f,   0.091398179f,   0.097337747f,   0.10366330f,
  0.11039993f,    0.11757434f,    0.12521498f,    0.13335215f,
  0.14201813f,    0.15124727f,    0.16107617f,    0.17154380f,
  0.18269168f,    0.19456402f,    0.20720788f,    0.22067342f,
  0.23501402f,    0.25028656f,    0.26655159f,    0.28387361f,
  0.30232132f,    0.32196786f,    0.34289114f,    0.36517414f,
  0.38890521f,    0.41417847f,    0.44109412f,    0.46975890f,
  0.50028648f,    0.53279791f,    0.56742212f,    0.60429640f,
  0.64356699f,    0.68538959f,    0.72993007f,    0.77736504f,
  0.82788260f,    0.88168307f,    0.9389798f,     1.0f
};


// @OPTIMIZE: if you want to replace this bresenham line-drawing routine,
// note that you must produce bit-identical output to decode correctly;
// this specific sequence of operations is specified in the spec (it's
// drawing integer-quantized frequency-space lines that the encoder
// expects to be exactly the same)
//     ... also, isn't the whole point of Bresenham's algorithm to NOT
// have to divide in the setup? sigh.
#ifndef STB_VORBIS_NO_DEFER_FLOOR
#define LINE_OP(a,b)   a *= b
#else
#define LINE_OP(a,b)   a = b
#endif

#ifdef STB_VORBIS_DIVIDE_TABLE
#define DIVTAB_NUMER   32
#define DIVTAB_DENOM   64
int8 integer_divide_table[DIVTAB_NUMER][DIVTAB_DENOM]; // 2KB
#endif

static __forceinline void draw_line(float *output, int x0, int y0, int x1, int y1, int n)
{
   int dy = y1 - y0;
   int adx = x1 - x0;
   int ady = abs(dy);
   int base;
   int x=x0,y=y0;
   int err = 0;
   int sy;

#ifdef STB_VORBIS_DIVIDE_TABLE
   if (adx < DIVTAB_DENOM && ady < DIVTAB_NUMER) {
      if (dy < 0) {
         base = -integer_divide_table[ady][adx];
         sy = base-1;
      } else {
         base =  integer_divide_table[ady][adx];
         sy = base+1;
      }
   } else {
      base = dy / adx;
      if (dy < 0)
         sy = base - 1;
      else
         sy = base+1;
   }
#else
   base = dy / adx;
   if (dy < 0)
      sy = base - 1;
   else
      sy = base+1;
#endif
   ady -= abs(base) * adx;
   if (x1 > n) x1 = n;
   if (x < x1) {
      LINE_OP(output[x], inverse_db_table[y&255]);
      for (++x; x < x1; ++x) {
         err += ady;
         if (err >= adx) {
            err -= adx;
            y += sy;
         } else
            y += base;
         LINE_OP(output[x], inverse_db_table[y&255]);
      }
   }
}

static int residue_decode(vorb *f, Codebook *book, float *target, int offset, int n, int rtype)
{
   int k;
   if (rtype == 0) {
      int step = n / book->dimensions;
      for (k=0; k < step; ++k)
         if (!codebook_decode_step(f, book, target+offset+k, n-offset-k, step))
            return FALSE;
   } else {
      for (k=0; k < n; ) {
         if (!codebook_decode(f, book, target+offset, n-k))
            return FALSE;
         k += book->dimensions;
         offset += book->dimensions;
      }
   }
   return TRUE;
}

// n is 1/2 of the blocksize --
// specification: "Correct per-vector decode length is [n]/2"
static void decode_residue(vorb *f, float *residue_buffers[], int ch, int n, int rn, uint8 *do_not_decode)
{
   int i,j,pass;
   Residue *r = f->residue_config + rn;
   int rtype = f->residue_types[rn];
   int c = r->classbook;
   int classwords = f->codebooks[c].dimensions;
   unsigned int actual_size = rtype == 2 ? n*2 : n;
   unsigned int limit_r_begin = (r->begin < actual_size ? r->begin : actual_size);
   unsigned int limit_r_end   = (r->end   < actual_size ? r->end   : actual_size);
   int n_read = limit_r_end - limit_r_begin;
   int part_read = n_read / r->part_size;
   int temp_alloc_point = temp_alloc_save(f);
   #ifndef STB_VORBIS_DIVIDES_IN_RESIDUE
   uint8 ***part_classdata = (uint8 ***) temp_block_array(f,f->channels, part_read * sizeof(**part_classdata));
   #else
   int **classifications = (int **) temp_block_array(f,f->channels, part_read * sizeof(**classifications));
   #endif

   CHECK(f);

   for (i=0; i < ch; ++i)
      if (!do_not_decode[i])
         memset(residue_buffers[i], 0, sizeof(float) * n);

   if (rtype == 2 && ch != 1) {
      for (j=0; j < ch; ++j)
         if (!do_not_decode[j])
            break;
      if (j == ch)
         goto done;

      for (pass=0; pass < 8; ++pass) {
         int pcount = 0, class_set = 0;
         if (ch == 2) {
            while (pcount < part_read) {
               int z = r->begin + pcount*r->part_size;
               int c_inter = (z & 1), p_inter = z>>1;
               if (pass == 0) {
                  Codebook *c = f->codebooks+r->classbook;
                  int q;
                  DECODE(q,f,c);
                  if (q == EOP) goto done;
                  #ifndef STB_VORBIS_DIVIDES_IN_RESIDUE
                  part_classdata[0][class_set] = r->classdata[q];
                  #else
                  for (i=classwords-1; i >= 0; --i) {
                     classifications[0][i+pcount] = q % r->classifications;
                     q /= r->classifications;
                  }
                  #endif
               }
               for (i=0; i < classwords && pcount < part_read; ++i, ++pcount) {
                  int z = r->begin + pcount*r->part_size;
                  #ifndef STB_VORBIS_DIVIDES_IN_RESIDUE
                  int c = part_classdata[0][class_set][i];
                  #else
                  int c = classifications[0][pcount];
                  #endif
                  int b = r->residue_books[c][pass];
                  if (b >= 0) {
                     Codebook *book = f->codebooks + b;
                     #ifdef STB_VORBIS_DIVIDES_IN_CODEBOOK
                     if (!codebook_decode_deinterleave_repeat(f, book, residue_buffers, ch, &c_inter, &p_inter, n, r->part_size))
                        goto done;
                     #else
                     // saves 1%
                     if (!codebook_decode_deinterleave_repeat(f, book, residue_buffers, ch, &c_inter, &p_inter, n, r->part_size))
                        goto done;
                     #endif
                  } else {
                     z += r->part_size;
                     c_inter = z & 1;
                     p_inter = z >> 1;
                  }
               }
               #ifndef STB_VORBIS_DIVIDES_IN_RESIDUE
               ++class_set;
               #endif
            }
         } else if (ch > 2) {
            while (pcount < part_read) {
               int z = r->begin + pcount*r->part_size;
               int c_inter = z % ch, p_inter = z/ch;
               if (pass == 0) {
                  Codebook *c = f->codebooks+r->classbook;
                  int q;
                  DECODE(q,f,c);
                  if (q == EOP) goto done;
                  #ifndef STB_VORBIS_DIVIDES_IN_RESIDUE
                  part_classdata[0][class_set] = r->classdata[q];
                  #else
                  for (i=classwords-1; i >= 0; --i) {
                     classifications[0][i+pcount] = q % r->classifications;
                     q /= r->classifications;
                  }
                  #endif
               }
               for (i=0; i < classwords && pcount < part_read; ++i, ++pcount) {
                  int z = r->begin + pcount*r->part_size;
                  #ifndef STB_VORBIS_DIVIDES_IN_RESIDUE
                  int c = part_classdata[0][class_set][i];
                  #else
                  int c = classifications[0][pcount];
                  #endif
                  int b = r->residue_books[c][pass];
                  if (b >= 0) {
                     Codebook *book = f->codebooks + b;
                     if (!codebook_decode_deinterleave_repeat(f, book, residue_buffers, ch, &c_inter, &p_inter, n, r->part_size))
                        goto done;
                  } else {
                     z += r->part_size;
                     c_inter = z % ch;
                     p_inter = z / ch;
                  }
               }
               #ifndef STB_VORBIS_DIVIDES_IN_RESIDUE
               ++class_set;
               #endif
            }
         }
      }
      goto done;
   }
   CHECK(f);

   for (pass=0; pass < 8; ++pass) {
      int pcount = 0, class_set=0;
      while (pcount < part_read) {
         if (pass == 0) {
            for (j=0; j < ch; ++j) {
               if (!do_not_decode[j]) {
                  Codebook *c = f->codebooks+r->classbook;
                  int temp;
                  DECODE(temp,f,c);
                  if (temp == EOP) goto done;
                  #ifndef STB_VORBIS_DIVIDES_IN_RESIDUE
                  part_classdata[j][class_set] = r->classdata[temp];
                  #else
                  for (i=classwords-1; i >= 0; --i) {
                     classifications[j][i+pcount] = temp % r->classifications;
                     temp /= r->classifications;
                  }
                  #endif
               }
            }
         }
         for (i=0; i < classwords && pcount < part_read; ++i, ++pcount) {
            for (j=0; j < ch; ++j) {
               if (!do_not_decode[j]) {
                  #ifndef STB_VORBIS_DIVIDES_IN_RESIDUE
                  int c = part_classdata[j][class_set][i];
                  #else
                  int c = classifications[j][pcount];
                  #endif
                  int b = r->residue_books[c][pass];
                  if (b >= 0) {
                     float *target = residue_buffers[j];
                     int offset = r->begin + pcount * r->part_size;
                     int n = r->part_size;
                     Codebook *book = f->codebooks + b;
                     if (!residue_decode(f, book, target, offset, n, rtype))
                        goto done;
                  }
               }
            }
         }
         #ifndef STB_VORBIS_DIVIDES_IN_RESIDUE
         ++class_set;
         #endif
      }
   }
  done:
   CHECK(f);
   #ifndef STB_VORBIS_DIVIDES_IN_RESIDUE
   temp_free(f,part_classdata);
   #else
   temp_free(f,classifications);
   #endif
   temp_alloc_restore(f,temp_alloc_point);
}


#if 0
// slow way for debugging
void inverse_mdct_slow(float *buffer, int n)
{
   int i,j;
   int n2 = n >> 1;
   float *x = (float *) malloc(sizeof(*x) * n2);
   memcpy(x, buffer, sizeof(*x) * n2);
   for (i=0; i < n; ++i) {
      float acc = 0;
      for (j=0; j < n2; ++j)
         // formula from paper:
         //acc += n/4.0f * x[j] * (float) cos(M_PI / 2 / n * (2 * i + 1 + n/2.0)*(2*j+1));
         // formula from wikipedia
         //acc += 2.0f / n2 * x[j] * (float) cos(M_PI/n2 * (i + 0.5 + n2/2)*(j + 0.5));
         // these are equivalent, except the formula from the paper inverts the multiplier!
         // however, what actually works is NO MULTIPLIER!?!
         //acc += 64 * 2.0f / n2 * x[j] * (float) cos(M_PI/n2 * (i + 0.5 + n2/2)*(j + 0.5));
         acc += x[j] * (float) cos(M_PI / 2 / n * (2 * i + 1 + n/2.0)*(2*j+1));
      buffer[i] = acc;
   }
   free(x);
}
#elif 0
// same as above, but just barely able to run in real time on modern machines
void inverse_mdct_slow(float *buffer, int n, vorb *f, int blocktype)
{
   float mcos[16384];
   int i,j;
   int n2 = n >> 1, nmask = (n << 2) -1;
   float *x = (float *) malloc(sizeof(*x) * n2);
   memcpy(x, buffer, sizeof(*x) * n2);
   for (i=0; i < 4*n; ++i)
      mcos[i] = (float) cos(M_PI / 2 * i / n);

   for (i=0; i < n; ++i) {
      float acc = 0;
      for (j=0; j < n2; ++j)
         acc += x[j] * mcos[(2 * i + 1 + n2)*(2*j+1) & nmask];
      buffer[i] = acc;
   }
   free(x);
}
#elif 0
// transform to use a slow dct-iv; this is STILL basically trivial,
// but only requires half as many ops
void dct_iv_slow(float *buffer, int n)
{
   float mcos[16384];
   float x[2048];
   int i,j;
   int n2 = n >> 1, nmask = (n << 3) - 1;
   memcpy(x, buffer, sizeof(*x) * n);
   for (i=0; i < 8*n; ++i)
      mcos[i] = (float) cos(M_PI / 4 * i / n);
   for (i=0; i < n; ++i) {
      float acc = 0;
      for (j=0; j < n; ++j)
         acc += x[j] * mcos[((2 * i + 1)*(2*j+1)) & nmask];
      buffer[i] = acc;
   }
}

void inverse_mdct_slow(float *buffer, int n, vorb *f, int blocktype)
{
   int i, n4 = n >> 2, n2 = n >> 1, n3_4 = n - n4;
   float temp[4096];

   memcpy(temp, buffer, n2 * sizeof(float));
   dct_iv_slow(temp, n2);  // returns -c'-d, a-b'

   for (i=0; i < n4  ; ++i) buffer[i] = temp[i+n4];            // a-b'
   for (   ; i < n3_4; ++i) buffer[i] = -temp[n3_4 - i - 1];   // b-a', c+d'
   for (   ; i < n   ; ++i) buffer[i] = -temp[i - n3_4];       // c'+d
}
#endif

#ifndef LIBVORBIS_MDCT
#define LIBVORBIS_MDCT 0
#endif

#if LIBVORBIS_MDCT
// directly call the vorbis MDCT using an interface documented
// by Jeff Roberts... useful for performance comparison
typedef struct
{
  int n;
  int log2n;

  float *trig;
  int   *bitrev;

  float scale;
} mdct_lookup;

extern void mdct_init(mdct_lookup *lookup, int n);
extern void mdct_clear(mdct_lookup *l);
extern void mdct_backward(mdct_lookup *init, float *in, float *out);

mdct_lookup M1,M2;

void inverse_mdct(float *buffer, int n, vorb *f, int blocktype)
{
   mdct_lookup *M;
   if (M1.n == n) M = &M1;
   else if (M2.n == n) M = &M2;
   else if (M1.n == 0) { mdct_init(&M1, n); M = &M1; }
   else {
      if (M2.n) __asm int 3;
      mdct_init(&M2, n);
      M = &M2;
   }

   mdct_backward(M, buffer, buffer);
}
#endif


// the following were split out into separate functions while optimizing;
// they could be pushed back up but eh. __forceinline showed no change;
// they're probably already being inlined.
static void imdct_step3_iter0_loop(int n, float *e, int i_off, int k_off, float *A)
{
   float *ee0 = e + i_off;
   float *ee2 = ee0 + k_off;
   int i;

   assert((n & 3) == 0);
   for (i=(n>>2); i > 0; --i) {
      float k00_20, k01_21;
      k00_20  = ee0[ 0] - ee2[ 0];
      k01_21  = ee0[-1] - ee2[-1];
      ee0[ 0] += ee2[ 0];//ee0[ 0] = ee0[ 0] + ee2[ 0];
      ee0[-1] += ee2[-1];//ee0[-1] = ee0[-1] + ee2[-1];
      ee2[ 0] = k00_20 * A[0] - k01_21 * A[1];
      ee2[-1] = k01_21 * A[0] + k00_20 * A[1];
      A += 8;

      k00_20  = ee0[-2] - ee2[-2];
      k01_21  = ee0[-3] - ee2[-3];
      ee0[-2] += ee2[-2];//ee0[-2] = ee0[-2] + ee2[-2];
      ee0[-3] += ee2[-3];//ee0[-3] = ee0[-3] + ee2[-3];
      ee2[-2] = k00_20 * A[0] - k01_21 * A[1];
      ee2[-3] = k01_21 * A[0] + k00_20 * A[1];
      A += 8;

      k00_20  = ee0[-4] - ee2[-4];
      k01_21  = ee0[-5] - ee2[-5];
      ee0[-4] += ee2[-4];//ee0[-4] = ee0[-4] + ee2[-4];
      ee0[-5] += ee2[-5];//ee0[-5] = ee0[-5] + ee2[-5];
      ee2[-4] = k00_20 * A[0] - k01_21 * A[1];
      ee2[-5] = k01_21 * A[0] + k00_20 * A[1];
      A += 8;

      k00_20  = ee0[-6] - ee2[-6];
      k01_21  = ee0[-7] - ee2[-7];
      ee0[-6] += ee2[-6];//ee0[-6] = ee0[-6] + ee2[-6];
      ee0[-7] += ee2[-7];//ee0[-7] = ee0[-7] + ee2[-7];
      ee2[-6] = k00_20 * A[0] - k01_21 * A[1];
      ee2[-7] = k01_21 * A[0] + k00_20 * A[1];
      A += 8;
      ee0 -= 8;
      ee2 -= 8;
   }
}

static void imdct_step3_inner_r_loop(int lim, float *e, int d0, int k_off, float *A, int k1)
{
   int i;
   float k00_20, k01_21;

   float *e0 = e + d0;
   float *e2 = e0 + k_off;

   for (i=lim >> 2; i > 0; --i) {
      k00_20 = e0[-0] - e2[-0];
      k01_21 = e0[-1] - e2[-1];
      e0[-0] += e2[-0];//e0[-0] = e0[-0] + e2[-0];
      e0[-1] += e2[-1];//e0[-1] = e0[-1] + e2[-1];
      e2[-0] = (k00_20)*A[0] - (k01_21) * A[1];
      e2[-1] = (k01_21)*A[0] + (k00_20) * A[1];

      A += k1;

      k00_20 = e0[-2] - e2[-2];
      k01_21 = e0[-3] - e2[-3];
      e0[-2] += e2[-2];//e0[-2] = e0[-2] + e2[-2];
      e0[-3] += e2[-3];//e0[-3] = e0[-3] + e2[-3];
      e2[-2] = (k00_20)*A[0] - (k01_21) * A[1];
      e2[-3] = (k01_21)*A[0] + (k00_20) * A[1];

      A += k1;

      k00_20 = e0[-4] - e2[-4];
      k01_21 = e0[-5] - e2[-5];
      e0[-4] += e2[-4];//e0[-4] = e0[-4] + e2[-4];
      e0[-5] += e2[-5];//e0[-5] = e0[-5] + e2[-5];
      e2[-4] = (k00_20)*A[0] - (k01_21) * A[1];
      e2[-5] = (k01_21)*A[0] + (k00_20) * A[1];

      A += k1;

      k00_20 = e0[-6] - e2[-6];
      k01_21 = e0[-7] - e2[-7];
      e0[-6] += e2[-6];//e0[-6] = e0[-6] + e2[-6];
      e0[-7] += e2[-7];//e0[-7] = e0[-7] + e2[-7];
      e2[-6] = (k00_20)*A[0] - (k01_21) * A[1];
      e2[-7] = (k01_21)*A[0] + (k00_20) * A[1];

      e0 -= 8;
      e2 -= 8;

      A += k1;
   }
}

static void imdct_step3_inner_s_loop(int n, float *e, int i_off, int k_off, float *A, int a_off, int k0)
{
   int i;
   float A0 = A[0];
   float A1 = A[0+1];
   float A2 = A[0+a_off];
   float A3 = A[0+a_off+1];
   float A4 = A[0+a_off*2+0];
   float A5 = A[0+a_off*2+1];
   float A6 = A[0+a_off*3+0];
   float A7 = A[0+a_off*3+1];

   float k00,k11;

   float *ee0 = e  +i_off;
   float *ee2 = ee0+k_off;

   for (i=n; i > 0; --i) {
      k00     = ee0[ 0] - ee2[ 0];
      k11     = ee0[-1] - ee2[-1];
      ee0[ 0] =  ee0[ 0] + ee2[ 0];
      ee0[-1] =  ee0[-1] + ee2[-1];
      ee2[ 0] = (k00) * A0 - (k11) * A1;
      ee2[-1] = (k11) * A0 + (k00) * A1;

      k00     = ee0[-2] - ee2[-2];
      k11     = ee0[-3] - ee2[-3];
      ee0[-2] =  ee0[-2] + ee2[-2];
      ee0[-3] =  ee0[-3] + ee2[-3];
      ee2[-2] = (k00) * A2 - (k11) * A3;
      ee2[-3] = (k11) * A2 + (k00) * A3;

      k00     = ee0[-4] - ee2[-4];
      k11     = ee0[-5] - ee2[-5];
      ee0[-4] =  ee0[-4] + ee2[-4];
      ee0[-5] =  ee0[-5] + ee2[-5];
      ee2[-4] = (k00) * A4 - (k11) * A5;
      ee2[-5] = (k11) * A4 + (k00) * A5;

      k00     = ee0[-6] - ee2[-6];
      k11     = ee0[-7] - ee2[-7];
      ee0[-6] =  ee0[-6] + ee2[-6];
      ee0[-7] =  ee0[-7] + ee2[-7];
      ee2[-6] = (k00) * A6 - (k11) * A7;
      ee2[-7] = (k11) * A6 + (k00) * A7;

      ee0 -= k0;
      ee2 -= k0;
   }
}

static __forceinline void iter_54(float *z)
{
   float k00,k11,k22,k33;
   float y0,y1,y2,y3;

   k00  = z[ 0] - z[-4];
   y0   = z[ 0] + z[-4];
   y2   = z[-2] + z[-6];
   k22  = z[-2] - z[-6];

   z[-0] = y0 + y2;      // z0 + z4 + z2 + z6
   z[-2] = y0 - y2;      // z0 + z4 - z2 - z6

   // done with y0,y2

   k33  = z[-3] - z[-7];

   z[-4] = k00 + k33;    // z0 - z4 + z3 - z7
   z[-6] = k00 - k33;    // z0 - z4 - z3 + z7

   // done with k33

   k11  = z[-1] - z[-5];
   y1   = z[-1] + z[-5];
   y3   = z[-3] + z[-7];

   z[-1] = y1 + y3;      // z1 + z5 + z3 + z7
   z[-3] = y1 - y3;      // z1 + z5 - z3 - z7
   z[-5] = k11 - k22;    // z1 - z5 + z2 - z6
   z[-7] = k11 + k22;    // z1 - z5 - z2 + z6
}

static void imdct_step3_inner_s_loop_ld654(int n, float *e, int i_off, float *A, int base_n)
{
   int a_off = base_n >> 3;
   float A2 = A[0+a_off];
   float *z = e + i_off;
   float *base = z - 16 * n;

   while (z > base) {
      float k00,k11;

      k00   = z[-0] - z[-8];
      k11   = z[-1] - z[-9];
      z[-0] = z[-0] + z[-8];
      z[-1] = z[-1] + z[-9];
      z[-8] =  k00;
      z[-9] =  k11 ;

      k00    = z[ -2] - z[-10];
      k11    = z[ -3] - z[-11];
      z[ -2] = z[ -2] + z[-10];
      z[ -3] = z[ -3] + z[-11];
      z[-10] = (k00+k11) * A2;
      z[-11] = (k11-k00) * A2;

      k00    = z[-12] - z[ -4];  // reverse to avoid a unary negation
      k11    = z[ -5] - z[-13];
      z[ -4] = z[ -4] + z[-12];
      z[ -5] = z[ -5] + z[-13];
      z[-12] = k11;
      z[-13] = k00;

      k00    = z[-14] - z[ -6];  // reverse to avoid a unary negation
      k11    = z[ -7] - z[-15];
      z[ -6] = z[ -6] + z[-14];
      z[ -7] = z[ -7] + z[-15];
      z[-14] = (k00+k11) * A2;
      z[-15] = (k00-k11) * A2;

      iter_54(z);
      iter_54(z-8);
      z -= 16;
   }
}

static void inverse_mdct(float *buffer, int n, vorb *f, int blocktype)
{
   int n2 = n >> 1, n4 = n >> 2, n8 = n >> 3, l;
   int ld;
   // @OPTIMIZE: reduce register pressure by using fewer variables?
   int save_point = temp_alloc_save(f);
   float *buf2 = (float *) temp_alloc(f, n2 * sizeof(*buf2));
   float *u=NULL,*v=NULL;
   // twiddle factors
   float *A = f->A[blocktype];

   // IMDCT algorithm from "The use of multirate filter banks for coding of high quality digital audio"
   // See notes about bugs in that paper in less-optimal implementation 'inverse_mdct_old' after this function.

   // kernel from paper


   // merged:
   //   copy and reflect spectral data
   //   step 0

   // note that it turns out that the items added together during
   // this step are, in fact, being added to themselves (as reflected
   // by step 0). inexplicable inefficiency! this became obvious
   // once I combined the passes.

   // so there's a missing 'times 2' here (for adding X to itself).
   // this propagates through linearly to the end, where the numbers
   // are 1/2 too small, and need to be compensated for.

   {
      float *d,*e, *AA, *e_stop;
      d = &buf2[n2-2];
      AA = A;
      e = &buffer[0];
      e_stop = &buffer[n2];
      while (e != e_stop) {
         d[1] = (e[0] * AA[0] - e[2]*AA[1]);
         d[0] = (e[0] * AA[1] + e[2]*AA[0]);
         d -= 2;
         AA += 2;
         e += 4;
      }

      e = &buffer[n2-3];
      while (d >= buf2) {
         d[1] = (-e[2] * AA[0] - -e[0]*AA[1]);
         d[0] = (-e[2] * AA[1] + -e[0]*AA[0]);
         d -= 2;
         AA += 2;
         e -= 4;
      }
   }

   // now we use symbolic names for these, so that we can
   // possibly swap their meaning as we change which operations
   // are in place

   u = buffer;
   v = buf2;

   // step 2    (paper output is w, now u)
   // this could be in place, but the data ends up in the wrong
   // place... _somebody_'s got to swap it, so this is nominated
   {
      float *AA = &A[n2-8];
      float *d0,*d1, *e0, *e1;

      e0 = &v[n4];
      e1 = &v[0];

      d0 = &u[n4];
      d1 = &u[0];

      while (AA >= A) {
         float v40_20, v41_21;

         v41_21 = e0[1] - e1[1];
         v40_20 = e0[0] - e1[0];
         d0[1]  = e0[1] + e1[1];
         d0[0]  = e0[0] + e1[0];
         d1[1]  = v41_21*AA[4] - v40_20*AA[5];
         d1[0]  = v40_20*AA[4] + v41_21*AA[5];

         v41_21 = e0[3] - e1[3];
         v40_20 = e0[2] - e1[2];
         d0[3]  = e0[3] + e1[3];
         d0[2]  = e0[2] + e1[2];
         d1[3]  = v41_21*AA[0] - v40_20*AA[1];
         d1[2]  = v40_20*AA[0] + v41_21*AA[1];

         AA -= 8;

         d0 += 4;
         d1 += 4;
         e0 += 4;
         e1 += 4;
      }
   }

   // step 3
   ld = ilog(n) - 1; // ilog is off-by-one from normal definitions

   // optimized step 3:

   // the original step3 loop can be nested r inside s or s inside r;
   // it's written originally as s inside r, but this is dumb when r
   // iterates many times, and s few. So I have two copies of it and
   // switch between them halfway.

   // this is iteration 0 of step 3
   imdct_step3_iter0_loop(n >> 4, u, n2-1-n4*0, -(n >> 3), A);
   imdct_step3_iter0_loop(n >> 4, u, n2-1-n4*1, -(n >> 3), A);

   // this is iteration 1 of step 3
   imdct_step3_inner_r_loop(n >> 5, u, n2-1 - n8*0, -(n >> 4), A, 16);
   imdct_step3_inner_r_loop(n >> 5, u, n2-1 - n8*1, -(n >> 4), A, 16);
   imdct_step3_inner_r_loop(n >> 5, u, n2-1 - n8*2, -(n >> 4), A, 16);
   imdct_step3_inner_r_loop(n >> 5, u, n2-1 - n8*3, -(n >> 4), A, 16);

   l=2;
   for (; l < (ld-3)>>1; ++l) {
      int k0 = n >> (l+2), k0_2 = k0>>1;
      int lim = 1 << (l+1);
      int i;
      for (i=0; i < lim; ++i)
         imdct_step3_inner_r_loop(n >> (l+4), u, n2-1 - k0*i, -k0_2, A, 1 << (l+3));
   }

   for (; l < ld-6; ++l) {
      int k0 = n >> (l+2), k1 = 1 << (l+3), k0_2 = k0>>1;
      int rlim = n >> (l+6), r;
      int lim = 1 << (l+1);
      int i_off;
      float *A0 = A;
      i_off = n2-1;
      for (r=rlim; r > 0; --r) {
         imdct_step3_inner_s_loop(lim, u, i_off, -k0_2, A0, k1, k0);
         A0 += k1*4;
         i_off -= 8;
      }
   }

   // iterations with count:
   //   ld-6,-5,-4 all interleaved together
   //       the big win comes from getting rid of needless flops
   //         due to the constants on pass 5 & 4 being all 1 and 0;
   //       combining them to be simultaneous to improve cache made little difference
   imdct_step3_inner_s_loop_ld654(n >> 5, u, n2-1, A, n);

   // output is u

   // step 4, 5, and 6
   // cannot be in-place because of step 5
   {
      uint16 *bitrev = f->bit_reverse[blocktype];
      // weirdly, I'd have thought reading sequentially and writing
      // erratically would have been better than vice-versa, but in
      // fact that's not what my testing showed. (That is, with
      // j = bitreverse(i), do you read i and write j, or read j and write i.)

      float *d0 = &v[n4-4];
      float *d1 = &v[n2-4];
      while (d0 >= v) {
         int k4;

         k4 = bitrev[0];
         d1[3] = u[k4+0];
         d1[2] = u[k4+1];
         d0[3] = u[k4+2];
         d0[2] = u[k4+3];

         k4 = bitrev[1];
         d1[1] = u[k4+0];
         d1[0] = u[k4+1];
         d0[1] = u[k4+2];
         d0[0] = u[k4+3];

         d0 -= 4;
         d1 -= 4;
         bitrev += 2;
      }
   }
   // (paper output is u, now v)


   // data must be in buf2
   assert(v == buf2);

   // step 7   (paper output is v, now v)
   // this is now in place
   {
      float *C = f->C[blocktype];
      float *d, *e;

      d = v;
      e = v + n2 - 4;

      while (d < e) {
         float a02,a11,b0,b1,b2,b3;

         a02 = d[0] - e[2];
         a11 = d[1] + e[3];

         b0 = C[1]*a02 + C[0]*a11;
         b1 = C[1]*a11 - C[0]*a02;

         b2 = d[0] + e[ 2];
         b3 = d[1] - e[ 3];

         d[0] = b2 + b0;
         d[1] = b3 + b1;
         e[2] = b2 - b0;
         e[3] = b1 - b3;

         a02 = d[2] - e[0];
         a11 = d[3] + e[1];

         b0 = C[3]*a02 + C[2]*a11;
         b1 = C[3]*a11 - C[2]*a02;

         b2 = d[2] + e[ 0];
         b3 = d[3] - e[ 1];

         d[2] = b2 + b0;
         d[3] = b3 + b1;
         e[0] = b2 - b0;
         e[1] = b1 - b3;

         C += 4;
         d += 4;
         e -= 4;
      }
   }

   // data must be in buf2


   // step 8+decode   (paper output is X, now buffer)
   // this generates pairs of data a la 8 and pushes them directly through
   // the decode kernel (pushing rather than pulling) to avoid having
   // to make another pass later

   // this cannot POSSIBLY be in place, so we refer to the buffers directly

   {
      float *d0,*d1,*d2,*d3;

      float *B = f->B[blocktype] + n2 - 8;
      float *e = buf2 + n2 - 8;
      d0 = &buffer[0];
      d1 = &buffer[n2-4];
      d2 = &buffer[n2];
      d3 = &buffer[n-4];
      while (e >= v) {
         float p0,p1,p2,p3;

         p3 =  e[6]*B[7] - e[7]*B[6];
         p2 = -e[6]*B[6] - e[7]*B[7];

         d0[0] =   p3;
         d1[3] = - p3;
         d2[0] =   p2;
         d3[3] =   p2;

         p1 =  e[4]*B[5] - e[5]*B[4];
         p0 = -e[4]*B[4] - e[5]*B[5];

         d0[1] =   p1;
         d1[2] = - p1;
         d2[1] =   p0;
         d3[2] =   p0;

         p3 =  e[2]*B[3] - e[3]*B[2];
         p2 = -e[2]*B[2] - e[3]*B[3];

         d0[2] =   p3;
         d1[1] = - p3;
         d2[2] =   p2;
         d3[1] =   p2;

         p1 =  e[0]*B[1] - e[1]*B[0];
         p0 = -e[0]*B[0] - e[1]*B[1];

         d0[3] =   p1;
         d1[0] = - p1;
         d2[3] =   p0;
         d3[0] =   p0;

         B -= 8;
         e -= 8;
         d0 += 4;
         d2 += 4;
         d1 -= 4;
         d3 -= 4;
      }
   }

   temp_free(f,buf2);
   temp_alloc_restore(f,save_point);
}

#if 0
// this is the original version of the above code, if you want to optimize it from scratch
void inverse_mdct_naive(float *buffer, int n)
{
   float s;
   float A[1 << 12], B[1 << 12], C[1 << 11];
   int i,k,k2,k4, n2 = n >> 1, n4 = n >> 2, n8 = n >> 3, l;
   int n3_4 = n - n4, ld;
   // how can they claim this only uses N words?!
   // oh, because they're only used sparsely, whoops
   float u[1 << 13], X[1 << 13], v[1 << 13], w[1 << 13];
   // set up twiddle factors

   for (k=k2=0; k < n4; ++k,k2+=2) {
      A[k2  ] = (float)  cos(4*k*M_PI/n);
      A[k2+1] = (float) -sin(4*k*M_PI/n);
      B[k2  ] = (float)  cos((k2+1)*M_PI/n/2);
      B[k2+1] = (float)  sin((k2+1)*M_PI/n/2);
   }
   for (k=k2=0; k < n8; ++k,k2+=2) {
      C[k2  ] = (float)  cos(2*(k2+1)*M_PI/n);
      C[k2+1] = (float) -sin(2*(k2+1)*M_PI/n);
   }

   // IMDCT algorithm from "The use of multirate filter banks for coding of high quality digital audio"
   // Note there are bugs in that pseudocode, presumably due to them attempting
   // to rename the arrays nicely rather than representing the way their actual
   // implementation bounces buffers back and forth. As a result, even in the
   // "some formulars corrected" version, a direct implementation fails. These
   // are noted below as "paper bug".

   // copy and reflect spectral data
   for (k=0; k < n2; ++k) u[k] = buffer[k];
   for (   ; k < n ; ++k) u[k] = -buffer[n - k - 1];
   // kernel from paper
   // step 1
   for (k=k2=k4=0; k < n4; k+=1, k2+=2, k4+=4) {
      v[n-k4-1] = (u[k4] - u[n-k4-1]) * A[k2]   - (u[k4+2] - u[n-k4-3])*A[k2+1];
      v[n-k4-3] = (u[k4] - u[n-k4-1]) * A[k2+1] + (u[k4+2] - u[n-k4-3])*A[k2];
   }
   // step 2
   for (k=k4=0; k < n8; k+=1, k4+=4) {
      w[n2+3+k4] = v[n2+3+k4] + v[k4+3];
      w[n2+1+k4] = v[n2+1+k4] + v[k4+1];
      w[k4+3]    = (v[n2+3+k4] - v[k4+3])*A[n2-4-k4] - (v[n2+1+k4]-v[k4+1])*A[n2-3-k4];
      w[k4+1]    = (v[n2+1+k4] - v[k4+1])*A[n2-4-k4] + (v[n2+3+k4]-v[k4+3])*A[n2-3-k4];
   }
   // step 3
   ld = ilog(n) - 1; // ilog is off-by-one from normal definitions
   for (l=0; l < ld-3; ++l) {
      int k0 = n >> (l+2), k1 = 1 << (l+3);
      int rlim = n >> (l+4), r4, r;
      int s2lim = 1 << (l+2), s2;
      for (r=r4=0; r < rlim; r4+=4,++r) {
         for (s2=0; s2 < s2lim; s2+=2) {
            u[n-1-k0*s2-r4] = w[n-1-k0*s2-r4] + w[n-1-k0*(s2+1)-r4];
            u[n-3-k0*s2-r4] = w[n-3-k0*s2-r4] + w[n-3-k0*(s2+1)-r4];
            u[n-1-k0*(s2+1)-r4] = (w[n-1-k0*s2-r4] - w[n-1-k0*(s2+1)-r4]) * A[r*k1]
                                - (w[n-3-k0*s2-r4] - w[n-3-k0*(s2+1)-r4]) * A[r*k1+1];
            u[n-3-k0*(s2+1)-r4] = (w[n-3-k0*s2-r4] - w[n-3-k0*(s2+1)-r4]) * A[r*k1]
                                + (w[n-1-k0*s2-r4] - w[n-1-k0*(s2+1)-r4]) * A[r*k1+1];
         }
      }
      if (l+1 < ld-3) {
         // paper bug: ping-ponging of u&w here is omitted
         memcpy(w, u, sizeof(u));
      }
   }

   // step 4
   for (i=0; i < n8; ++i) {
      int j = bit_reverse(i) >> (32-ld+3);
      assert(j < n8);
      if (i == j) {
         // paper bug: original code probably swapped in place; if copying,
         //            need to directly copy in this case
         int i8 = i << 3;
         v[i8+1] = u[i8+1];
         v[i8+3] = u[i8+3];
         v[i8+5] = u[i8+5];
         v[i8+7] = u[i8+7];
      } else if (i < j) {
         int i8 = i << 3, j8 = j << 3;
         v[j8+1] = u[i8+1], v[i8+1] = u[j8 + 1];
         v[j8+3] = u[i8+3], v[i8+3] = u[j8 + 3];
         v[j8+5] = u[i8+5], v[i8+5] = u[j8 + 5];
         v[j8+7] = u[i8+7], v[i8+7] = u[j8 + 7];
      }
   }
   // step 5
   for (k=0; k < n2; ++k) {
      w[k] = v[k*2+1];
   }
   // step 6
   for (k=k2=k4=0; k < n8; ++k, k2 += 2, k4 += 4) {
      u[n-1-k2] = w[k4];
      u[n-2-k2] = w[k4+1];
      u[n3_4 - 1 - k2] = w[k4+2];
      u[n3_4 - 2 - k2] = w[k4+3];
   }
   // step 7
   for (k=k2=0; k < n8; ++k, k2 += 2) {
      v[n2 + k2 ] = ( u[n2 + k2] + u[n-2-k2] + C[k2+1]*(u[n2+k2]-u[n-2-k2]) + C[k2]*(u[n2+k2+1]+u[n-2-k2+1]))/2;
      v[n-2 - k2] = ( u[n2 + k2] + u[n-2-k2] - C[k2+1]*(u[n2+k2]-u[n-2-k2]) - C[k2]*(u[n2+k2+1]+u[n-2-k2+1]))/2;
      v[n2+1+ k2] = ( u[n2+1+k2] - u[n-1-k2] + C[k2+1]*(u[n2+1+k2]+u[n-1-k2]) - C[k2]*(u[n2+k2]-u[n-2-k2]))/2;
      v[n-1 - k2] = (-u[n2+1+k2] + u[n-1-k2] + C[k2+1]*(u[n2+1+k2]+u[n-1-k2]) - C[k2]*(u[n2+k2]-u[n-2-k2]))/2;
   }
   // step 8
   for (k=k2=0; k < n4; ++k,k2 += 2) {
      X[k]      = v[k2+n2]*B[k2  ] + v[k2+1+n2]*B[k2+1];
      X[n2-1-k] = v[k2+n2]*B[k2+1] - v[k2+1+n2]*B[k2  ];
   }

   // decode kernel to output
   // determined the following value experimentally
   // (by first figuring out what made inverse_mdct_slow work); then matching that here
   // (probably vorbis encoder premultiplies by n or n/2, to save it on the decoder?)
   s = 0.5; // theoretically would be n4

   // [[[ note! the s value of 0.5 is compensated for by the B[] in the current code,
   //     so it needs to use the "old" B values to behave correctly, or else
   //     set s to 1.0 ]]]
   for (i=0; i < n4  ; ++i) buffer[i] = s * X[i+n4];
   for (   ; i < n3_4; ++i) buffer[i] = -s * X[n3_4 - i - 1];
   for (   ; i < n   ; ++i) buffer[i] = -s * X[i - n3_4];
}
#endif

static float *get_window(vorb *f, int len)
{
   len <<= 1;
   if (len == f->blocksize_0) return f->window[0];
   if (len == f->blocksize_1) return f->window[1];
   return NULL;
}

#ifndef STB_VORBIS_NO_DEFER_FLOOR
typedef int16 YTYPE;
#else
typedef int YTYPE;
#endif
static int do_floor(vorb *f, Mapping *map, int i, int n, float *target, YTYPE *finalY, uint8 *step2_flag)
{
   int n2 = n >> 1;
   int s = map->chan[i].mux, floor;
   floor = map->submap_floor[s];
   if (f->floor_types[floor] == 0) {
      return error(f, VORBIS_invalid_stream);
   } else {
      Floor1 *g = &f->floor_config[floor].floor1;
      int j,q;
      int lx = 0, ly = finalY[0] * g->floor1_multiplier;
      for (q=1; q < g->values; ++q) {
         j = g->sorted_order[q];
         #ifndef STB_VORBIS_NO_DEFER_FLOOR
         if (finalY[j] >= 0)
         #else
         if (step2_flag[j])
         #endif
         {
            int hy = finalY[j] * g->floor1_multiplier;
            int hx = g->Xlist[j];
            if (lx != hx)
               draw_line(target, lx,ly, hx,hy, n2);
            CHECK(f);
            lx = hx, ly = hy;
         }
      }
      if (lx < n2) {
         // optimization of: draw_line(target, lx,ly, n,ly, n2);
         for (j=lx; j < n2; ++j)
            LINE_OP(target[j], inverse_db_table[ly]);
         CHECK(f);
      }
   }
   return TRUE;
}

// The meaning of "left" and "right"
//
// For a given frame:
//     we compute samples from 0..n
//     window_center is n/2
//     we'll window and mix the samples from left_start to left_end with data from the previous frame
//     all of the samples from left_end to right_start can be output without mixing; however,
//        this interval is 0-length except when transitioning between short and long frames
//     all of the samples from right_start to right_end need to be mixed with the next frame,
//        which we don't have, so those get saved in a buffer
//     frame N's right_end-right_start, the number of samples to mix with the next frame,
//        has to be the same as frame N+1's left_end-left_start (which they are by
//        construction)

static int vorbis_decode_initial(vorb *f, int *p_left_start, int *p_left_end, int *p_right_start, int *p_right_end, int *mode)
{
   Mode *m;
   int i, n, prev, next, window_center;
   f->channel_buffer_start = f->channel_buffer_end = 0;

  retry:
   if (f->eof) return FALSE;
   if (!maybe_start_packet(f))
      return FALSE;
   // check packet type
   if (get_bits(f,1) != 0) {
      if (IS_PUSH_MODE(f))
         return error(f,VORBIS_bad_packet_type);
      while (EOP != get8_packet(f));
      goto retry;
   }

   if (f->alloc.alloc_buffer)
      assert(f->alloc.alloc_buffer_length_in_bytes == f->temp_offset);

   i = get_bits(f, ilog(f->mode_count-1));
   if (i == EOP) return FALSE;
   if (i >= f->mode_count) return FALSE;
   *mode = i;
   m = f->mode_config + i;
   if (m->blockflag) {
      n = f->blocksize_1;
      prev = get_bits(f,1);
      next = get_bits(f,1);
   } else {
      prev = next = 0;
      n = f->blocksize_0;
   }

// WINDOWING

   window_center = n >> 1;
   if (m->blockflag && !prev) {
      *p_left_start = (n - f->blocksize_0) >> 2;
      *p_left_end   = (n + f->blocksize_0) >> 2;
   } else {
      *p_left_start = 0;
      *p_left_end   = window_center;
   }
   if (m->blockflag && !next) {
      *p_right_start = (n*3 - f->blocksize_0) >> 2;
      *p_right_end   = (n*3 + f->blocksize_0) >> 2;
   } else {
      *p_right_start = window_center;
      *p_right_end   = n;
   }

   return TRUE;
}

static int vorbis_decode_packet_rest(vorb *f, int *len, Mode *m, int left_start, int left_end, int right_start, int right_end, int *p_left)
{
   Mapping *map;
   int i,j,k,n,n2;
   int zero_channel[256];
   int really_zero_channel[256];

// WINDOWING

   n = f->blocksize[m->blockflag];
   map = &f->mapping[m->mapping];

// FLOORS
   n2 = n >> 1;

   CHECK(f);

   for (i=0; i < f->channels; ++i) {
      int s = map->chan[i].mux, floor;
      zero_channel[i] = FALSE;
      floor = map->submap_floor[s];
      if (f->floor_types[floor] == 0) {
         return error(f, VORBIS_invalid_stream);
      } else {
         Floor1 *g = &f->floor_config[floor].floor1;
         if (get_bits(f, 1)) {
            short *finalY;
            uint8 step2_flag[256];
            static int range_list[4] = { 256, 128, 86, 64 };
            int range = range_list[g->floor1_multiplier-1];
            int offset = 2;
            finalY = f->finalY[i];
            finalY[0] = get_bits(f, ilog(range)-1);
            finalY[1] = get_bits(f, ilog(range)-1);
            for (j=0; j < g->partitions; ++j) {
               int pclass = g->partition_class_list[j];
               int cdim = g->class_dimensions[pclass];
               int cbits = g->class_subclasses[pclass];
               int csub = (1 << cbits)-1;
               int cval = 0;
               if (cbits) {
                  Codebook *c = f->codebooks + g->class_masterbooks[pclass];
                  DECODE(cval,f,c);
               }
               for (k=0; k < cdim; ++k) {
                  int book = g->subclass_books[pclass][cval & csub];
                  cval = cval >> cbits;
                  if (book >= 0) {
                     int temp;
                     Codebook *c = f->codebooks + book;
                     DECODE(temp,f,c);
                     finalY[offset++] = temp;
                  } else
                     finalY[offset++] = 0;
               }
            }
            if (f->valid_bits == INVALID_BITS) goto error; // behavior according to spec
            step2_flag[0] = step2_flag[1] = 1;
            for (j=2; j < g->values; ++j) {
               int low, high, pred, highroom, lowroom, room, val;
               low = g->neighbors[j][0];
               high = g->neighbors[j][1];
               //neighbors(g->Xlist, j, &low, &high);
               pred = predict_point(g->Xlist[j], g->Xlist[low], g->Xlist[high], finalY[low], finalY[high]);
               val = finalY[j];
               highroom = range - pred;
               lowroom = pred;
               if (highroom < lowroom)
                  room = highroom * 2;
               else
                  room = lowroom * 2;
               if (val) {
                  step2_flag[low] = step2_flag[high] = 1;
                  step2_flag[j] = 1;
                  if (val >= room)
                     if (highroom > lowroom)
                        finalY[j] = val - lowroom + pred;
                     else
                        finalY[j] = pred - val + highroom - 1;
                  else
                     if (val & 1)
                        finalY[j] = pred - ((val+1)>>1);
                     else
                        finalY[j] = pred + (val>>1);
               } else {
                  step2_flag[j] = 0;
                  finalY[j] = pred;
               }
            }

#ifdef STB_VORBIS_NO_DEFER_FLOOR
            do_floor(f, map, i, n, f->floor_buffers[i], finalY, step2_flag);
#else
            // defer final floor computation until _after_ residue
            for (j=0; j < g->values; ++j) {
               if (!step2_flag[j])
                  finalY[j] = -1;
            }
#endif
         } else {
           error:
            zero_channel[i] = TRUE;
         }
         // So we just defer everything else to later

         // at this point we've decoded the floor into buffer
      }
   }
   CHECK(f);
   // at this point we've decoded all floors

   if (f->alloc.alloc_buffer)
      assert(f->alloc.alloc_buffer_length_in_bytes == f->temp_offset);

   // re-enable coupled channels if necessary
   memcpy(really_zero_channel, zero_channel, sizeof(really_zero_channel[0]) * f->channels);
   for (i=0; i < map->coupling_steps; ++i)
      if (!zero_channel[map->chan[i].magnitude] || !zero_channel[map->chan[i].angle]) {
         zero_channel[map->chan[i].magnitude] = zero_channel[map->chan[i].angle] = FALSE;
      }

   CHECK(f);
// RESIDUE DECODE
   for (i=0; i < map->submaps; ++i) {
      float *residue_buffers[STB_VORBIS_MAX_CHANNELS];
      int r;
      uint8 do_not_decode[256];
      int ch = 0;
      for (j=0; j < f->channels; ++j) {
         if (map->chan[j].mux == i) {
            if (zero_channel[j]) {
               do_not_decode[ch] = TRUE;
               residue_buffers[ch] = NULL;
            } else {
               do_not_decode[ch] = FALSE;
               residue_buffers[ch] = f->channel_buffers[j];
            }
            ++ch;
         }
      }
      r = map->submap_residue[i];
      decode_residue(f, residue_buffers, ch, n2, r, do_not_decode);
   }

   if (f->alloc.alloc_buffer)
      assert(f->alloc.alloc_buffer_length_in_bytes == f->temp_offset);
   CHECK(f);

// INVERSE COUPLING
   for (i = map->coupling_steps-1; i >= 0; --i) {
      int n2 = n >> 1;
      float *m = f->channel_buffers[map->chan[i].magnitude];
      float *a = f->channel_buffers[map->chan[i].angle    ];
      for (j=0; j < n2; ++j) {
         float a2,m2;
         if (m[j] > 0)
            if (a[j] > 0)
               m2 = m[j], a2 = m[j] - a[j];
            else
               a2 = m[j], m2 = m[j] + a[j];
         else
            if (a[j] > 0)
               m2 = m[j], a2 = m[j] + a[j];
            else
               a2 = m[j], m2 = m[j] - a[j];
         m[j] = m2;
         a[j] = a2;
      }
   }
   CHECK(f);

   // finish decoding the floors
#ifndef STB_VORBIS_NO_DEFER_FLOOR
   for (i=0; i < f->channels; ++i) {
      if (really_zero_channel[i]) {
         memset(f->channel_buffers[i], 0, sizeof(*f->channel_buffers[i]) * n2);
      } else {
         do_floor(f, map, i, n, f->channel_buffers[i], f->finalY[i], NULL);
      }
   }
#else
   for (i=0; i < f->channels; ++i) {
      if (really_zero_channel[i]) {
         memset(f->channel_buffers[i], 0, sizeof(*f->channel_buffers[i]) * n2);
      } else {
         for (j=0; j < n2; ++j)
            f->channel_buffers[i][j] *= f->floor_buffers[i][j];
      }
   }
#endif

// INVERSE MDCT
   CHECK(f);
   for (i=0; i < f->channels; ++i)
      inverse_mdct(f->channel_buffers[i], n, f, m->blockflag);
   CHECK(f);

   // this shouldn't be necessary, unless we exited on an error
   // and want to flush to get to the next packet
   flush_packet(f);

   if (f->first_decode) {
      // assume we start so first non-discarded sample is sample 0
      // this isn't to spec, but spec would require us to read ahead
      // and decode the size of all current frames--could be done,
      // but presumably it's not a commonly used feature
      f->current_loc = -n2; // start of first frame is positioned for discard
      // we might have to discard samples "from" the next frame too,
      // if we're lapping a large block then a small at the start?
      f->discard_samples_deferred = n - right_end;
      f->current_loc_valid = TRUE;
      f->first_decode = FALSE;
   } else if (f->discard_samples_deferred) {
      if (f->discard_samples_deferred >= right_start - left_start) {
         f->discard_samples_deferred -= (right_start - left_start);
         left_start = right_start;
         *p_left = left_start;
      } else {
         left_start += f->discard_samples_deferred;
         *p_left = left_start;
         f->discard_samples_deferred = 0;
      }
   } else if (f->previous_length == 0 && f->current_loc_valid) {
      // we're recovering from a seek... that means we're going to discard
      // the samples from this packet even though we know our position from
      // the last page header, so we need to update the position based on
      // the discarded samples here
      // but wait, the code below is going to add this in itself even
      // on a discard, so we don't need to do it here...
   }

   // check if we have ogg information about the sample # for this packet
   if (f->last_seg_which == f->end_seg_with_known_loc) {
      // if we have a valid current loc, and this is final:
      if (f->current_loc_valid && (f->page_flag & PAGEFLAG_last_page)) {
         uint32 current_end = f->known_loc_for_packet;
         // then let's infer the size of the (probably) short final frame
         if (current_end < f->current_loc + (right_end-left_start)) {
            if (current_end < f->current_loc) {
               // negative truncation, that's impossible!
               *len = 0;
            } else {
               *len = current_end - f->current_loc;
            }
            *len += left_start; // this doesn't seem right, but has no ill effect on my test files
            if (*len > right_end) *len = right_end; // this should never happen
            f->current_loc += *len;
            return TRUE;
         }
      }
      // otherwise, just set our sample loc
      // guess that the ogg granule pos refers to the _middle_ of the
      // last frame?
      // set f->current_loc to the position of left_start
      f->current_loc = f->known_loc_for_packet - (n2-left_start);
      f->current_loc_valid = TRUE;
   }
   if (f->current_loc_valid)
      f->current_loc += (right_start - left_start);

   if (f->alloc.alloc_buffer)
      assert(f->alloc.alloc_buffer_length_in_bytes == f->temp_offset);
   *len = right_end;  // ignore samples after the window goes to 0
   CHECK(f);

   return TRUE;
}

static int vorbis_decode_packet(vorb *f, int *len, int *p_left, int *p_right)
{
   int mode, left_end, right_end;
   if (!vorbis_decode_initial(f, p_left, &left_end, p_right, &right_end, &mode)) return 0;
   return vorbis_decode_packet_rest(f, len, f->mode_config + mode, *p_left, left_end, *p_right, right_end, p_left);
}

static int vorbis_finish_frame(stb_vorbis *f, int len, int left, int right)
{
   int prev,i,j;
   // we use right&left (the start of the right- and left-window sin()-regions)
   // to determine how much to return, rather than inferring from the rules
   // (same result, clearer code); 'left' indicates where our sin() window
   // starts, therefore where the previous window's right edge starts, and
   // therefore where to start mixing from the previous buffer. 'right'
   // indicates where our sin() ending-window starts, therefore that's where
   // we start saving, and where our returned-data ends.

   // mixin from previous window
   if (f->previous_length) {
      int i,j, n = f->previous_length;
      float *w = get_window(f, n);
      if (w == NULL) return 0;
      for (i=0; i < f->channels; ++i) {
         for (j=0; j < n; ++j)
            f->channel_buffers[i][left+j] =
               f->channel_buffers[i][left+j]*w[    j] +
               f->previous_window[i][     j]*w[n-1-j];
      }
   }

   prev = f->previous_length;

   // last half of this data becomes previous window
   f->previous_length = len - right;

   // @OPTIMIZE: could avoid this copy by double-buffering the
   // output (flipping previous_window with channel_buffers), but
   // then previous_window would have to be 2x as large, and
   // channel_buffers couldn't be temp mem (although they're NOT
   // currently temp mem, they could be (unless we want to level
   // performance by spreading out the computation))
   for (i=0; i < f->channels; ++i)
      for (j=0; right+j < len; ++j)
         f->previous_window[i][j] = f->channel_buffers[i][right+j];

   if (!prev)
      // there was no previous packet, so this data isn't valid...
      // this isn't entirely true, only the would-have-overlapped data
      // isn't valid, but this seems to be what the spec requires
      return 0;

   // truncate a short frame
   if (len < right) right = len;

   f->samples_output += right-left;

   return right - left;
}

static int vorbis_pump_first_frame(stb_vorbis *f)
{
   int len, right, left, res;
   res = vorbis_decode_packet(f, &len, &left, &right);
   if (res)
      vorbis_finish_frame(f, len, left, right);
   return res;
}

#ifndef STB_VORBIS_NO_PUSHDATA_API
static int is_whole_packet_present(stb_vorbis *f)
{
   // make sure that we have the packet available before continuing...
   // this requires a full ogg parse, but we know we can fetch from f->stream

   // instead of coding this out explicitly, we could save the current read state,
   // read the next packet with get8() until end-of-packet, check f->eof, then
   // reset the state? but that would be slower, esp. since we'd have over 256 bytes
   // of state to restore (primarily the page segment table)

   int s = f->next_seg, first = TRUE;
   uint8 *p = f->stream;

   if (s != -1) { // if we're not starting the packet with a 'continue on next page' flag
      for (; s < f->segment_count; ++s) {
         p += f->segments[s];
         if (f->segments[s] < 255)               // stop at first short segment
            break;
      }
      // either this continues, or it ends it...
      if (s == f->segment_count)
         s = -1; // set 'crosses page' flag
      if (p > f->stream_end)                     return error(f, VORBIS_need_more_data);
      first = FALSE;
   }
   for (; s == -1;) {
      uint8 *q;
      int n;

      // check that we have the page header ready
      if (p + 26 >= f->stream_end)               return error(f, VORBIS_need_more_data);
      // validate the page
      if (memcmp(p, ogg_page_header, 4))         return error(f, VORBIS_invalid_stream);
      if (p[4] != 0)                             return error(f, VORBIS_invalid_stream);
      if (first) { // the first segment must NOT have 'continued_packet', later ones MUST
         if (f->previous_length)
            if ((p[5] & PAGEFLAG_continued_packet))  return error(f, VORBIS_invalid_stream);
         // if no previous length, we're resynching, so we can come in on a continued-packet,
         // which we'll just drop
      } else {
         if (!(p[5] & PAGEFLAG_continued_packet)) return error(f, VORBIS_invalid_stream);
      }
      n = p[26]; // segment counts
      q = p+27;  // q points to segment table
      p = q + n; // advance past header
      // make sure we've read the segment table
      if (p > f->stream_end)                     return error(f, VORBIS_need_more_data);
      for (s=0; s < n; ++s) {
         p += q[s];
         if (q[s] < 255)
            break;
      }
      if (s == n)
         s = -1; // set 'crosses page' flag
      if (p > f->stream_end)                     return error(f, VORBIS_need_more_data);
      first = FALSE;
   }
   return TRUE;
}
#endif // !STB_VORBIS_NO_PUSHDATA_API

static int start_decoder(vorb *f)
{
   uint8 header[6], x,y;
   int len,i,j,k, max_submaps = 0;
   int longest_floorlist=0;

   // first page, first packet
   f->first_decode = TRUE;

   if (!start_page(f))                              return FALSE;
   // validate page flag
   if (!(f->page_flag & PAGEFLAG_first_page))       return error(f, VORBIS_invalid_first_page);
   if (f->page_flag & PAGEFLAG_last_page)           return error(f, VORBIS_invalid_first_page);
   if (f->page_flag & PAGEFLAG_continued_packet)    return error(f, VORBIS_invalid_first_page);
   // check for expected packet length
   if (f->segment_count != 1)                       return error(f, VORBIS_invalid_first_page);
   if (f->segments[0] != 30) {
      // check for the Ogg skeleton fishead identifying header to refine our error
      if (f->segments[0] == 64 &&
          getn(f, header, 6) &&
          header[0] == 'f' &&
          header[1] == 'i' &&
          header[2] == 's' &&
          header[3] == 'h' &&
          header[4] == 'e' &&
          header[5] == 'a' &&
          get8(f)   == 'd' &&
          get8(f)   == '\0')                        return error(f, VORBIS_ogg_skeleton_not_supported);
      else
                                                    return error(f, VORBIS_invalid_first_page);
   }

   // read packet
   // check packet header
   if (get8(f) != VORBIS_packet_id)                 return error(f, VORBIS_invalid_first_page);
   if (!getn(f, header, 6))                         return error(f, VORBIS_unexpected_eof);
   if (!vorbis_validate(header))                    return error(f, VORBIS_invalid_first_page);
   // vorbis_version
   if (get32(f) != 0)                               return error(f, VORBIS_invalid_first_page);
   f->channels = get8(f); if (!f->channels)         return error(f, VORBIS_invalid_first_page);
   if (f->channels > STB_VORBIS_MAX_CHANNELS)       return error(f, VORBIS_too_many_channels);
   f->sample_rate = get32(f); if (!f->sample_rate)  return error(f, VORBIS_invalid_first_page);
   get32(f); // bitrate_maximum
   get32(f); // bitrate_nominal
   get32(f); // bitrate_minimum
   x = get8(f);
   {
      int log0,log1;
      log0 = x & 15;
      log1 = x >> 4;
      f->blocksize_0 = 1 << log0;
      f->blocksize_1 = 1 << log1;
      if (log0 < 6 || log0 > 13)                       return error(f, VORBIS_invalid_setup);
      if (log1 < 6 || log1 > 13)                       return error(f, VORBIS_invalid_setup);
      if (log0 > log1)                                 return error(f, VORBIS_invalid_setup);
   }

   // framing_flag
   x = get8(f);
   if (!(x & 1))                                    return error(f, VORBIS_invalid_first_page);

   // second packet!
   if (!start_page(f))                              return FALSE;

   if (!start_packet(f))                            return FALSE;

   if (!next_segment(f))                            return FALSE;

   if (get8_packet(f) != VORBIS_packet_comment)            return error(f, VORBIS_invalid_setup);
   for (i=0; i < 6; ++i) header[i] = get8_packet(f);
   if (!vorbis_validate(header))                    return error(f, VORBIS_invalid_setup);
   //file vendor
   len = get32_packet(f);
   f->vendor = (char*)setup_malloc(f, sizeof(char) * (len+1));
   if (f->vendor == NULL)                           return error(f, VORBIS_outofmem);
   for(i=0; i < len; ++i) {
      f->vendor[i] = get8_packet(f);
   }
   f->vendor[len] = (char)'\0';
   //user comments
   f->comment_list_length = get32_packet(f);
   f->comment_list = (char**)setup_malloc(f, sizeof(char*) * (f->comment_list_length));
   if (f->comment_list == NULL)                     return error(f, VORBIS_outofmem);

   for(i=0; i < f->comment_list_length; ++i) {
      len = get32_packet(f);
      f->comment_list[i] = (char*)setup_malloc(f, sizeof(char) * (len+1));
      if (f->comment_list[i] == NULL)               return error(f, VORBIS_outofmem);

      for(j=0; j < len; ++j) {
         f->comment_list[i][j] = get8_packet(f);
      }
      f->comment_list[i][len] = (char)'\0';
   }

   // framing_flag
   x = get8_packet(f);
   if (!(x & 1))                                    return error(f, VORBIS_invalid_setup);


   skip(f, f->bytes_in_seg);
   f->bytes_in_seg = 0;

   do {
      len = next_segment(f);
      skip(f, len);
      f->bytes_in_seg = 0;
   } while (len);

   // third packet!
   if (!start_packet(f))                            return FALSE;

   #ifndef STB_VORBIS_NO_PUSHDATA_API
   if (IS_PUSH_MODE(f)) {
      if (!is_whole_packet_present(f)) {
         // convert error in ogg header to write type
         if (f->error == VORBIS_invalid_stream)
            f->error = VORBIS_invalid_setup;
         return FALSE;
      }
   }
   #endif

   crc32_init(); // always init it, to avoid multithread race conditions

   if (get8_packet(f) != VORBIS_packet_setup)       return error(f, VORBIS_invalid_setup);
   for (i=0; i < 6; ++i) header[i] = get8_packet(f);
   if (!vorbis_validate(header))                    return error(f, VORBIS_invalid_setup);

   // codebooks

   f->codebook_count = get_bits(f,8) + 1;
   f->codebooks = (Codebook *) setup_malloc(f, sizeof(*f->codebooks) * f->codebook_count);
   if (f->codebooks == NULL)                        return error(f, VORBIS_outofmem);
   memset(f->codebooks, 0, sizeof(*f->codebooks) * f->codebook_count);
   for (i=0; i < f->codebook_count; ++i) {
      uint32 *values;
      int ordered, sorted_count;
      int total=0;
      uint8 *lengths;
      Codebook *c = f->codebooks+i;
      CHECK(f);
      x = get_bits(f, 8); if (x != 0x42)            return error(f, VORBIS_invalid_setup);
      x = get_bits(f, 8); if (x != 0x43)            return error(f, VORBIS_invalid_setup);
      x = get_bits(f, 8); if (x != 0x56)            return error(f, VORBIS_invalid_setup);
      x = get_bits(f, 8);
      c->dimensions = (get_bits(f, 8)<<8) + x;
      x = get_bits(f, 8);
      y = get_bits(f, 8);
      c->entries = (get_bits(f, 8)<<16) + (y<<8) + x;
      ordered = get_bits(f,1);
      c->sparse = ordered ? 0 : get_bits(f,1);

      if (c->dimensions == 0 && c->entries != 0)    return error(f, VORBIS_invalid_setup);

      if (c->sparse)
         lengths = (uint8 *) setup_temp_malloc(f, c->entries);
      else
         lengths = c->codeword_lengths = (uint8 *) setup_malloc(f, c->entries);

      if (!lengths) return error(f, VORBIS_outofmem);

      if (ordered) {
         int current_entry = 0;
         int current_length = get_bits(f,5) + 1;
         while (current_entry < c->entries) {
            int limit = c->entries - current_entry;
            int n = get_bits(f, ilog(limit));
            if (current_length >= 32) return error(f, VORBIS_invalid_setup);
            if (current_entry + n > (int) c->entries) { return error(f, VORBIS_invalid_setup); }
            memset(lengths + current_entry, current_length, n);
            current_entry += n;
            ++current_length;
         }
      } else {
         for (j=0; j < c->entries; ++j) {
            int present = c->sparse ? get_bits(f,1) : 1;
            if (present) {
               lengths[j] = get_bits(f, 5) + 1;
               ++total;
               if (lengths[j] == 32)
                  return error(f, VORBIS_invalid_setup);
            } else {
               lengths[j] = NO_CODE;
            }
         }
      }

      if (c->sparse && total >= c->entries >> 2) {
         // convert sparse items to non-sparse!
         if (c->entries > (int) f->setup_temp_memory_required)
            f->setup_temp_memory_required = c->entries;

         c->codeword_lengths = (uint8 *) setup_malloc(f, c->entries);
         if (c->codeword_lengths == NULL) return error(f, VORBIS_outofmem);
         memcpy(c->codeword_lengths, lengths, c->entries);
         setup_temp_free(f, lengths, c->entries); // note this is only safe if there have been no intervening temp mallocs!
         lengths = c->codeword_lengths;
         c->sparse = 0;
      }

      // compute the size of the sorted tables
      if (c->sparse) {
         sorted_count = total;
      } else {
         sorted_count = 0;
         #ifndef STB_VORBIS_NO_HUFFMAN_BINARY_SEARCH
         for (j=0; j < c->entries; ++j)
            if (lengths[j] > STB_VORBIS_FAST_HUFFMAN_LENGTH && lengths[j] != NO_CODE)
               ++sorted_count;
         #endif
      }

      c->sorted_entries = sorted_count;
      values = NULL;

      CHECK(f);
      if (!c->sparse) {
         c->codewords = (uint32 *) setup_malloc(f, sizeof(c->codewords[0]) * c->entries);
         if (!c->codewords)                  return error(f, VORBIS_outofmem);
      } else {
         unsigned int size;
         if (c->sorted_entries) {
            c->codeword_lengths = (uint8 *) setup_malloc(f, c->sorted_entries);
            if (!c->codeword_lengths)           return error(f, VORBIS_outofmem);
            c->codewords = (uint32 *) setup_temp_malloc(f, sizeof(*c->codewords) * c->sorted_entries);
            if (!c->codewords)                  return error(f, VORBIS_outofmem);
            values = (uint32 *) setup_temp_malloc(f, sizeof(*values) * c->sorted_entries);
            if (!values)                        return error(f, VORBIS_outofmem);
         }
         size = c->entries + (sizeof(*c->codewords) + sizeof(*values)) * c->sorted_entries;
         if (size > f->setup_temp_memory_required)
            f->setup_temp_memory_required = size;
      }

      if (!compute_codewords(c, lengths, c->entries, values)) {
         if (c->sparse) setup_temp_free(f, values, 0);
         return error(f, VORBIS_invalid_setup);
      }

      if (c->sorted_entries) {
         // allocate an extra slot for sentinels
         c->sorted_codewords = (uint32 *) setup_malloc(f, sizeof(*c->sorted_codewords) * (c->sorted_entries+1));
         if (c->sorted_codewords == NULL) return error(f, VORBIS_outofmem);
         // allocate an extra slot at the front so that c->sorted_values[-1] is defined
         // so that we can catch that case without an extra if
         c->sorted_values    = ( int   *) setup_malloc(f, sizeof(*c->sorted_values   ) * (c->sorted_entries+1));
         if (c->sorted_values == NULL) return error(f, VORBIS_outofmem);
         ++c->sorted_values;
         c->sorted_values[-1] = -1;
         compute_sorted_huffman(c, lengths, values);
      }

      if (c->sparse) {
         setup_temp_free(f, values, sizeof(*values)*c->sorted_entries);
         setup_temp_free(f, c->codewords, sizeof(*c->codewords)*c->sorted_entries);
         setup_temp_free(f, lengths, c->entries);
         c->codewords = NULL;
      }

      compute_accelerated_huffman(c);

      CHECK(f);
      c->lookup_type = get_bits(f, 4);
      if (c->lookup_type > 2) return error(f, VORBIS_invalid_setup);
      if (c->lookup_type > 0) {
         uint16 *mults;
         c->minimum_value = float32_unpack(get_bits(f, 32));
         c->delta_value = float32_unpack(get_bits(f, 32));
         c->value_bits = get_bits(f, 4)+1;
         c->sequence_p = get_bits(f,1);
         if (c->lookup_type == 1) {
            int values = lookup1_values(c->entries, c->dimensions);
            if (values < 0) return error(f, VORBIS_invalid_setup);
            c->lookup_values = (uint32) values;
         } else {
            c->lookup_values = c->entries * c->dimensions;
         }
         if (c->lookup_values == 0) return error(f, VORBIS_invalid_setup);
         mults = (uint16 *) setup_temp_malloc(f, sizeof(mults[0]) * c->lookup_values);
         if (mults == NULL) return error(f, VORBIS_outofmem);
         for (j=0; j < (int) c->lookup_values; ++j) {
            int q = get_bits(f, c->value_bits);
            if (q == EOP) { setup_temp_free(f,mults,sizeof(mults[0])*c->lookup_values); return error(f, VORBIS_invalid_setup); }
            mults[j] = q;
         }

#ifndef STB_VORBIS_DIVIDES_IN_CODEBOOK
         if (c->lookup_type == 1) {
            int len, sparse = c->sparse;
            float last=0;
            // pre-expand the lookup1-style multiplicands, to avoid a divide in the inner loop
            if (sparse) {
               if (c->sorted_entries == 0) goto skip;
               c->multiplicands = (codetype *) setup_malloc(f, sizeof(c->multiplicands[0]) * c->sorted_entries * c->dimensions);
            } else
               c->multiplicands = (codetype *) setup_malloc(f, sizeof(c->multiplicands[0]) * c->entries        * c->dimensions);
            if (c->multiplicands == NULL) { setup_temp_free(f,mults,sizeof(mults[0])*c->lookup_values); return error(f, VORBIS_outofmem); }
            len = sparse ? c->sorted_entries : c->entries;
            for (j=0; j < len; ++j) {
               unsigned int z = sparse ? c->sorted_values[j] : j;
               unsigned int div=1;
               for (k=0; k < c->dimensions; ++k) {
                  int off = (z / div) % c->lookup_values;
                  float val = mults[off];
                  val = mults[off]*c->delta_value + c->minimum_value + last;
                  c->multiplicands[j*c->dimensions + k] = val;
                  if (c->sequence_p)
                     last = val;
                  if (k+1 < c->dimensions) {
                     if (div > UINT_MAX / (unsigned int) c->lookup_values) {
                        setup_temp_free(f, mults,sizeof(mults[0])*c->lookup_values);
                        return error(f, VORBIS_invalid_setup);
                     }
                     div *= c->lookup_values;
                  }
               }
            }
            c->lookup_type = 2;
         }
         else
#endif
         {
            float last=0;
            CHECK(f);
            c->multiplicands = (codetype *) setup_malloc(f, sizeof(c->multiplicands[0]) * c->lookup_values);
            if (c->multiplicands == NULL) { setup_temp_free(f, mults,sizeof(mults[0])*c->lookup_values); return error(f, VORBIS_outofmem); }
            for (j=0; j < (int) c->lookup_values; ++j) {
               float val = mults[j] * c->delta_value + c->minimum_value + last;
               c->multiplicands[j] = val;
               if (c->sequence_p)
                  last = val;
            }
         }
#ifndef STB_VORBIS_DIVIDES_IN_CODEBOOK
        skip:;
#endif
         setup_temp_free(f, mults, sizeof(mults[0])*c->lookup_values);

         CHECK(f);
      }
      CHECK(f);
   }

   // time domain transfers (notused)

   x = get_bits(f, 6) + 1;
   for (i=0; i < x; ++i) {
      uint32 z = get_bits(f, 16);
      if (z != 0) return error(f, VORBIS_invalid_setup);
   }

   // Floors
   f->floor_count = get_bits(f, 6)+1;
   f->floor_config = (Floor *)  setup_malloc(f, f->floor_count * sizeof(*f->floor_config));
   if (f->floor_config == NULL) return error(f, VORBIS_outofmem);
   for (i=0; i < f->floor_count; ++i) {
      f->floor_types[i] = get_bits(f, 16);
      if (f->floor_types[i] > 1) return error(f, VORBIS_invalid_setup);
      if (f->floor_types[i] == 0) {
         Floor0 *g = &f->floor_config[i].floor0;
         g->order = get_bits(f,8);
         g->rate = get_bits(f,16);
         g->bark_map_size = get_bits(f,16);
         g->amplitude_bits = get_bits(f,6);
         g->amplitude_offset = get_bits(f,8);
         g->number_of_books = get_bits(f,4) + 1;
         for (j=0; j < g->number_of_books; ++j)
            g->book_list[j] = get_bits(f,8);
         return error(f, VORBIS_feature_not_supported);
      } else {
         stbv__floor_ordering p[31*8+2];
         Floor1 *g = &f->floor_config[i].floor1;
         int max_class = -1;
         g->partitions = get_bits(f, 5);
         for (j=0; j < g->partitions; ++j) {
            g->partition_class_list[j] = get_bits(f, 4);
            if (g->partition_class_list[j] > max_class)
               max_class = g->partition_class_list[j];
         }
         for (j=0; j <= max_class; ++j) {
            g->class_dimensions[j] = get_bits(f, 3)+1;
            g->class_subclasses[j] = get_bits(f, 2);
            if (g->class_subclasses[j]) {
               g->class_masterbooks[j] = get_bits(f, 8);
               if (g->class_masterbooks[j] >= f->codebook_count) return error(f, VORBIS_invalid_setup);
            }
            for (k=0; k < 1 << g->class_subclasses[j]; ++k) {
               g->subclass_books[j][k] = get_bits(f,8)-1;
               if (g->subclass_books[j][k] >= f->codebook_count) return error(f, VORBIS_invalid_setup);
            }
         }
         g->floor1_multiplier = get_bits(f,2)+1;
         g->rangebits = get_bits(f,4);
         g->Xlist[0] = 0;
         g->Xlist[1] = 1 << g->rangebits;
         g->values = 2;
         for (j=0; j < g->partitions; ++j) {
            int c = g->partition_class_list[j];
            for (k=0; k < g->class_dimensions[c]; ++k) {
               g->Xlist[g->values] = get_bits(f, g->rangebits);
               ++g->values;
            }
         }
         // precompute the sorting
         for (j=0; j < g->values; ++j) {
            p[j].x = g->Xlist[j];
            p[j].id = j;
         }
         qsort(p, g->values, sizeof(p[0]), point_compare);
         for (j=0; j < g->values-1; ++j)
            if (p[j].x == p[j+1].x)
               return error(f, VORBIS_invalid_setup);
         for (j=0; j < g->values; ++j)
            g->sorted_order[j] = (uint8) p[j].id;
         // precompute the neighbors
         for (j=2; j < g->values; ++j) {
            int low = 0,hi = 0;
            neighbors(g->Xlist, j, &low,&hi);
            g->neighbors[j][0] = low;
            g->neighbors[j][1] = hi;
         }

         if (g->values > longest_floorlist)
            longest_floorlist = g->values;
      }
   }

   // Residue
   f->residue_count = get_bits(f, 6)+1;
   f->residue_config = (Residue *) setup_malloc(f, f->residue_count * sizeof(f->residue_config[0]));
   if (f->residue_config == NULL) return error(f, VORBIS_outofmem);
   memset(f->residue_config, 0, f->residue_count * sizeof(f->residue_config[0]));
   for (i=0; i < f->residue_count; ++i) {
      uint8 residue_cascade[64];
      Residue *r = f->residue_config+i;
      f->residue_types[i] = get_bits(f, 16);
      if (f->residue_types[i] > 2) return error(f, VORBIS_invalid_setup);
      r->begin = get_bits(f, 24);
      r->end = get_bits(f, 24);
      if (r->end < r->begin) return error(f, VORBIS_invalid_setup);
      r->part_size = get_bits(f,24)+1;
      r->classifications = get_bits(f,6)+1;
      r->classbook = get_bits(f,8);
      if (r->classbook >= f->codebook_count) return error(f, VORBIS_invalid_setup);
      for (j=0; j < r->classifications; ++j) {
         uint8 high_bits=0;
         uint8 low_bits=get_bits(f,3);
         if (get_bits(f,1))
            high_bits = get_bits(f,5);
         residue_cascade[j] = high_bits*8 + low_bits;
      }
      r->residue_books = (short (*)[8]) setup_malloc(f, sizeof(r->residue_books[0]) * r->classifications);
      if (r->residue_books == NULL) return error(f, VORBIS_outofmem);
      for (j=0; j < r->classifications; ++j) {
         for (k=0; k < 8; ++k) {
            if (residue_cascade[j] & (1 << k)) {
               r->residue_books[j][k] = get_bits(f, 8);
               if (r->residue_books[j][k] >= f->codebook_count) return error(f, VORBIS_invalid_setup);
            } else {
               r->residue_books[j][k] = -1;
            }
         }
      }
      // precompute the classifications[] array to avoid inner-loop mod/divide
      // call it 'classdata' since we already have r->classifications
      r->classdata = (uint8 **) setup_malloc(f, sizeof(*r->classdata) * f->codebooks[r->classbook].entries);
      if (!r->classdata) return error(f, VORBIS_outofmem);
      memset(r->classdata, 0, sizeof(*r->classdata) * f->codebooks[r->classbook].entries);
      for (j=0; j < f->codebooks[r->classbook].entries; ++j) {
         int classwords = f->codebooks[r->classbook].dimensions;
         int temp = j;
         r->classdata[j] = (uint8 *) setup_malloc(f, sizeof(r->classdata[j][0]) * classwords);
         if (r->classdata[j] == NULL) return error(f, VORBIS_outofmem);
         for (k=classwords-1; k >= 0; --k) {
            r->classdata[j][k] = temp % r->classifications;
            temp /= r->classifications;
         }
      }
   }

   f->mapping_count = get_bits(f,6)+1;
   f->mapping = (Mapping *) setup_malloc(f, f->mapping_count * sizeof(*f->mapping));
   if (f->mapping == NULL) return error(f, VORBIS_outofmem);
   memset(f->mapping, 0, f->mapping_count * sizeof(*f->mapping));
   for (i=0; i < f->mapping_count; ++i) {
      Mapping *m = f->mapping + i;
      int mapping_type = get_bits(f,16);
      if (mapping_type != 0) return error(f, VORBIS_invalid_setup);
      m->chan = (MappingChannel *) setup_malloc(f, f->channels * sizeof(*m->chan));
      if (m->chan == NULL) return error(f, VORBIS_outofmem);
      if (get_bits(f,1))
         m->submaps = get_bits(f,4)+1;
      else
         m->submaps = 1;
      if (m->submaps > max_submaps)
         max_submaps = m->submaps;
      if (get_bits(f,1)) {
         m->coupling_steps = get_bits(f,8)+1;
         if (m->coupling_steps > f->channels) return error(f, VORBIS_invalid_setup);
         for (k=0; k < m->coupling_steps; ++k) {
            m->chan[k].magnitude = get_bits(f, ilog(f->channels-1));
            m->chan[k].angle = get_bits(f, ilog(f->channels-1));
            if (m->chan[k].magnitude >= f->channels)        return error(f, VORBIS_invalid_setup);
            if (m->chan[k].angle     >= f->channels)        return error(f, VORBIS_invalid_setup);
            if (m->chan[k].magnitude == m->chan[k].angle)   return error(f, VORBIS_invalid_setup);
         }
      } else
         m->coupling_steps = 0;

      // reserved field
      if (get_bits(f,2)) return error(f, VORBIS_invalid_setup);
      if (m->submaps > 1) {
         for (j=0; j < f->channels; ++j) {
            m->chan[j].mux = get_bits(f, 4);
            if (m->chan[j].mux >= m->submaps)                return error(f, VORBIS_invalid_setup);
         }
      } else
         // @SPECIFICATION: this case is missing from the spec
         for (j=0; j < f->channels; ++j)
            m->chan[j].mux = 0;

      for (j=0; j < m->submaps; ++j) {
         get_bits(f,8); // discard
         m->submap_floor[j] = get_bits(f,8);
         m->submap_residue[j] = get_bits(f,8);
         if (m->submap_floor[j] >= f->floor_count)      return error(f, VORBIS_invalid_setup);
         if (m->submap_residue[j] >= f->residue_count)  return error(f, VORBIS_invalid_setup);
      }
   }

   // Modes
   f->mode_count = get_bits(f, 6)+1;
   for (i=0; i < f->mode_count; ++i) {
      Mode *m = f->mode_config+i;
      m->blockflag = get_bits(f,1);
      m->windowtype = get_bits(f,16);
      m->transformtype = get_bits(f,16);
      m->mapping = get_bits(f,8);
      if (m->windowtype != 0)                 return error(f, VORBIS_invalid_setup);
      if (m->transformtype != 0)              return error(f, VORBIS_invalid_setup);
      if (m->mapping >= f->mapping_count)     return error(f, VORBIS_invalid_setup);
   }

   flush_packet(f);

   f->previous_length = 0;

   for (i=0; i < f->channels; ++i) {
      f->channel_buffers[i] = (float *) setup_malloc(f, sizeof(float) * f->blocksize_1);
      f->previous_window[i] = (float *) setup_malloc(f, sizeof(float) * f->blocksize_1/2);
      f->finalY[i]          = (int16 *) setup_malloc(f, sizeof(int16) * longest_floorlist);
      if (f->channel_buffers[i] == NULL || f->previous_window[i] == NULL || f->finalY[i] == NULL) return error(f, VORBIS_outofmem);
      memset(f->channel_buffers[i], 0, sizeof(float) * f->blocksize_1);
      #ifdef STB_VORBIS_NO_DEFER_FLOOR
      f->floor_buffers[i]   = (float *) setup_malloc(f, sizeof(float) * f->blocksize_1/2);
      if (f->floor_buffers[i] == NULL) return error(f, VORBIS_outofmem);
      #endif
   }

   if (!init_blocksize(f, 0, f->blocksize_0)) return FALSE;
   if (!init_blocksize(f, 1, f->blocksize_1)) return FALSE;
   f->blocksize[0] = f->blocksize_0;
   f->blocksize[1] = f->blocksize_1;

#ifdef STB_VORBIS_DIVIDE_TABLE
   if (integer_divide_table[1][1]==0)
      for (i=0; i < DIVTAB_NUMER; ++i)
         for (j=1; j < DIVTAB_DENOM; ++j)
            integer_divide_table[i][j] = i / j;
#endif

   // compute how much temporary memory is needed

   // 1.
   {
      uint32 imdct_mem = (f->blocksize_1 * sizeof(float) >> 1);
      uint32 classify_mem;
      int i,max_part_read=0;
      for (i=0; i < f->residue_count; ++i) {
         Residue *r = f->residue_config + i;
         unsigned int actual_size = f->blocksize_1 / 2;
         unsigned int limit_r_begin = r->begin < actual_size ? r->begin : actual_size;
         unsigned int limit_r_end   = r->end   < actual_size ? r->end   : actual_size;
         int n_read = limit_r_end - limit_r_begin;
         int part_read = n_read / r->part_size;
         if (part_read > max_part_read)
            max_part_read = part_read;
      }
      #ifndef STB_VORBIS_DIVIDES_IN_RESIDUE
      classify_mem = f->channels * (sizeof(void*) + max_part_read * sizeof(uint8 *));
      #else
      classify_mem = f->channels * (sizeof(void*) + max_part_read * sizeof(int *));
      #endif

      // maximum reasonable partition size is f->blocksize_1

      f->temp_memory_required = classify_mem;
      if (imdct_mem > f->temp_memory_required)
         f->temp_memory_required = imdct_mem;
   }


   if (f->alloc.alloc_buffer) {
      assert(f->temp_offset == f->alloc.alloc_buffer_length_in_bytes);
      // check if there's enough temp memory so we don't error later
      if (f->setup_offset + sizeof(*f) + f->temp_memory_required > (unsigned) f->temp_offset)
         return error(f, VORBIS_outofmem);
   }

   // @TODO: stb_vorbis_seek_start expects first_audio_page_offset to point to a page
   // without PAGEFLAG_continued_packet, so this either points to the first page, or
   // the page after the end of the headers. It might be cleaner to point to a page
   // in the middle of the headers, when that's the page where the first audio packet
   // starts, but we'd have to also correctly skip the end of any continued packet in
   // stb_vorbis_seek_start.
   if (f->next_seg == -1) {
      f->first_audio_page_offset = stb_vorbis_get_file_offset(f);
   } else {
      f->first_audio_page_offset = 0;
   }

   return TRUE;
}

static void vorbis_deinit(stb_vorbis *p)
{
   int i,j;

   setup_free(p, p->vendor);
   for (i=0; i < p->comment_list_length; ++i) {
      setup_free(p, p->comment_list[i]);
   }
   setup_free(p, p->comment_list);

   if (p->residue_config) {
      for (i=0; i < p->residue_count; ++i) {
         Residue *r = p->residue_config+i;
         if (r->classdata) {
            for (j=0; j < p->codebooks[r->classbook].entries; ++j)
               setup_free(p, r->classdata[j]);
            setup_free(p, r->classdata);
         }
         setup_free(p, r->residue_books);
      }
   }

   if (p->codebooks) {
      CHECK(p);
      for (i=0; i < p->codebook_count; ++i) {
         Codebook *c = p->codebooks + i;
         setup_free(p, c->codeword_lengths);
         setup_free(p, c->multiplicands);
         setup_free(p, c->codewords);
         setup_free(p, c->sorted_codewords);
         // c->sorted_values[-1] is the first entry in the array
         setup_free(p, c->sorted_values ? c->sorted_values-1 : NULL);
      }
      setup_free(p, p->codebooks);
   }
   setup_free(p, p->floor_config);
   setup_free(p, p->residue_config);
   if (p->mapping) {
      for (i=0; i < p->mapping_count; ++i)
         setup_free(p, p->mapping[i].chan);
      setup_free(p, p->mapping);
   }
   CHECK(p);
   for (i=0; i < p->channels && i < STB_VORBIS_MAX_CHANNELS; ++i) {
      setup_free(p, p->channel_buffers[i]);
      setup_free(p, p->previous_window[i]);
      #ifdef STB_VORBIS_NO_DEFER_FLOOR
      setup_free(p, p->floor_buffers[i]);
      #endif
      setup_free(p, p->finalY[i]);
   }
   for (i=0; i < 2; ++i) {
      setup_free(p, p->A[i]);
      setup_free(p, p->B[i]);
      setup_free(p, p->C[i]);
      setup_free(p, p->window[i]);
      setup_free(p, p->bit_reverse[i]);
   }
   #ifndef STB_VORBIS_NO_STDIO
   if (p->close_on_free) fclose(p->f);
   #endif
}

void stb_vorbis_close(stb_vorbis *p)
{
   if (p == NULL) return;
   vorbis_deinit(p);
   setup_free(p,p);
}

static void vorbis_init(stb_vorbis *p, const stb_vorbis_alloc *z)
{
   memset(p, 0, sizeof(*p)); // NULL out all malloc'd pointers to start
   if (z) {
      p->alloc = *z;
      p->alloc.alloc_buffer_length_in_bytes &= ~7;
      p->temp_offset = p->alloc.alloc_buffer_length_in_bytes;
   }
   p->eof = 0;
   p->error = VORBIS__no_error;
   p->stream = NULL;
   p->codebooks = NULL;
   p->page_crc_tests = -1;
   #ifndef STB_VORBIS_NO_STDIO
   p->close_on_free = FALSE;
   p->f = NULL;
   #endif
}

int stb_vorbis_get_sample_offset(stb_vorbis *f)
{
   if (f->current_loc_valid)
      return f->current_loc;
   else
      return -1;
}

stb_vorbis_info stb_vorbis_get_info(stb_vorbis *f)
{
   stb_vorbis_info d;
   d.channels = f->channels;
   d.sample_rate = f->sample_rate;
   d.setup_memory_required = f->setup_memory_required;
   d.setup_temp_memory_required = f->setup_temp_memory_required;
   d.temp_memory_required = f->temp_memory_required;
   d.max_frame_size = f->blocksize_1 >> 1;
   return d;
}

stb_vorbis_comment stb_vorbis_get_comment(stb_vorbis *f)
{
   stb_vorbis_comment d;
   d.vendor = f->vendor;
   d.comment_list_length = f->comment_list_length;
   d.comment_list = f->comment_list;
   return d;
}

int stb_vorbis_get_error(stb_vorbis *f)
{
   int e = f->error;
   f->error = VORBIS__no_error;
   return e;
}

static stb_vorbis * vorbis_alloc(stb_vorbis *f)
{
   stb_vorbis *p = (stb_vorbis *) setup_malloc(f, sizeof(*p));
   return p;
}

#ifndef STB_VORBIS_NO_PUSHDATA_API

void stb_vorbis_flush_pushdata(stb_vorbis *f)
{
   f->previous_length = 0;
   f->page_crc_tests  = 0;
   f->discard_samples_deferred = 0;
   f->current_loc_valid = FALSE;
   f->first_decode = FALSE;
   f->samples_output = 0;
   f->channel_buffer_start = 0;
   f->channel_buffer_end = 0;
}

static int vorbis_search_for_page_pushdata(vorb *f, uint8 *data, int data_len)
{
   int i,n;
   for (i=0; i < f->page_crc_tests; ++i)
      f->scan[i].bytes_done = 0;

   // if we have room for more scans, search for them first, because
   // they may cause us to stop early if their header is incomplete
   if (f->page_crc_tests < STB_VORBIS_PUSHDATA_CRC_COUNT) {
      if (data_len < 4) return 0;
      data_len -= 3; // need to look for 4-byte sequence, so don't miss
                     // one that straddles a boundary
      for (i=0; i < data_len; ++i) {
         if (data[i] == 0x4f) {
            if (0==memcmp(data+i, ogg_page_header, 4)) {
               int j,len;
               uint32 crc;
               // make sure we have the whole page header
               if (i+26 >= data_len || i+27+data[i+26] >= data_len) {
                  // only read up to this page start, so hopefully we'll
                  // have the whole page header start next time
                  data_len = i;
                  break;
               }
               // ok, we have it all; compute the length of the page
               len = 27 + data[i+26];
               for (j=0; j < data[i+26]; ++j)
                  len += data[i+27+j];
               // scan everything up to the embedded crc (which we must 0)
               crc = 0;
               for (j=0; j < 22; ++j)
                  crc = crc32_update(crc, data[i+j]);
               // now process 4 0-bytes
               for (   ; j < 26; ++j)
                  crc = crc32_update(crc, 0);
               // len is the total number of bytes we need to scan
               n = f->page_crc_tests++;
               f->scan[n].bytes_left = len-j;
               f->scan[n].crc_so_far = crc;
               f->scan[n].goal_crc = data[i+22] + (data[i+23] << 8) + (data[i+24]<<16) + (data[i+25]<<24);
               // if the last frame on a page is continued to the next, then
               // we can't recover the sample_loc immediately
               if (data[i+27+data[i+26]-1] == 255)
                  f->scan[n].sample_loc = ~0;
               else
                  f->scan[n].sample_loc = data[i+6] + (data[i+7] << 8) + (data[i+ 8]<<16) + (data[i+ 9]<<24);
               f->scan[n].bytes_done = i+j;
               if (f->page_crc_tests == STB_VORBIS_PUSHDATA_CRC_COUNT)
                  break;
               // keep going if we still have room for more
            }
         }
      }
   }

   for (i=0; i < f->page_crc_tests;) {
      uint32 crc;
      int j;
      int n = f->scan[i].bytes_done;
      int m = f->scan[i].bytes_left;
      if (m > data_len - n) m = data_len - n;
      // m is the bytes to scan in the current chunk
      crc = f->scan[i].crc_so_far;
      for (j=0; j < m; ++j)
         crc = crc32_update(crc, data[n+j]);
      f->scan[i].bytes_left -= m;
      f->scan[i].crc_so_far = crc;
      if (f->scan[i].bytes_left == 0) {
         // does it match?
         if (f->scan[i].crc_so_far == f->scan[i].goal_crc) {
            // Houston, we have page
            data_len = n+m; // consumption amount is wherever that scan ended
            f->page_crc_tests = -1; // drop out of page scan mode
            f->previous_length = 0; // decode-but-don't-output one frame
            f->next_seg = -1;       // start a new page
            f->current_loc = f->scan[i].sample_loc; // set the current sample location
                                    // to the amount we'd have decoded had we decoded this page
            f->current_loc_valid = f->current_loc != ~0U;
            return data_len;
         }
         // delete entry
         f->scan[i] = f->scan[--f->page_crc_tests];
      } else {
         ++i;
      }
   }

   return data_len;
}

// return value: number of bytes we used
int stb_vorbis_decode_frame_pushdata(
         stb_vorbis *f,                   // the file we're decoding
         const uint8 *data, int data_len, // the memory available for decoding
         int *channels,                   // place to write number of float * buffers
         float ***output,                 // place to write float ** array of float * buffers
         int *samples                     // place to write number of output samples
     )
{
   int i;
   int len,right,left;

   if (!IS_PUSH_MODE(f)) return error(f, VORBIS_invalid_api_mixing);

   if (f->page_crc_tests >= 0) {
      *samples = 0;
      return vorbis_search_for_page_pushdata(f, (uint8 *) data, data_len);
   }

   f->stream     = (uint8 *) data;
   f->stream_end = (uint8 *) data + data_len;
   f->error      = VORBIS__no_error;

   // check that we have the entire packet in memory
   if (!is_whole_packet_present(f)) {
      *samples = 0;
      return 0;
   }

   if (!vorbis_decode_packet(f, &len, &left, &right)) {
      // save the actual error we encountered
      enum STBVorbisError error = f->error;
      if (error == VORBIS_bad_packet_type) {
         // flush and resynch
         f->error = VORBIS__no_error;
         while (get8_packet(f) != EOP)
            if (f->eof) break;
         *samples = 0;
         return (int) (f->stream - data);
      }
      if (error == VORBIS_continued_packet_flag_invalid) {
         if (f->previous_length == 0) {
            // we may be resynching, in which case it's ok to hit one
            // of these; just discard the packet
            f->error = VORBIS__no_error;
            while (get8_packet(f) != EOP)
               if (f->eof) break;
            *samples = 0;
            return (int) (f->stream - data);
         }
      }
      // if we get an error while parsing, what to do?
      // well, it DEFINITELY won't work to continue from where we are!
      stb_vorbis_flush_pushdata(f);
      // restore the error that actually made us bail
      f->error = error;
      *samples = 0;
      return 1;
   }

   // success!
   len = vorbis_finish_frame(f, len, left, right);
   for (i=0; i < f->channels; ++i)
      f->outputs[i] = f->channel_buffers[i] + left;

   if (channels) *channels = f->channels;
   *samples = len;
   *output = f->outputs;
   return (int) (f->stream - data);
}

stb_vorbis *stb_vorbis_open_pushdata(
         const unsigned char *data, int data_len, // the memory available for decoding
         int *data_used,              // only defined if result is not NULL
         int *error, const stb_vorbis_alloc *alloc)
{
   stb_vorbis *f, p;
   vorbis_init(&p, alloc);
   p.stream     = (uint8 *) data;
   p.stream_end = (uint8 *) data + data_len;
   p.push_mode  = TRUE;
   if (!start_decoder(&p)) {
      if (p.eof)
         *error = VORBIS_need_more_data;
      else
         *error = p.error;
      return NULL;
   }
   f = vorbis_alloc(&p);
   if (f) {
      *f = p;
      *data_used = (int) (f->stream - data);
      *error = 0;
      return f;
   } else {
      vorbis_deinit(&p);
      return NULL;
   }
}
#endif // STB_VORBIS_NO_PUSHDATA_API

unsigned int stb_vorbis_get_file_offset(stb_vorbis *f)
{
   #ifndef STB_VORBIS_NO_PUSHDATA_API
   if (f->push_mode) return 0;
   #endif
   if (USE_MEMORY(f)) return (unsigned int) (f->stream - f->stream_start);
   #ifndef STB_VORBIS_NO_STDIO
   return (unsigned int) (ftell(f->f) - f->f_start);
   #endif
}

#ifndef STB_VORBIS_NO_PULLDATA_API
//
// DATA-PULLING API
//

static uint32 vorbis_find_page(stb_vorbis *f, uint32 *end, uint32 *last)
{
   for(;;) {
      int n;
      if (f->eof) return 0;
      n = get8(f);
      if (n == 0x4f) { // page header candidate
         unsigned int retry_loc = stb_vorbis_get_file_offset(f);
         int i;
         // check if we're off the end of a file_section stream
         if (retry_loc - 25 > f->stream_len)
            return 0;
         // check the rest of the header
         for (i=1; i < 4; ++i)
            if (get8(f) != ogg_page_header[i])
               break;
         if (f->eof) return 0;
         if (i == 4) {
            uint8 header[27];
            uint32 i, crc, goal, len;
            for (i=0; i < 4; ++i)
               header[i] = ogg_page_header[i];
            for (; i < 27; ++i)
               header[i] = get8(f);
            if (f->eof) return 0;
            if (header[4] != 0) goto invalid;
            goal = header[22] + (header[23] << 8) + (header[24]<<16) + (header[25]<<24);
            for (i=22; i < 26; ++i)
               header[i] = 0;
            crc = 0;
            for (i=0; i < 27; ++i)
               crc = crc32_update(crc, header[i]);
            len = 0;
            for (i=0; i < header[26]; ++i) {
               int s = get8(f);
               crc = crc32_update(crc, s);
               len += s;
            }
            if (len && f->eof) return 0;
            for (i=0; i < len; ++i)
               crc = crc32_update(crc, get8(f));
            // finished parsing probable page
            if (crc == goal) {
               // we could now check that it's either got the last
               // page flag set, OR it's followed by the capture
               // pattern, but I guess TECHNICALLY you could have
               // a file with garbage between each ogg page and recover
               // from it automatically? So even though that paranoia
               // might decrease the chance of an invalid decode by
               // another 2^32, not worth it since it would hose those
               // invalid-but-useful files?
               if (end)
                  *end = stb_vorbis_get_file_offset(f);
               if (last) {
                  if (header[5] & 0x04)
                     *last = 1;
                  else
                     *last = 0;
               }
               set_file_offset(f, retry_loc-1);
               return 1;
            }
         }
        invalid:
         // not a valid page, so rewind and look for next one
         set_file_offset(f, retry_loc);
      }
   }
}


#define SAMPLE_unknown  0xffffffff

// seeking is implemented with a binary search, which narrows down the range to
// 64K, before using a linear search (because finding the synchronization
// pattern can be expensive, and the chance we'd find the end page again is
// relatively high for small ranges)
//
// two initial interpolation-style probes are used at the start of the search
// to try to bound either side of the binary search sensibly, while still
// working in O(log n) time if they fail.

static int get_seek_page_info(stb_vorbis *f, ProbedPage *z)
{
   uint8 header[27], lacing[255];
   int i,len;

   // record where the page starts
   z->page_start = stb_vorbis_get_file_offset(f);

   // parse the header
   getn(f, header, 27);
   if (header[0] != 'O' || header[1] != 'g' || header[2] != 'g' || header[3] != 'S')
      return 0;
   getn(f, lacing, header[26]);

   // determine the length of the payload
   len = 0;
   for (i=0; i < header[26]; ++i)
      len += lacing[i];

   // this implies where the page ends
   z->page_end = z->page_start + 27 + header[26] + len;

   // read the last-decoded sample out of the data
   z->last_decoded_sample = header[6] + (header[7] << 8) + (header[8] << 16) + (header[9] << 24);

   // restore file state to where we were
   set_file_offset(f, z->page_start);
   return 1;
}

// rarely used function to seek back to the preceding page while finding the
// start of a packet
static int go_to_page_before(stb_vorbis *f, unsigned int limit_offset)
{
   unsigned int previous_safe, end;

   // now we want to seek back 64K from the limit
   if (limit_offset >= 65536 && limit_offset-65536 >= f->first_audio_page_offset)
      previous_safe = limit_offset - 65536;
   else
      previous_safe = f->first_audio_page_offset;

   set_file_offset(f, previous_safe);

   while (vorbis_find_page(f, &end, NULL)) {
      if (end >= limit_offset && stb_vorbis_get_file_offset(f) < limit_offset)
         return 1;
      set_file_offset(f, end);
   }

   return 0;
}

// implements the search logic for finding a page and starting decoding. if
// the function succeeds, current_loc_valid will be true and current_loc will
// be less than or equal to the provided sample number (the closer the
// better).
static int seek_to_sample_coarse(stb_vorbis *f, uint32 sample_number)
{
   ProbedPage left, right, mid;
   int i, start_seg_with_known_loc, end_pos, page_start;
   uint32 delta, stream_length, padding, last_sample_limit;
   double offset = 0.0, bytes_per_sample = 0.0;
   int probe = 0;

   // find the last page and validate the target sample
   stream_length = stb_vorbis_stream_length_in_samples(f);
   if (stream_length == 0)            return error(f, VORBIS_seek_without_length);
   if (sample_number > stream_length) return error(f, VORBIS_seek_invalid);

   // this is the maximum difference between the window-center (which is the
   // actual granule position value), and the right-start (which the spec
   // indicates should be the granule position (give or take one)).
   padding = ((f->blocksize_1 - f->blocksize_0) >> 2);
   if (sample_number < padding)
      last_sample_limit = 0;
   else
      last_sample_limit = sample_number - padding;

   left = f->p_first;
   while (left.last_decoded_sample == ~0U) {
      // (untested) the first page does not have a 'last_decoded_sample'
      set_file_offset(f, left.page_end);
      if (!get_seek_page_info(f, &left)) goto error;
   }

   right = f->p_last;
   assert(right.last_decoded_sample != ~0U);

   // starting from the start is handled differently
   if (last_sample_limit <= left.last_decoded_sample) {
      if (stb_vorbis_seek_start(f)) {
         if (f->current_loc > sample_number)
            return error(f, VORBIS_seek_failed);
         return 1;
      }
      return 0;
   }

   while (left.page_end != right.page_start) {
      assert(left.page_end < right.page_start);
      // search range in bytes
      delta = right.page_start - left.page_end;
      if (delta <= 65536) {
         // there's only 64K left to search - handle it linearly
         set_file_offset(f, left.page_end);
      } else {
         if (probe < 2) {
            if (probe == 0) {
               // first probe (interpolate)
               double data_bytes = right.page_end - left.page_start;
               bytes_per_sample = data_bytes / right.last_decoded_sample;
               offset = left.page_start + bytes_per_sample * (last_sample_limit - left.last_decoded_sample);
            } else {
               // second probe (try to bound the other side)
               double error = ((double) last_sample_limit - mid.last_decoded_sample) * bytes_per_sample;
               if (error >= 0 && error <  8000) error =  8000;
               if (error <  0 && error > -8000) error = -8000;
               offset += error * 2;
            }

            // ensure the offset is valid
            if (offset < left.page_end)
               offset = left.page_end;
            if (offset > right.page_start - 65536)
               offset = right.page_start - 65536;

            set_file_offset(f, (unsigned int) offset);
         } else {
            // binary search for large ranges (offset by 32K to ensure
            // we don't hit the right page)
            set_file_offset(f, left.page_end + (delta / 2) - 32768);
         }

         if (!vorbis_find_page(f, NULL, NULL)) goto error;
      }

      for (;;) {
         if (!get_seek_page_info(f, &mid)) goto error;
         if (mid.last_decoded_sample != ~0U) break;
         // (untested) no frames end on this page
         set_file_offset(f, mid.page_end);
         assert(mid.page_start < right.page_start);
      }

      // if we've just found the last page again then we're in a tricky file,
      // and we're close enough (if it wasn't an interpolation probe).
      if (mid.page_start == right.page_start) {
         if (probe >= 2 || delta <= 65536)
            break;
      } else {
         if (last_sample_limit < mid.last_decoded_sample)
            right = mid;
         else
            left = mid;
      }

      ++probe;
   }

   // seek back to start of the last packet
   page_start = left.page_start;
   set_file_offset(f, page_start);
   if (!start_page(f)) return error(f, VORBIS_seek_failed);
   end_pos = f->end_seg_with_known_loc;
   assert(end_pos >= 0);

   for (;;) {
      for (i = end_pos; i > 0; --i)
         if (f->segments[i-1] != 255)
            break;

      start_seg_with_known_loc = i;

      if (start_seg_with_known_loc > 0 || !(f->page_flag & PAGEFLAG_continued_packet))
         break;

      // (untested) the final packet begins on an earlier page
      if (!go_to_page_before(f, page_start))
         goto error;

      page_start = stb_vorbis_get_file_offset(f);
      if (!start_page(f)) goto error;
      end_pos = f->segment_count - 1;
   }

   // prepare to start decoding
   f->current_loc_valid = FALSE;
   f->last_seg = FALSE;
   f->valid_bits = 0;
   f->packet_bytes = 0;
   f->bytes_in_seg = 0;
   f->previous_length = 0;
   f->next_seg = start_seg_with_known_loc;

   for (i = 0; i < start_seg_with_known_loc; i++)
      skip(f, f->segments[i]);

   // start decoding (optimizable - this frame is generally discarded)
   if (!vorbis_pump_first_frame(f))
      return 0;
   if (f->current_loc > sample_number)
      return error(f, VORBIS_seek_failed);
   return 1;

error:
   // try to restore the file to a valid state
   stb_vorbis_seek_start(f);
   return error(f, VORBIS_seek_failed);
}

// the same as vorbis_decode_initial, but without advancing
static int peek_decode_initial(vorb *f, int *p_left_start, int *p_left_end, int *p_right_start, int *p_right_end, int *mode)
{
   int bits_read, bytes_read;

   if (!vorbis_decode_initial(f, p_left_start, p_left_end, p_right_start, p_right_end, mode))
      return 0;

   // either 1 or 2 bytes were read, figure out which so we can rewind
   bits_read = 1 + ilog(f->mode_count-1);
   if (f->mode_config[*mode].blockflag)
      bits_read += 2;
   bytes_read = (bits_read + 7) / 8;

   f->bytes_in_seg += bytes_read;
   f->packet_bytes -= bytes_read;
   skip(f, -bytes_read);
   if (f->next_seg == -1)
      f->next_seg = f->segment_count - 1;
   else
      f->next_seg--;
   f->valid_bits = 0;

   return 1;
}

int stb_vorbis_seek_frame(stb_vorbis *f, unsigned int sample_number)
{
   uint32 max_frame_samples;

   if (IS_PUSH_MODE(f)) return error(f, VORBIS_invalid_api_mixing);

   // fast page-level search
   if (!seek_to_sample_coarse(f, sample_number))
      return 0;

   assert(f->current_loc_valid);
   assert(f->current_loc <= sample_number);

   // linear search for the relevant packet
   max_frame_samples = (f->blocksize_1*3 - f->blocksize_0) >> 2;
   while (f->current_loc < sample_number) {
      int left_start, left_end, right_start, right_end, mode, frame_samples;
      if (!peek_decode_initial(f, &left_start, &left_end, &right_start, &right_end, &mode))
         return error(f, VORBIS_seek_failed);
      // calculate the number of samples returned by the next frame
      frame_samples = right_start - left_start;
      if (f->current_loc + frame_samples > sample_number) {
         return 1; // the next frame will contain the sample
      } else if (f->current_loc + frame_samples + max_frame_samples > sample_number) {
         // there's a chance the frame after this could contain the sample
         vorbis_pump_first_frame(f);
      } else {
         // this frame is too early to be relevant
         f->current_loc += frame_samples;
         f->previous_length = 0;
         maybe_start_packet(f);
         flush_packet(f);
      }
   }
   // the next frame should start with the sample
   if (f->current_loc != sample_number) return error(f, VORBIS_seek_failed);
   return 1;
}

int stb_vorbis_seek(stb_vorbis *f, unsigned int sample_number)
{
   if (!stb_vorbis_seek_frame(f, sample_number))
      return 0;

   if (sample_number != f->current_loc) {
      int n;
      uint32 frame_start = f->current_loc;
      stb_vorbis_get_frame_float(f, &n, NULL);
      assert(sample_number > frame_start);
      assert(f->channel_buffer_start + (int) (sample_number-frame_start) <= f->channel_buffer_end);
      f->channel_buffer_start += (sample_number - frame_start);
   }

   return 1;
}

int stb_vorbis_seek_start(stb_vorbis *f)
{
   if (IS_PUSH_MODE(f)) { return error(f, VORBIS_invalid_api_mixing); }
   set_file_offset(f, f->first_audio_page_offset);
   f->previous_length = 0;
   f->first_decode = TRUE;
   f->next_seg = -1;
   return vorbis_pump_first_frame(f);
}

unsigned int stb_vorbis_stream_length_in_samples(stb_vorbis *f)
{
   unsigned int restore_offset, previous_safe;
   unsigned int end, last_page_loc;

   if (IS_PUSH_MODE(f)) return error(f, VORBIS_invalid_api_mixing);
   if (!f->total_samples) {
      unsigned int last;
      uint32 lo,hi;
      char header[6];

      // first, store the current decode position so we can restore it
      restore_offset = stb_vorbis_get_file_offset(f);

      // now we want to seek back 64K from the end (the last page must
      // be at most a little less than 64K, but let's allow a little slop)
      if (f->stream_len >= 65536 && f->stream_len-65536 >= f->first_audio_page_offset)
         previous_safe = f->stream_len - 65536;
      else
         previous_safe = f->first_audio_page_offset;

      set_file_offset(f, previous_safe);
      // previous_safe is now our candidate 'earliest known place that seeking
      // to will lead to the final page'

      if (!vorbis_find_page(f, &end, &last)) {
         // if we can't find a page, we're hosed!
         f->error = VORBIS_cant_find_last_page;
         f->total_samples = 0xffffffff;
         goto done;
      }

      // check if there are more pages
      last_page_loc = stb_vorbis_get_file_offset(f);

      // stop when the last_page flag is set, not when we reach eof;
      // this allows us to stop short of a 'file_section' end without
      // explicitly checking the length of the section
      while (!last) {
         set_file_offset(f, end);
         if (!vorbis_find_page(f, &end, &last)) {
            // the last page we found didn't have the 'last page' flag
            // set. whoops!
            break;
         }
         previous_safe = last_page_loc+1;
         last_page_loc = stb_vorbis_get_file_offset(f);
      }

      set_file_offset(f, last_page_loc);

      // parse the header
      getn(f, (unsigned char *)header, 6);
      // extract the absolute granule position
      lo = get32(f);
      hi = get32(f);
      if (lo == 0xffffffff && hi == 0xffffffff) {
         f->error = VORBIS_cant_find_last_page;
         f->total_samples = SAMPLE_unknown;
         goto done;
      }
      if (hi)
         lo = 0xfffffffe; // saturate
      f->total_samples = lo;

      f->p_last.page_start = last_page_loc;
      f->p_last.page_end   = end;
      f->p_last.last_decoded_sample = lo;

     done:
      set_file_offset(f, restore_offset);
   }
   return f->total_samples == SAMPLE_unknown ? 0 : f->total_samples;
}

float stb_vorbis_stream_length_in_seconds(stb_vorbis *f)
{
   return stb_vorbis_stream_length_in_samples(f) / (float) f->sample_rate;
}



int stb_vorbis_get_frame_float(stb_vorbis *f, int *channels, float ***output)
{
   int len, right,left,i;
   if (IS_PUSH_MODE(f)) return error(f, VORBIS_invalid_api_mixing);

   if (!vorbis_decode_packet(f, &len, &left, &right)) {
      f->channel_buffer_start = f->channel_buffer_end = 0;
      return 0;
   }

   len = vorbis_finish_frame(f, len, left, right);
   for (i=0; i < f->channels; ++i)
      f->outputs[i] = f->channel_buffers[i] + left;

   f->channel_buffer_start = left;
   f->channel_buffer_end   = left+len;

   if (channels) *channels = f->channels;
   if (output)   *output = f->outputs;
   return len;
}

#ifndef STB_VORBIS_NO_STDIO

stb_vorbis * stb_vorbis_open_file_section(FILE *file, int close_on_free, int *error, const stb_vorbis_alloc *alloc, unsigned int length)
{
   stb_vorbis *f, p;
   vorbis_init(&p, alloc);
   p.f = file;
   p.f_start = (uint32) ftell(file);
   p.stream_len   = length;
   p.close_on_free = close_on_free;
   if (start_decoder(&p)) {
      f = vorbis_alloc(&p);
      if (f) {
         *f = p;
         vorbis_pump_first_frame(f);
         return f;
      }
   }
   if (error) *error = p.error;
   vorbis_deinit(&p);
   return NULL;
}

stb_vorbis * stb_vorbis_open_file(FILE *file, int close_on_free, int *error, const stb_vorbis_alloc *alloc)
{
   unsigned int len, start;
   start = (unsigned int) ftell(file);
   fseek(file, 0, SEEK_END);
   len = (unsigned int) (ftell(file) - start);
   fseek(file, start, SEEK_SET);
   return stb_vorbis_open_file_section(file, close_on_free, error, alloc, len);
}

stb_vorbis * stb_vorbis_open_filename(const char *filename, int *error, const stb_vorbis_alloc *alloc)
{
   FILE *f;
#if defined(_WIN32) && defined(__STDC_WANT_SECURE_LIB__)
   if (0 != fopen_s(&f, filename, "rb"))
      f = NULL;
#else
   f = fopen(filename, "rb");
#endif
   if (f)
      return stb_vorbis_open_file(f, TRUE, error, alloc);
   if (error) *error = VORBIS_file_open_failure;
   return NULL;
}
#endif // STB_VORBIS_NO_STDIO

stb_vorbis * stb_vorbis_open_memory(const unsigned char *data, int len, int *error, const stb_vorbis_alloc *alloc)
{
   stb_vorbis *f, p;
   if (data == NULL) return NULL;
   vorbis_init(&p, alloc);
   p.stream = (uint8 *) data;
   p.stream_end = (uint8 *) data + len;
   p.stream_start = (uint8 *) p.stream;
   p.stream_len = len;
   p.push_mode = FALSE;
   if (start_decoder(&p)) {
      f = vorbis_alloc(&p);
      if (f) {
         *f = p;
         vorbis_pump_first_frame(f);
         if (error) *error = VORBIS__no_error;
         return f;
      }
   }
   if (error) *error = p.error;
   vorbis_deinit(&p);
   return NULL;
}

#ifndef STB_VORBIS_NO_INTEGER_CONVERSION
#define PLAYBACK_MONO     1
#define PLAYBACK_LEFT     2
#define PLAYBACK_RIGHT    4

#define L  (PLAYBACK_LEFT  | PLAYBACK_MONO)
#define C  (PLAYBACK_LEFT  | PLAYBACK_RIGHT | PLAYBACK_MONO)
#define R  (PLAYBACK_RIGHT | PLAYBACK_MONO)

static int8 channel_position[7][6] =
{
   { 0 },
   { C },
   { L, R },
   { L, C, R },
   { L, R, L, R },
   { L, C, R, L, R },
   { L, C, R, L, R, C },
};


#ifndef STB_VORBIS_NO_FAST_SCALED_FLOAT
   typedef union {
      float f;
      int i;
   } float_conv;
   typedef char stb_vorbis_float_size_test[sizeof(float)==4 && sizeof(int) == 4];
   #define FASTDEF(x) float_conv x
   // add (1<<23) to convert to int, then divide by 2^SHIFT, then add 0.5/2^SHIFT to round
   #define MAGIC(SHIFT) (1.5f * (1 << (23-SHIFT)) + 0.5f/(1 << SHIFT))
   #define ADDEND(SHIFT) (((150-SHIFT) << 23) + (1 << 22))
   #define FAST_SCALED_FLOAT_TO_INT(temp,x,s) (temp.f = (x) + MAGIC(s), temp.i - ADDEND(s))
   #define check_endianness()
#else
   #define FAST_SCALED_FLOAT_TO_INT(temp,x,s) ((int) ((x) * (1 << (s))))
   #define check_endianness()
   #define FASTDEF(x)
#endif

static void copy_samples(short *dest, float *src, int len)
{
   int i;
   check_endianness();
   for (i=0; i < len; ++i) {
      FASTDEF(temp);
      int v = FAST_SCALED_FLOAT_TO_INT(temp, src[i],15);
      if ((unsigned int) (v + 32768) > 65535)
         v = v < 0 ? -32768 : 32767;
      dest[i] = v;
   }
}

static void compute_samples(int mask, short *output, int num_c, float **data, int d_offset, int len)
{
   #define BUFFER_SIZE  32
   float buffer[BUFFER_SIZE];
   int i,j,o,n = BUFFER_SIZE;
   check_endianness();
   for (o = 0; o < len; o += BUFFER_SIZE) {
      memset(buffer, 0, sizeof(buffer));
      if (o + n > len) n = len - o;
      for (j=0; j < num_c; ++j) {
         if (channel_position[num_c][j] & mask) {
            for (i=0; i < n; ++i)
               buffer[i] += data[j][d_offset+o+i];
         }
      }
      for (i=0; i < n; ++i) {
         FASTDEF(temp);
         int v = FAST_SCALED_FLOAT_TO_INT(temp,buffer[i],15);
         if ((unsigned int) (v + 32768) > 65535)
            v = v < 0 ? -32768 : 32767;
         output[o+i] = v;
      }
   }
}

static void compute_stereo_samples(short *output, int num_c, float **data, int d_offset, int len)
{
   #define BUFFER_SIZE  32
   float buffer[BUFFER_SIZE];
   int i,j,o,n = BUFFER_SIZE >> 1;
   // o is the offset in the source data
   check_endianness();
   for (o = 0; o < len; o += BUFFER_SIZE >> 1) {
      // o2 is the offset in the output data
      int o2 = o << 1;
      memset(buffer, 0, sizeof(buffer));
      if (o + n > len) n = len - o;
      for (j=0; j < num_c; ++j) {
         int m = channel_position[num_c][j] & (PLAYBACK_LEFT | PLAYBACK_RIGHT);
         if (m == (PLAYBACK_LEFT | PLAYBACK_RIGHT)) {
            for (i=0; i < n; ++i) {
               buffer[i*2+0] += data[j][d_offset+o+i];
               buffer[i*2+1] += data[j][d_offset+o+i];
            }
         } else if (m == PLAYBACK_LEFT) {
            for (i=0; i < n; ++i) {
               buffer[i*2+0] += data[j][d_offset+o+i];
            }
         } else if (m == PLAYBACK_RIGHT) {
            for (i=0; i < n; ++i) {
               buffer[i*2+1] += data[j][d_offset+o+i];
            }
         }
      }
      for (i=0; i < (n<<1); ++i) {
         FASTDEF(temp);
         int v = FAST_SCALED_FLOAT_TO_INT(temp,buffer[i],15);
         if ((unsigned int) (v + 32768) > 65535)
            v = v < 0 ? -32768 : 32767;
         output[o2+i] = v;
      }
   }
}

static void convert_samples_short(int buf_c, short **buffer, int b_offset, int data_c, float **data, int d_offset, int samples)
{
   int i;
   if (buf_c != data_c && buf_c <= 2 && data_c <= 6) {
      static int channel_selector[3][2] = { {0}, {PLAYBACK_MONO}, {PLAYBACK_LEFT, PLAYBACK_RIGHT} };
      for (i=0; i < buf_c; ++i)
         compute_samples(channel_selector[buf_c][i], buffer[i]+b_offset, data_c, data, d_offset, samples);
   } else {
      int limit = buf_c < data_c ? buf_c : data_c;
      for (i=0; i < limit; ++i)
         copy_samples(buffer[i]+b_offset, data[i]+d_offset, samples);
      for (   ; i < buf_c; ++i)
         memset(buffer[i]+b_offset, 0, sizeof(short) * samples);
   }
}

int stb_vorbis_get_frame_short(stb_vorbis *f, int num_c, short **buffer, int num_samples)
{
   float **output = NULL;
   int len = stb_vorbis_get_frame_float(f, NULL, &output);
   if (len > num_samples) len = num_samples;
   if (len)
      convert_samples_short(num_c, buffer, 0, f->channels, output, 0, len);
   return len;
}

static void convert_channels_short_interleaved(int buf_c, short *buffer, int data_c, float **data, int d_offset, int len)
{
   int i;
   check_endianness();
   if (buf_c != data_c && buf_c <= 2 && data_c <= 6) {
      assert(buf_c == 2);
      for (i=0; i < buf_c; ++i)
         compute_stereo_samples(buffer, data_c, data, d_offset, len);
   } else {
      int limit = buf_c < data_c ? buf_c : data_c;
      int j;
      for (j=0; j < len; ++j) {
         for (i=0; i < limit; ++i) {
            FASTDEF(temp);
            float f = data[i][d_offset+j];
            int v = FAST_SCALED_FLOAT_TO_INT(temp, f,15);//data[i][d_offset+j],15);
            if ((unsigned int) (v + 32768) > 65535)
               v = v < 0 ? -32768 : 32767;
            *buffer++ = v;
         }
         for (   ; i < buf_c; ++i)
            *buffer++ = 0;
      }
   }
}

int stb_vorbis_get_frame_short_interleaved(stb_vorbis *f, int num_c, short *buffer, int num_shorts)
{
   float **output;
   int len;
   if (num_c == 1) return stb_vorbis_get_frame_short(f,num_c,&buffer, num_shorts);
   len = stb_vorbis_get_frame_float(f, NULL, &output);
   if (len) {
      if (len*num_c > num_shorts) len = num_shorts / num_c;
      convert_channels_short_interleaved(num_c, buffer, f->channels, output, 0, len);
   }
   return len;
}

int stb_vorbis_get_samples_short_interleaved(stb_vorbis *f, int channels, short *buffer, int num_shorts)
{
   float **outputs;
   int len = num_shorts / channels;
   int n=0;
   int z = f->channels;
   if (z > channels) z = channels;
   while (n < len) {
      int k = f->channel_buffer_end - f->channel_buffer_start;
      if (n+k >= len) k = len - n;
      if (k)
         convert_channels_short_interleaved(channels, buffer, f->channels, f->channel_buffers, f->channel_buffer_start, k);
      buffer += k*channels;
      n += k;
      f->channel_buffer_start += k;
      if (n == len) break;
      if (!stb_vorbis_get_frame_float(f, NULL, &outputs)) break;
   }
   return n;
}

int stb_vorbis_get_samples_short(stb_vorbis *f, int channels, short **buffer, int len)
{
   float **outputs;
   int n=0;
   int z = f->channels;
   if (z > channels) z = channels;
   while (n < len) {
      int k = f->channel_buffer_end - f->channel_buffer_start;
      if (n+k >= len) k = len - n;
      if (k)
         convert_samples_short(channels, buffer, n, f->channels, f->channel_buffers, f->channel_buffer_start, k);
      n += k;
      f->channel_buffer_start += k;
      if (n == len) break;
      if (!stb_vorbis_get_frame_float(f, NULL, &outputs)) break;
   }
   return n;
}

#ifndef STB_VORBIS_NO_STDIO
int stb_vorbis_decode_filename(const char *filename, int *channels, int *sample_rate, short **output)
{
   int data_len, offset, total, limit, error;
   short *data;
   stb_vorbis *v = stb_vorbis_open_filename(filename, &error, NULL);
   if (v == NULL) return -1;
   limit = v->channels * 4096;
   *channels = v->channels;
   if (sample_rate)
      *sample_rate = v->sample_rate;
   offset = data_len = 0;
   total = limit;
   data = (short *) malloc(total * sizeof(*data));
   if (data == NULL) {
      stb_vorbis_close(v);
      return -2;
   }
   for (;;) {
      int n = stb_vorbis_get_frame_short_interleaved(v, v->channels, data+offset, total-offset);
      if (n == 0) break;
      data_len += n;
      offset += n * v->channels;
      if (offset + limit > total) {
         short *data2;
         total *= 2;
         data2 = (short *) realloc(data, total * sizeof(*data));
         if (data2 == NULL) {
            free(data);
            stb_vorbis_close(v);
            return -2;
         }
         data = data2;
      }
   }
   *output = data;
   stb_vorbis_close(v);
   return data_len;
}
#endif // NO_STDIO

int stb_vorbis_decode_memory(const uint8 *mem, int len, int *channels, int *sample_rate, short **output)
{
   int data_len, offset, total, limit, error;
   short *data;
   stb_vorbis *v = stb_vorbis_open_memory(mem, len, &error, NULL);
   if (v == NULL) return -1;
   limit = v->channels * 4096;
   *channels = v->channels;
   if (sample_rate)
      *sample_rate = v->sample_rate;
   offset = data_len = 0;
   total = limit;
   data = (short *) malloc(total * sizeof(*data));
   if (data == NULL) {
      stb_vorbis_close(v);
      return -2;
   }
   for (;;) {
      int n = stb_vorbis_get_frame_short_interleaved(v, v->channels, data+offset, total-offset);
      if (n == 0) break;
      data_len += n;
      offset += n * v->channels;
      if (offset + limit > total) {
         short *data2;
         total *= 2;
         data2 = (short *) realloc(data, total * sizeof(*data));
         if (data2 == NULL) {
            free(data);
            stb_vorbis_close(v);
            return -2;
         }
         data = data2;
      }
   }
   *output = data;
   stb_vorbis_close(v);
   return data_len;
}
#endif // STB_VORBIS_NO_INTEGER_CONVERSION

int stb_vorbis_get_samples_float_interleaved(stb_vorbis *f, int channels, float *buffer, int num_floats)
{
   float **outputs;
   int len = num_floats / channels;
   int n=0;
   int z = f->channels;
   if (z > channels) z = channels;
   while (n < len) {
      int i,j;
      int k = f->channel_buffer_end - f->channel_buffer_start;
      if (n+k >= len) k = len - n;
      for (j=0; j < k; ++j) {
         for (i=0; i < z; ++i)
            *buffer++ = f->channel_buffers[i][f->channel_buffer_start+j];
         for (   ; i < channels; ++i)
            *buffer++ = 0;
      }
      n += k;
      f->channel_buffer_start += k;
      if (n == len)
         break;
      if (!stb_vorbis_get_frame_float(f, NULL, &outputs))
         break;
   }
   return n;
}

int stb_vorbis_get_samples_float(stb_vorbis *f, int channels, float **buffer, int num_samples)
{
   float **outputs;
   int n=0;
   int z = f->channels;
   if (z > channels) z = channels;
   while (n < num_samples) {
      int i;
      int k = f->channel_buffer_end - f->channel_buffer_start;
      if (n+k >= num_samples) k = num_samples - n;
      if (k) {
         for (i=0; i < z; ++i)
            memcpy(buffer[i]+n, f->channel_buffers[i]+f->channel_buffer_start, sizeof(float)*k);
         for (   ; i < channels; ++i)
            memset(buffer[i]+n, 0, sizeof(float) * k);
      }
      n += k;
      f->channel_buffer_start += k;
      if (n == num_samples)
         break;
      if (!stb_vorbis_get_frame_float(f, NULL, &outputs))
         break;
   }
   return n;
}
#endif // STB_VORBIS_NO_PULLDATA_API

/* Version history
    1.17    - 2019-07-08 - fix CVE-2019-13217, -13218, -13219, -13220, -13221, -13222, -13223
                           found with Mayhem by ForAllSecure
    1.16    - 2019-03-04 - fix warnings
    1.15    - 2019-02-07 - explicit failure if Ogg Skeleton data is found
    1.14    - 2018-02-11 - delete bogus dealloca usage
    1.13    - 2018-01-29 - fix truncation of last frame (hopefully)
    1.12    - 2017-11-21 - limit residue begin/end to blocksize/2 to avoid large temp allocs in bad/corrupt files
    1.11    - 2017-07-23 - fix MinGW compilation
    1.10    - 2017-03-03 - more robust seeking; fix negative ilog(); clear error in open_memory
    1.09    - 2016-04-04 - back out 'avoid discarding last frame' fix from previous version
    1.08    - 2016-04-02 - fixed multiple warnings; fix setup memory leaks;
                           avoid discarding last frame of audio data
    1.07    - 2015-01-16 - fixed some warnings, fix mingw, const-correct API
                           some more crash fixes when out of memory or with corrupt files
    1.06    - 2015-08-31 - full, correct support for seeking API (Dougall Johnson)
                           some crash fixes when out of memory or with corrupt files
    1.05    - 2015-04-19 - don't define __forceinline if it's redundant
    1.04    - 2014-08-27 - fix missing const-correct case in API
    1.03    - 2014-08-07 - Warning fixes
    1.02    - 2014-07-09 - Declare qsort compare function _cdecl on windows
    1.01    - 2014-06-18 - fix stb_vorbis_get_samples_float
    1.0     - 2014-05-26 - fix memory leaks; fix warnings; fix bugs in multichannel
                           (API change) report sample rate for decode-full-file funcs
    0.99996 - bracket #include <malloc.h> for macintosh compilation by Laurent Gomila
    0.99995 - use union instead of pointer-cast for fast-float-to-int to avoid alias-optimization problem
    0.99994 - change fast-float-to-int to work in single-precision FPU mode, remove endian-dependence
    0.99993 - remove assert that fired on legal files with empty tables
    0.99992 - rewind-to-start
    0.99991 - bugfix to stb_vorbis_get_samples_short by Bernhard Wodo
    0.9999 - (should have been 0.99990) fix no-CRT support, compiling as C++
    0.9998 - add a full-decode function with a memory source
    0.9997 - fix a bug in the read-from-FILE case in 0.9996 addition
    0.9996 - query length of vorbis stream in samples/seconds
    0.9995 - bugfix to another optimization that only happened in certain files
    0.9994 - bugfix to one of the optimizations that caused significant (but inaudible?) errors
    0.9993 - performance improvements; runs in 99% to 104% of time of reference implementation
    0.9992 - performance improvement of IMDCT; now performs close to reference implementation
    0.9991 - performance improvement of IMDCT
    0.999 - (should have been 0.9990) performance improvement of IMDCT
    0.998 - no-CRT support from Casey Muratori
    0.997 - bugfixes for bugs found by Terje Mathisen
    0.996 - bugfix: fast-huffman decode initialized incorrectly for sparse codebooks; fixing gives 10% speedup - found by Terje Mathisen
    0.995 - bugfix: fix to 'effective' overrun detection - found by Terje Mathisen
    0.994 - bugfix: garbage decode on final VQ symbol of a non-multiple - found by Terje Mathisen
    0.993 - bugfix: pushdata API required 1 extra byte for empty page (failed to consume final page if empty) - found by Terje Mathisen
    0.992 - fixes for MinGW warning
    0.991 - turn fast-float-conversion on by default
    0.990 - fix push-mode seek recovery if you seek into the headers
    0.98b - fix to bad release of 0.98
    0.98 - fix push-mode seek recovery; robustify float-to-int and support non-fast mode
    0.97 - builds under c++ (typecasting, don't use 'class' keyword)
    0.96 - somehow MY 0.95 was right, but the web one was wrong, so here's my 0.95 rereleased as 0.96, fixes a typo in the clamping code
    0.95 - clamping code for 16-bit functions
    0.94 - not publically released
    0.93 - fixed all-zero-floor case (was decoding garbage)
    0.92 - fixed a memory leak
    0.91 - conditional compiles to omit parts of the API and the infrastructure to support them: STB_VORBIS_NO_PULLDATA_API, STB_VORBIS_NO_PUSHDATA_API, STB_VORBIS_NO_STDIO, STB_VORBIS_NO_INTEGER_CONVERSION
    0.90 - first public release
*/

#endif // STB_VORBIS_HEADER_ONLY


/*
------------------------------------------------------------------------------
This software is available under 2 licenses -- choose whichever you prefer.
------------------------------------------------------------------------------
ALTERNATIVE A - MIT License
Copyright (c) 2017 Sean Barrett
Permission is hereby granted, free of charge, to any person obtaining a copy of
this software and associated documentation files (the "Software"), to deal in
the Software without restriction, including without limitation the rights to
use, copy, modify, merge, publish, distribute, sublicense, and/or sell copies
of the Software, and to permit persons to whom the Software is furnished to do
so, subject to the following conditions:
The above copyright notice and this permission notice shall be included in all
copies or substantial portions of the Software.
THE SOFTWARE IS PROVIDED "AS IS", WITHOUT WARRANTY OF ANY KIND, EXPRESS OR
IMPLIED, INCLUDING BUT NOT LIMITED TO THE WARRANTIES OF MERCHANTABILITY,
FITNESS FOR A PARTICULAR PURPOSE AND NONINFRINGEMENT. IN NO EVENT SHALL THE
AUTHORS OR COPYRIGHT HOLDERS BE LIABLE FOR ANY CLAIM, DAMAGES OR OTHER
LIABILITY, WHETHER IN AN ACTION OF CONTRACT, TORT OR OTHERWISE, ARISING FROM,
OUT OF OR IN CONNECTION WITH THE SOFTWARE OR THE USE OR OTHER DEALINGS IN THE
SOFTWARE.
------------------------------------------------------------------------------
ALTERNATIVE B - Public Domain (www.unlicense.org)
This is free and unencumbered software released into the public domain.
Anyone is free to copy, modify, publish, use, compile, sell, or distribute this
software, either in source code form or as a compiled binary, for any purpose,
commercial or non-commercial, and by any means.
In jurisdictions that recognize copyright laws, the author or authors of this
software dedicate any and all copyright interest in the software to the public
domain. We make this dedication for the benefit of the public at large and to
the detriment of our heirs and successors. We intend this dedication to be an
overt act of relinquishment in perpetuity of all present and future rights to
this software under copyright law.
THE SOFTWARE IS PROVIDED "AS IS", WITHOUT WARRANTY OF ANY KIND, EXPRESS OR
IMPLIED, INCLUDING BUT NOT LIMITED TO THE WARRANTIES OF MERCHANTABILITY,
FITNESS FOR A PARTICULAR PURPOSE AND NONINFRINGEMENT. IN NO EVENT SHALL THE
AUTHORS BE LIABLE FOR ANY CLAIM, DAMAGES OR OTHER LIABILITY, WHETHER IN AN
ACTION OF CONTRACT, TORT OR OTHERWISE, ARISING FROM, OUT OF OR IN CONNECTION
WITH THE SOFTWARE OR THE USE OR OTHER DEALINGS IN THE SOFTWARE.
------------------------------------------------------------------------------
*/<|MERGE_RESOLUTION|>--- conflicted
+++ resolved
@@ -31,12 +31,8 @@
 //    Phillip Bennefall  Rohit               Thiago Goulart
 //    github:manxorist   saga musix          github:infatum
 //    Timur Gagiev       Maxwell Koo         Peter Waller
-<<<<<<< HEAD
 //    github:audinowho   Dougall Johnson     David Reid
-//    github:Clownacy    Pedro J. Estebanez
-=======
-//    github:audinowho   Dougall Johnson     Rémi Verschelde
->>>>>>> c24de24a
+//    github:Clownacy    Pedro J. Estebanez  Remi Verschelde
 //
 // Partial history:
 //    1.19    - 2020-02-05 - warnings
