--- conflicted
+++ resolved
@@ -5,18 +5,6 @@
 
 library    | lastest version | category | description
 --------------------- | ---- | -------- | --------------------------------
-<<<<<<< HEAD
-**stb_vorbis.c**      | 1.0  | audio    | decode ogg vorbis files from file/memory to float/16-bit signed output
-**stb_image.c**       | 1.35 | graphics | image loading/decoding from file/memory: JPG, PNG, TGA, BMP, PSD, GIF, HDR, PIC
-**stb_truetype.h**    | 0.8  | graphics | parse, decode, and rasterize characters from truetype fonts
-**stb_image_write.h** | 0.93 | graphics | image writing to disk: PNG, TGA, BMP
-**stb_textedit.h**    | 1.2  | UI       | guts of a text editor for games etc implementing them from scratch
-**stb_dxt.h**         | 1.04 | 3D&nbsp;graphics | Fabian "ryg" Giesen's real-time DXT compressor
-**stb_perlin.h**      | 0.2  | 3D&nbsp;graphics | revised Perlin noise (3D input, 1D output)
-**stb_c_lexer.h**     | 0.04 | parsing  | simplify writing parsers for C-like languages
-**stb_divide.h**      | 0.91 | math     | more useful 32-bit modulus e.g. "euclidean divide"
-**stb.h**             | 2.23 | misc     | helper functions for C, mostly redundant in C++; basically author's personal stuff
-=======
 **stb_vorbis.c** | 1.0 | audio | decode ogg vorbis files from file/memory to float/16-bit signed output
 **stb_image.c** | 1.35 | graphics | image loading/decoding from file/memory: JPG, PNG, TGA, BMP, PSD, GIF, HDR, PIC
 **stb_truetype.h** | 0.8 | graphics | parse, decode, and rasterize characters from truetype fonts
@@ -27,7 +15,6 @@
 **stb_c_lexer.h** | 0.04 | parsing | simplify writing parsers for C-like languages
 **stb_divide.h** | 0.91 | math | more useful 32-bit modulus e.g. "euclidean divide"
 **stb.h** | 2.23 | misc | helper functions for C, mostly redundant in C++; basically author's personal stuff
->>>>>>> 2d412f0d
 
 FAQ
 ---
