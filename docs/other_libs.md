# Other single-file public-domain/open source libraries with minimal dependencies

In addition to all of [my libraries](https://github.com/nothings/stb), there are other, similar libraries.

The following is a list of small, easy-to-integrate, portable libraries
which are usable from C and/or C++, and should be able to be compiled on both
32-bit and 64-bit platforms.

### Rules

- Libraries must be usable from C or C++, ideally both
- Libraries should be usable from more than one platform (ideally, all major desktops and/or all major mobile)
- Libraries should compile and work on both 32-bit and 64-bit platforms
- Libraries should use at most two files

Exceptions will be allowed for good reasons.

### New libraries and corrections

See discussion after the list.

### JSON Parsing

There are a lot of JSON parsers listed here. For some analysis and performance
results, check out https://github.com/miloyip/nativejson-benchmark

### Library listing

**Public domain single-file libraries usable from C and C++ are in bold.** Other
libraries are either non-public domain, or two files, or not usable from both C and C++, or
all three. Libraries of more than two files are mostly forbidden.

For the API column, "C" means C only, "C++" means C++ only, and "C/C++" means C/C++ usable
from either; some files may require *building* as C or C++ but still qualify as "C/C++" as
long as the header file uses `extern "C"` to make it work. (In some cases, a header-file-only
library may compile as both C or C++, but produce an implementation that can only be called from
one or the other, because of a lack of use of `extern "C"`; in this case the table still qualifies it
as C/C++, as this is not an obstacle to most users.)


category          | library                                                               | license              | API |files| description
----------------- | --------------------------------------------------------------------- |:--------------------:|:---:|:---:| -----------
AI                |  [micropather](http://www.grinninglizard.com/MicroPather/)            | zlib                 | C++ |  2  | pathfinding with A*
argv              |  [parg](https://github.com/jibsen/parg)                               | **public domain**    |  C  |  1  | command-line argument parsing
audio             |  [aw_ima.h](https://github.com/afterwise/aw-ima/blob/master/aw-ima.h) | MIT                  |C/C++|**1**| IMA-ADPCM audio decoder
audio             |**[dr_flac](https://github.com/mackron/dr_libs)**                      |  **public domain**   |C/C++|**1**| FLAC audio decoder
audio             |**[sts_mixer](https://github.com/kieselsteini/sts)**                   |  **public domain**   |C/C++|**1**| simple stereo audio mixer
compression       |**[miniz.c](https://github.com/richgel999/miniz)**                     |**public&nbsp;domain**|C/C++|**1**| compression,decompression, zip file, png writing
compression       |  [lz4](https://github.com/Cyan4973/lz4)                               | BSD                  |C/C++|  2  | fast but larger LZ compression
compression       |  [fastlz](https://code.google.com/archive/p/fastlz/source/default/source) | MIT              |C/C++|  2  | fast but larger LZ compression
compression       |  [pithy](https://github.com/johnezang/pithy)                          | BSD                  |C/C++|  2  | fast but larger LZ compression
crypto            |  [TweetNaCl](http://tweetnacl.cr.yp.to/software.html)                 | **public domain**    |  C  |  2  | high-quality tiny cryptography library
data&nbsp;structures|[klib](http://attractivechaos.github.io/klib/)                       | MIT                  |C/C++|  2  | many 2-file libs: hash, sort, b-tree, etc
data structures   |  [uthash](https://github.com/troydhanson/uthash)                      | BSD                  |C/C++|  2  | several 1-header, 1-license-file libs: generic hash, list, etc
data structures   |  [PackedArray](https://github.com/gpakosz/PackedArray)                | **WTFPLv2**          |  C  |  2  | memory-efficient array of elements with non-pow2 bitcount
data structures   |  [minilibs](https://github.com/ccxvii/minilibs)                       | **public domain**    |  C  |  2  | two-file binary tress (also regex, etc)
data structures   |**[DG_dynarr.h](https://github.com/DanielGibson/Snippets/)**           | **public domain**    |C/C++|**1**| typesafe dynamic arrays (like std::vector) for plain C
files & filenames |**[DG_misc.h](https://github.com/DanielGibson/Snippets/)**             | **public domain**    |C/C++|**1**| Daniel Gibson's stb.h-esque cross-platform helpers: path/file, strings
files & filenames |  [whereami](https://github.com/gpakosz/whereami)                      |**WTFPLv2**           |C/C++|  2  | get path/filename of executable or module
files & filenames |  [noc_file_dialog.h](https://github.com/guillaumechereau/noc)         | MIT                  |C/C++|  1  | file open/save dialogs (Linux/OSX/Windows)
files & filenames |  [dirent](https://github.com/tronkko/dirent)                          | MIT                  |C/C++|**1**| dirent for windows: retrieve file & dir info
files & filenames |  [TinyDir](https://github.com/cxong/tinydir)                          | BSD                  |  C  |**1**| cross-platform directory reader
geometry file     |  [tk_objfile](https://github.com/joeld42/tk_objfile)                  | MIT                  |C/C++|**1**| OBJ file loader
geometry file     |  [tinyply](https://github.com/ddiakopoulos/tinyply)                   | **public domain**    | C++ |  2  | PLY mesh file loader
geometry file     |  [tinyobjloader](https://github.com/syoyo/tinyobjloader)              | MIT                  | C++ |**1**| wavefront OBJ file loader
geometry file     |  [tinyobjloader_c](https://github.com/syoyo/tinyobjloader_c)          | MIT                  |  C  |**1**| wavefront OBJ file loader
geometry file     |  [yocto_obj.h](https://github.com/xelatihy/yocto-gl)                  | MIT                  |C/C++|**1**| wavefront OBJ file loader
geometry math     |**[nv_voronoi.h](http://www.icculus.org/~mordred/nvlib/)**             | **public domain**    |C/C++|**1**| find voronoi regions on lattice w/ integer inputs
geometry math     |**[sobol.h](https://github.com/Marc-B-Reynolds/Stand-alone-junk/)**    | **public domain**    |C/C++|**1**| sobol & stratified sampling sequences
geometry math     |  [sdf.h](https://github.com/memononen/SDF)                            | MIT                  |C/C++|**1**| compute signed-distance field from antialiased image
geometry math     |  [nanoflann](https://github.com/jlblancoc/nanoflann)                  | BSD                  | C++ |**1**| build KD trees for point clouds
geometry math     |  [jc_voronoi](https://github.com/JCash/voronoi)                       | MIT                  |C/C++|**1**| find voronoi regions on float/double data
geometry math     |  [par_msquares](https://github.com/prideout/par)                      | MIT                  |C/C++|**1**| convert (binarized) image to triangles
geometry math     |  [par_shapes](http://github.prideout.net/shapes)                      | MIT                  |C/C++|**1**| generate various 3d geometric shapes
geometry math     |  [Tomas Akenine-Moller snippets](http://tinyurl.com/ht79ndj)          | **public domain**    |C/C++|  2  | various 3D intersection calculations, not lib-ified
geometry math     |  [Clipper](http://www.angusj.com/delphi/clipper.php)                  | Boost                | C++ |  2  | line & polygon clipping & offsetting
geometry math     |  [PolyPartition](https://github.com/ivanfratric/polypartition)        | MIT                  | C++ |  2  | polygon triangulation, partitioning
geometry math     |  [Voxelizer](https://github.com/karimnaaji/voxelizer)                 | MIT                  |C/C++|**1**| convert triangle mesh to voxel triangle mesh
geometry math     |  [yocto_bvh.h](https://github.com/xelatihy/yocto-gl)                  | MIT                  |C/C++|**1**| ray-casting of bounding-volume hierarchy
geometry math     |  [yocto_shape.h](https://github.com/xelatihy/yocto-gl)                | MIT                  |C/C++|**1**| shape generation, tesselation, normals, etc.
geometry math     |  [yocto_trace.h](https://github.com/xelatihy/yocto-gl)                | MIT                  |C/C++|**1**| physically-based unidirectional path tracer w/ MIS for direct lights
graphics (2d)     |  [blendish](https://bitbucket.org/duangle/oui-blendish/src)           | MIT                  |C/C++|**1**| blender-style widget rendering
graphics (2d)     |  [tigr](https://bitbucket.org/rmitton/tigr/src)                       | **public domain**    |C/C++|  2  | quick-n-dirty window text/graphics for Windows and OSX
graphics (2d)     |  [noc_turtle](https://github.com/guillaumechereau/noc)                | MIT                  |C/C++|  2  | procedural graphics generator
graphics (3-D)    |  [mikktspace](http://tinyurl.com/z6xtucm)                             | zlib                 |C/C++|  2  | compute tangent space for normal mapping
graphics (3-D)    |  [debug-draw](https://github.com/glampert/debug-draw)                 | **public domain**    | C++ |**1**| API-agnostic immediate-mode debug rendering
graphics (3-D)    |**[lightmapper](https://github.com/ands/lightmapper#lightmapper)**     | **public domain**    |C/C++|**1**| use your OpenGL renderer to offline bake lightmaps
hardware          |**[EasyTab](https://github.com/ApoorvaJ/EasyTab)**                     | **public domain**    |C/C++|**1**| multi-platform tablet input
images            |  [jo_gif.cpp](http://www.jonolick.com/home/gif-writer)                | **public domain**    | C++ |**1**| animated GIF writer (CPP file can also be used as H file)
images            |**[gif.h](https://github.com/ginsweater/gif-h)**                       | **public domain**    |  C  |**1**| animated GIF writer (can only include once)
images            |**[tiny_jpeg.h](https://github.com/serge-rgb/TinyJPEG/)**              | **public domain**    |C/C++|**1**| JPEG encoder
images            |  [miniexr](https://github.com/aras-p/miniexr)                         | **public domain**    | C++ |  2  | OpenEXR writer, needs header file
images            |  [tinyexr](https://github.com/syoyo/tinyexr)                          | BSD                  |C/C++|**1**| EXR image read/write, uses miniz internally  
images            |  [lodepng](http://lodev.org/lodepng/)                                 | zlib                 |C/C++|  2  | PNG encoder/decoder
images            |  [nanoSVG](https://github.com/memononen/nanosvg)                      | zlib                 |C/C++|**1**| 1-file SVG parser; 1-file SVG rasterizer
images            |  [picopng.cpp](http://lodev.org/lodepng/picopng.cpp)                  | zlib                 | C++ |  2  | tiny PNG loader
images            |  [jpeg-compressor](https://github.com/richgel999/jpeg-compressor)     | **public domain**    | C++ |  2  | 2-file jpeg compress, 2-file jpeg decompress
images            |  [easyexif](https://github.com/mayanklahiri/easyexif)                 | MIT                  | C++ |  2  | EXIF metadata extractor for JPEG images
images            |**[cro_mipmap.h](https://github.com/thebeast33/cro_lib)**              | **public domain**    |C/C++|**1**| average, min, max mipmap generators
math              |  [mm_vec.h](https://github.com/vurtun/mmx)                            | BSD                  |C/C++|**1**| SIMD vector math
<<<<<<< HEAD
math              |**[Handmade Math](https://github.com/StrangeZak/Handmade-Math)**       | **public domain**    |C/C++|**1**| vector math
=======
math              |**[ccVector.h](https://github.com/jobtalle/ccVector)**                 | **public domain**    |C/C++|**1**| Vector, quaternion and matrix math
>>>>>>> cc1f71c0
math              |  [ShaderFastLibs](https://github.com/michaldrobot/ShaderFastLibs)     | MIT                  | C++ |**1**| (also HLSL) approximate transcendental functions optimized for shaders (esp. GCN)
math              |  [TinyExpr](https://github.com/codeplea/tinyexpr)                     | zlib                 |  C  |  2  | evaluation of math expressions from strings
math              |  [linalg.h](https://github.com/sgorsten/linalg)                      | **unlicense**         | C++ |**1**| vector/matrix/quaternion math
math              |  [PoissonGenerator.h](https://github.com/corporateshark/poisson-disk-generator) | MIT        | C++ |**1**| Poisson disk points generator (disk or rect)
math              |  [prns.h](http://marc-b-reynolds.github.io/shf/2016/04/19/prns.html)  | **public domain**    |C/C++|**1**| seekable pseudo-random number sequences
multithreading    |  [mm_sched.h](https://github.com/vurtun/mmx)                          | zlib                 |C/C++|**1**| cross-platform multithreaded task scheduler
network           |**[zed_net](https://github.com/ZedZull/zed_net)**                      | **public domain**    |C/C++|**1**| cross-platform socket wrapper
network           |**[sts_net](https://github.com/kieselsteini/sts)**                     | **public domain**    |C/C++|**1**| cross-platform socket wrapper (socket sets and packet API)
network           |  [mm_web.h](https://github.com/vurtun/mmx)                            | BSD                  |C/C++|**1**| lightweight webserver, fork of webby
network           |  [par_easycurl.h](https://github.com/prideout/par)                    | MIT                  |C/C++|**1**| curl wrapper
network           |  [yocto](https://github.com/tom-seddon/yhs)                           | **public domain**    |C/C++|  2  | non-production-use http server
network           |  [happyhttp](http://scumways.com/happyhttp/happyhttp.html)            | zlib                 | C++ |  2  | http client requests
network           |  [mongoose](https://github.com/cesanta/mongoose)                      |_GPLv2_               |C/C++|  2  | http server
network           |  [LUrlParser](https://github.com/corporateshark/LUrlParser)           | MIT                  | C++ |  2  | lightweight URL & URI parser RFC 1738, RFC 3986
parsing           |  [SLRE](https://github.com/cesanta/slre)                              |_GPLv2_               |C/C++|**1**| regular expression matcher
parsing           |  [PicoJSON](https://github.com/kazuho/picojson)                       | BSD                  | C++ |**1**| JSON parse/serializer
parsing           |  [mm_lexer.h](https://github.com/vurtun/mmx)                          | zlib                 |C/C++|**1**| C-esque language lexer
parsing           |  [json.h](https://github.com/sheredom/json.h)                         | **public domain**    |C/C++|  2  | JSON parser
parsing           |  [jzon.h](https://github.com/Zguy/Jzon)                               | MIT                  | C++ |  2  | JSON parser
parsing           |  [parson](https://github.com/kgabis/parson)                           | MIT                  |C/C++|  2  | JSON parser and serializer
parsing           |  [minilibs](https://github.com/ccxvii/minilibs)                       | **public domain**    |  C  |  2  | two-file regex (also binary tree, etc)
profiling         |  [Remotery](https://github.com/Celtoys/Remotery)                      | Apache 2.0           |C/C++|  2  | CPU/GPU profiler Win/Mac/Linux, using web browser for viewer
profiling         |  [MicroProfile](https://bitbucket.org/jonasmeyer/microprofile)        | **unlicense**        | C++ | 2-4 | CPU (and GPU?) profiler, 1-3 header files, uses miniz internally
scripting         |  [LIL](http://runtimelegend.com/rep/lil/)                             | zlib                 |C/C++|  2  | interpreter for a Tcl-like scripting language
scripting         |  [lualite](https://github.com/janezz55/lualite/)                      | MIT                  | C++ |**1**| generate lua bindings in C++
scripting         |  [Picol](https://chiselapp.com/user/dbohdan/repository/picol/)        | BSD                  |C/C++|**1**| interpreter for a Tcl-like scripting language
strings           |**[DG_misc.h](https://github.com/DanielGibson/Snippets/)**             | **public domain**    |C/C++|**1**| Daniel Gibson's stb.h-esque cross-platform helpers: path/file, strings         
strings           |**[utf8](https://github.com/sheredom/utf8.h)**                         | **public domain**    |C/C++|**1**| utf8 string library
strings           |**[strpool.h](https://github.com/mattiasgustavsson/libs)**             | **public domain**    |C/C++|**1**| string interning
strings           |  [dfa](http://bjoern.hoehrmann.de/utf-8/decoder/dfa/)                 | MIT                  |C/C++|  2  | fast utf8 decoder (need a header file)
strings           |**[gb_string.h](https://github.com/gingerBill/gb)**                    | **public domain**    |C/C++|**1**| dynamic strings
tests             |  [utest](https://github.com/evolutional/utest)                        | MIT                  |C/C++|**1**| unit testing
tests             |  [catch](https://github.com/philsquared/Catch)                        | Boost                | C++ |**1**| unit testing
tests             |  [SPUT](http://www.lingua-systems.com/unit-testing/)                  | BSD                  |C/C++|**1**| unit testing
tests             |  [pempek_assert.cpp](https://github.com/gpakosz/Assert)               | **WTFPLv2**          | C++ |  2  | flexible assertions
tests             |  [minctest](https://github.com/codeplea/minctest)                     | zlib                 |  C  |**1**| unit testing
tests             |  [greatest](https://github.com/silentbicycle/greatest)                | iSC                  |  C  |**1**| unit testing
tests             |  [µnit](https://github.com/nemequ/munit)                              | MIT                  |  C  |**1**| unit testing
user interface    |  [dear imgui](https://github.com/ocornut/imgui)                       | MIT                  | C++ |  9  | an immediate-mode GUI formerly named "ImGui"; [3rd-party C wrapper](https://github.com/Extrawurst/cimgui)
user interface    |  [nuklear](https://github.com/vurtun/nuklear)                         | **public domain**    |C/C++|**1**| minimal GUI toolkit
_misc_            |  [MakeID.h](http://www.humus.name/3D/MakeID.h)                        | **public domain**    | C++ |**1**| allocate/deallocate small integer IDs efficiently
_misc_            |  [loguru](https://github.com/emilk/loguru)                            | **public domain**    | C++ |**1**| flexible logging
_misc_            |  [tinyformat](https://github.com/c42f/tinyformat)                     | Boost                | C++ |**1**| typesafe printf
_misc_            |  [dbgtools](https://github.com/wc-duck/dbgtools)                      | zlib                 |C/C++|  2  | cross-platform debug util libraries
_misc_            |  [stmr](https://github.com/wooorm/stmr.c)                             | MIT                  |  C  |  2  | extract English word stems
_misc_            |  [levenshtein](https://github.com/wooorm/levenshtein.c)               | MIT                  |  C  |  2  | compute edit distance between two strings

There are also these XML libraries, but if you're using XML, shame on you:                                             

- parsing: [tinyxml2](https://github.com/leethomason/tinyxml2): XML                                                    
- parsing: [pugixml](http://pugixml.org/): XML (MIT license)

Also you might be interested in other related, but different lists:

- [clib](https://github.com/clibs/clib/wiki/Packages): list of (mostly) small single C functions (licenses not listed)

## New libraries and corrections

Submissions of new libraries: I accept submissions (as issues or as pull requests). Please
note that every file that must be included in a user's project counts; a header and a source
file is 2 files, but a header file, source file, and LICENSE (if the license isn't in the
source file) is 3 files, and won't be accepted, because it's not 2 files. But actually
'LICENSE' is a problem for just dropping the library in a source tree anyway, since it's
not scoped to just the library, so library authors are encouraged to include the license in the
source file and not require a separate LICENSE.

Corrections: if information for a library above is wrong, please send a correction as an
issue, pull request, or email. Note that if the list indicates a library works from both
C/C++, but it doesn't, this could be an error in the list or it could be a bug in the
library. If you find a library doesn't work in 32-bit or 64-bit, the library should be
removed from this list, unless it's a bug in the library.

## *List FAQ*

### Can I link directly to this list?

Yes, you can just use this page. If you want a shorter, more readable link, you can use [this URL](https://github.com/nothings/stb#other_libs) to link to the FAQ question that links to this page.

### Why isn't library XXX which is made of 3 or more files on this list?

I draw the line arbitrarily at 2 files at most. (Note that some libraries that appear to
be two files require a separate LICENSE file, which made me leave them out). Some of these
libraries are still easy to drop into your project and build, so you might still be ok with them.
But since people come to stb for single-file public domain libraries, I feel that starts
to get too far from what we do here.

### Why isn't library XXX which is at most two files and has minimal other dependencies on this list?

Probably because I don't know about it, feel free to submit a pull request, issue, email, or tweet it at
me (it can be your own library or somebody else's). But I might not include it for various
other reasons, including subtleties of what is 'minimal other dependencies' and subtleties
about what is 'lightweight'.

### Why isn't SQLite's amalgamated build on this list?

Come on.<|MERGE_RESOLUTION|>--- conflicted
+++ resolved
@@ -98,11 +98,8 @@
 images            |  [easyexif](https://github.com/mayanklahiri/easyexif)                 | MIT                  | C++ |  2  | EXIF metadata extractor for JPEG images
 images            |**[cro_mipmap.h](https://github.com/thebeast33/cro_lib)**              | **public domain**    |C/C++|**1**| average, min, max mipmap generators
 math              |  [mm_vec.h](https://github.com/vurtun/mmx)                            | BSD                  |C/C++|**1**| SIMD vector math
-<<<<<<< HEAD
 math              |**[Handmade Math](https://github.com/StrangeZak/Handmade-Math)**       | **public domain**    |C/C++|**1**| vector math
-=======
 math              |**[ccVector.h](https://github.com/jobtalle/ccVector)**                 | **public domain**    |C/C++|**1**| Vector, quaternion and matrix math
->>>>>>> cc1f71c0
 math              |  [ShaderFastLibs](https://github.com/michaldrobot/ShaderFastLibs)     | MIT                  | C++ |**1**| (also HLSL) approximate transcendental functions optimized for shaders (esp. GCN)
 math              |  [TinyExpr](https://github.com/codeplea/tinyexpr)                     | zlib                 |  C  |  2  | evaluation of math expressions from strings
 math              |  [linalg.h](https://github.com/sgorsten/linalg)                      | **unlicense**         | C++ |**1**| vector/matrix/quaternion math
