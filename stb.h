--- conflicted
+++ resolved
@@ -184,7 +184,7 @@
  r-lyeh
  blackpawn
  Mojofreem@github
-
+ Ryan Whitworth
 */
 
 #ifndef STB__INCLUDE_STB_H
@@ -209,7 +209,9 @@
    #define _CRT_SECURE_NO_WARNINGS
    #define _CRT_NONSTDC_NO_DEPRECATE
    #define _CRT_NON_CONFORMING_SWPRINTFS
+   #if !defined(_MSC_VER) || _MSC_VER > 1700
    #include <intrin.h> // _BitScanReverse
+   #endif
 #endif
 
 #include <stdlib.h>     // stdlib could have min/max
@@ -1436,11 +1438,7 @@
 int stb_log2_floor(unsigned int n)
 {
    #if _MSC_VER > 1700
-<<<<<<< HEAD
-   unsigned int i;
-=======
    unsigned long i;
->>>>>>> 0c0a619c
    _BitScanReverse(&i, n);
    return i != 0 ? i : -1;
    #else
