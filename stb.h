--- conflicted
+++ resolved
@@ -1037,7 +1037,6 @@
    va_end(a);
    fputs("\n", stderr);
    #ifdef STB_DEBUG
-<<<<<<< HEAD
    #ifdef _MSC_VER
    #ifndef STB_PTR64
    __asm int 3;   // trap to debugger!
@@ -1046,9 +1045,6 @@
    #endif
    #else
    __builtin_trap();
-=======
-   __debugbreak;   // trap to debugger!
->>>>>>> 8702dce4
    #endif
    #endif
    exit(1);
@@ -7393,11 +7389,6 @@
 #define GetBucket(p)    ((stb_ps_bucket *) ((char *) (p) - STB_ps_bucket))
 #define EncodeBucket(p) ((stb_ps *) ((char *) (p) + STB_ps_bucket))
 
-<<<<<<< HEAD
-=======
-typedef char stb__verify_bucket_heap_size[sizeof(stb_ps_bucket) >= 16];
-
->>>>>>> 8702dce4
 static void stb_bucket_free(stb_ps_bucket *b)
 {
    free(b);
