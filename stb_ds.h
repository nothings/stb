--- conflicted
+++ resolved
@@ -381,6 +381,7 @@
     github:srdjanstipic
     Macoy Madson
     Andreas Vennstrom
+    Tobias Mansfield-Williams
 */
 
 #ifdef STBDS_UNIT_TESTS
@@ -534,26 +535,6 @@
 #define stbds_temp(t)    stbds_header(t)->temp
 #define stbds_temp_key(t) (*(char **) stbds_header(t)->hash_table)
 
-<<<<<<< HEAD
-#define stbds_arrsetcap(a,n)  (stbds_arrgrow(a,0,n))
-#define stbds_arrsetlen(a,n)  ((stbds_arrcap(a) < (size_t) (n) ? stbds_arrsetcap((a),(size_t)(n)),0 : 0), (a) ? stbds_header(a)->length = (size_t) (n) : 0)
-#define stbds_arrcap(a)       ((a) ? stbds_header(a)->capacity : 0)
-#define stbds_arrlen(a)       ((a) ? (ptrdiff_t) stbds_header(a)->length : 0)
-#define stbds_arrlenu(a)      ((a) ?             stbds_header(a)->length : 0)
-#define stbds_arrput(a,v)     (stbds_arrmaybegrow(a,1), (a)[stbds_header(a)->length++] = (v))
-#define stbds_arrpush         stbds_arrput  // synonym
-#define stbds_arrpop(a)       (stbds_header(a)->length--, (a)[stbds_header(a)->length])
-#define stbds_arraddn(a,n)    ((void)(stbds_arraddnoff(a, n)))    // deprecated, use one of the following instead:
-#define stbds_arraddnptr(a,n) (stbds_arrmaybegrow(a,n), stbds_header(a)->length += (n), &(a)[stbds_header(a)->length-(n)])
-#define stbds_arraddnoff(a,n) (stbds_arrmaybegrow(a,n), stbds_header(a)->length += (n), stbds_header(a)->length-(n))
-#define stbds_arrlast(a)      ((a)[stbds_header(a)->length-1])
-#define stbds_arrfree(a)      ((void) ((a) ? stbds_arrfreef(a) : (void)0), (a)=NULL)
-#define stbds_arrdel(a,i)     stbds_arrdeln(a,i,1)
-#define stbds_arrdeln(a,i,n)  (memmove(&(a)[i], &(a)[(i)+(n)], sizeof *(a) * (stbds_header(a)->length-(n)-(i))), stbds_header(a)->length -= (n))
-#define stbds_arrdelswap(a,i) ((a)[i] = stbds_arrlast(a), stbds_header(a)->length -= 1)
-#define stbds_arrinsn(a,i,n)  ((a)?stbds_temp(a)=(i):0,stbds_arraddn((a),(n)), memmove(&(a)[stbds_temp(a)+(n)], &(a)[stbds_temp(a)], sizeof *(a) * (stbds_header(a)->length-(n)-stbds_temp(a))))
-#define stbds_arrins(a,i,v)   (stbds_arrinsn((a),(i),1), (a)[i]=(v))
-=======
 #define stbds_arrsetcap(a,n)   (stbds_arrgrow(a,0,n))
 #define stbds_arrsetlen(a,n)   ((stbds_arrcap(a) < (size_t) (n) ? stbds_arrsetcap((a),(size_t)(n)),0 : 0), (a) ? stbds_header(a)->length = (size_t) (n) : 0)
 #define stbds_arrcap(a)        ((a) ? stbds_header(a)->capacity : 0)
@@ -565,6 +546,7 @@
 #define stbds_arraddn(a,n)     ((void)(stbds_arraddnindex(a, n)))    // deprecated, use one of the following instead:
 #define stbds_arraddnptr(a,n)  (stbds_arrmaybegrow(a,n), stbds_header(a)->length += (n), &(a)[stbds_header(a)->length-(n)])
 #define stbds_arraddnindex(a,n)(stbds_arrmaybegrow(a,n), stbds_header(a)->length += (n), stbds_header(a)->length-(n))
+#define stbds_arraddnoff       stbds_arraddnindex
 #define stbds_arrlast(a)       ((a)[stbds_header(a)->length-1])
 #define stbds_arrfree(a)       ((void) ((a) ? STBDS_FREE(NULL,stbds_header(a)) : (void)0), (a)=NULL)
 #define stbds_arrdel(a,i)      stbds_arrdeln(a,i,1)
@@ -572,7 +554,6 @@
 #define stbds_arrdelswap(a,i)  ((a)[i] = stbds_arrlast(a), stbds_header(a)->length -= 1)
 #define stbds_arrinsn(a,i,n)   (stbds_arraddn((a),(n)), memmove(&(a)[(i)+(n)], &(a)[i], sizeof *(a) * (stbds_header(a)->length-(n)-(i))))
 #define stbds_arrins(a,i,v)    (stbds_arrinsn((a),(i),1), (a)[i]=(v))
->>>>>>> 2d82cd1a
 
 #define stbds_arrmaybegrow(a,n)  ((!(a) || stbds_header(a)->length + (n) > stbds_header(a)->capacity) \
                                   ? (stbds_arrgrow(a,n,0),0) : 0)
