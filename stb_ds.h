/* stb_ds.h - v0.65 - public domain data structures - Sean Barrett 2019

   This is a single-header-file library that provides easy-to-use
   dynamic arrays and hash tables for C (also works in C++).

   For a gentle introduction:
      http://nothings.org/stb_ds

   To use this library, do this in *one* C or C++ file:
      #define STB_DS_IMPLEMENTATION
      #include "stb_ds.h"

TABLE OF CONTENTS

  Table of Contents
  Compile-time options
  License
  Documentation
  Notes
  Notes - Dynamic arrays
  Notes - Hash maps
  Credits

COMPILE-TIME OPTIONS

  #define STBDS_NO_SHORT_NAMES

     This flag needs to be set globally.

     By default stb_ds exposes shorter function names that are not qualified
     with the "stbds_" prefix. If these names conflict with the names in your
     code, define this flag.

  #define STBDS_SIPHASH_2_4

     This flag only needs to be set in the file containing #define STB_DS_IMPLEMENTATION.

     By default stb_ds.h hashes using a weaker variant of SipHash and a custom hash for
     4- and 8-byte keys. On 64-bit platforms, you can define the above flag to force
     stb_ds.h to use specification-compliant SipHash-2-4 for all keys. Doing so makes
     hash table insertion about 20% slower on 4- and 8-byte keys, 5% slower on
     64-byte keys, and 10% slower on 256-byte keys on my test computer.

  #define STBDS_REALLOC(context,ptr,size) better_realloc
  #define STBDS_FREE(context,ptr)         better_free

     These defines only need to be set in the file containing #define STB_DS_IMPLEMENTATION.

     By default stb_ds uses stdlib realloc() and free() for memory management. You can
     substitute your own functions instead by defining these symbols. You must either
     define both, or neither. Note that at the moment, 'context' will always be NULL.
     @TODO add an array/hash initialization function that takes a memory context pointer.

  #define STBDS_UNIT_TESTS

     Defines a function stbds_unit_tests() that checks the functioning of the data structures.

  Note that on older versions of gcc (e.g. 5.x.x) you may need to build with '-std=c++0x'
     (or equivalentally '-std=c++11') when using anonymous structures as seen on the web
     page or in STBDS_UNIT_TESTS.

LICENSE

  Placed in the public domain and also MIT licensed.
  See end of file for detailed license information.

DOCUMENTATION

  Dynamic Arrays

    Non-function interface:

      Declare an empty dynamic array of type T
        T* foo = NULL;

      Access the i'th item of a dynamic array 'foo' of type T, T* foo:
        foo[i]

    Functions (actually macros)

      arrfree:
        void arrfree(T*);
          Frees the array.

      arrlen:
        ptrdiff_t arrlen(T*);
          Returns the number of elements in the array.

      arrlenu:
        size_t arrlenu(T*);
          Returns the number of elements in the array as an unsigned type.

      arrpop:
        T arrpop(T* a)
          Removes the final element of the array and returns it.

      arrput:
        T arrput(T* a, T b);
          Appends the item b to the end of array a. Returns b.

      arrins:
        T arrins(T* a, int p, T b);
          Inserts the item b into the middle of array a, into a[p],
          moving the rest of the array over. Returns b.

      arrinsn:
        void arrins(T* a, int p, int n);
          Inserts n uninitialized items into array a starting at a[p],
          moving the rest of the array over.

      arraddnptr:
        T* arraddnptr(T* a, int n)
          Appends n uninitialized items onto array at the end.
          Returns a pointer to the first uninitialized item added.

      arraddnindex:
        size_t arraddnindex(T* a, int n)
          Appends n uninitialized items onto array at the end.
          Returns the index of the first uninitialized item added.

      arrdel:
        void arrdel(T* a, int p);
          Deletes the element at a[p], moving the rest of the array over.

      arrdeln:
        void arrdel(T* a, int p, int n);
          Deletes n elements starting at a[p], moving the rest of the array over.

      arrdelswap:
        void arrdelswap(T* a, int p);
          Deletes the element at a[p], replacing it with the element from
          the end of the array. O(1) performance.

      arrsetlen:
        void arrsetlen(T* a, int n);
          Changes the length of the array to n. Allocates uninitialized
          slots at the end if necessary.

      arrsetcap:
        size_t arrsetcap(T* a, int n);
          Sets the length of allocated storage to at least n. It will not
          change the length of the array.

      arrcap:
        size_t arrcap(T* a);
          Returns the number of total elements the array can contain without
          needing to be reallocated.

  Hash maps & String hash maps

    Given T is a structure type: struct { TK key; TV value; }. Note that some
    functions do not require TV value and can have other fields. For string
    hash maps, TK must be 'char *'.

    Special interface:

      stbds_rand_seed:
        void stbds_rand_seed(size_t seed);
          For security against adversarially chosen data, you should seed the
          library with a strong random number. Or at least seed it with time().

      stbds_hash_string:
        size_t stbds_hash_string(char *str, size_t seed);
          Returns a hash value for a string.

      stbds_hash_bytes:
        size_t stbds_hash_bytes(void *p, size_t len, size_t seed);
          These functions hash an arbitrary number of bytes. The function
          uses a custom hash for 4- and 8-byte data, and a weakened version
          of SipHash for everything else. On 64-bit platforms you can get
          specification-compliant SipHash-2-4 on all data by defining
          STBDS_SIPHASH_2_4, at a significant cost in speed.

    Non-function interface:

      Declare an empty hash map of type T
        T* foo = NULL;

      Access the i'th entry in a hash table T* foo:
        foo[i]

    Function interface (actually macros):

      hmfree
      shfree
        void hmfree(T*);
        void shfree(T*);
          Frees the hashmap and sets the pointer to NULL.

      hmlen
      shlen
        ptrdiff_t hmlen(T*)
        ptrdiff_t shlen(T*)
          Returns the number of elements in the hashmap.

      hmlenu
      shlenu
        size_t hmlenu(T*)
        size_t shlenu(T*)
          Returns the number of elements in the hashmap.

      hmgeti
      shgeti
      hmgeti_ts
        ptrdiff_t hmgeti(T*, TK key)
        ptrdiff_t shgeti(T*, char* key)
        ptrdiff_t hmgeti_ts(T*, TK key, ptrdiff_t tempvar)
          Returns the index in the hashmap which has the key 'key', or -1
          if the key is not present.

      hmget
      hmget_ts
      shget
        TV hmget(T*, TK key)
        TV shget(T*, char* key)
        TV hmget_ts(T*, TK key, ptrdiff_t tempvar)
          Returns the value corresponding to 'key' in the hashmap.
          The structure must have a 'value' field

      hmgets
      shgets
        T hmgets(T*, TK key)
        T shgets(T*, char* key)
          Returns the structure corresponding to 'key' in the hashmap.

      hmgetp
      shgetp
      hmgetp_ts
      hmgetp_null
      shgetp_null
        T* hmgetp(T*, TK key)
        T* shgetp(T*, char* key)
        T* hmgetp_ts(T*, TK key, ptrdiff_t tempvar)
        T* hmgetp_null(T*, TK key)
        T* shgetp_null(T*, char *key)
          Returns a pointer to the structure corresponding to 'key' in
          the hashmap. Functions ending in "_null" return NULL if the key
          is not present in the hashmap; the others return a pointer to a
          structure holding the default value (but not the searched-for key).

      hmdefault
      shdefault
        TV hmdefault(T*, TV value)
        TV shdefault(T*, TV value)
          Sets the default value for the hashmap, the value which will be
          returned by hmget/shget if the key is not present.

      hmdefaults
      shdefaults
        TV hmdefaults(T*, T item)
        TV shdefaults(T*, T item)
          Sets the default struct for the hashmap, the contents which will be
          returned by hmgets/shgets if the key is not present.

      hmput
      shput
        TV hmput(T*, TK key, TV value)
        TV shput(T*, char* key, TV value)
          Inserts a <key,value> pair into the hashmap. If the key is already
          present in the hashmap, updates its value.

      hmputs
      shputs
        T hmputs(T*, T item)
        T shputs(T*, T item)
          Inserts a struct with T.key into the hashmap. If the struct is already
          present in the hashmap, updates it.

      hmdel
      shdel
        int hmdel(T*, TK key)
        int shdel(T*, char* key)
          If 'key' is in the hashmap, deletes its entry and returns 1.
          Otherwise returns 0.

    Function interface (actually macros) for strings only:

      sh_new_strdup
        void sh_new_strdup(T*);
          Overwrites the existing pointer with a newly allocated
          string hashmap which will automatically allocate and free
          each string key using realloc/free

      sh_new_arena
        void sh_new_arena(T*);
          Overwrites the existing pointer with a newly allocated
          string hashmap which will automatically allocate each string
          key to a string arena. Every string key ever used by this
          hash table remains in the arena until the arena is freed.
          Additionally, any key which is deleted and reinserted will
          be allocated multiple times in the string arena.

NOTES

  * These data structures are realloc'd when they grow, and the macro
    "functions" write to the provided pointer. This means: (a) the pointer
    must be an lvalue, and (b) the pointer to the data structure is not
    stable, and you must maintain it the same as you would a realloc'd
    pointer. For example, if you pass a pointer to a dynamic array to a
    function which updates it, the function must return back the new
    pointer to the caller. This is the price of trying to do this in C.

  * The following are the only functions that are thread-safe on a single data
    structure, i.e. can be run in multiple threads simultaneously on the same
    data structure
        hmlen        shlen
        hmlenu       shlenu
        hmget_ts     shget_ts
        hmgeti_ts    shgeti_ts
        hmgets_ts    shgets_ts

  * You iterate over the contents of a dynamic array and a hashmap in exactly
    the same way, using arrlen/hmlen/shlen:

      for (i=0; i < arrlen(foo); ++i)
         ... foo[i] ...

  * All operations except arrins/arrdel are O(1) amortized, but individual
    operations can be slow, so these data structures may not be suitable
    for real time use. Dynamic arrays double in capacity as needed, so
    elements are copied an average of once. Hash tables double/halve
    their size as needed, with appropriate hysteresis to maintain O(1)
    performance.

NOTES - DYNAMIC ARRAY

  * If you know how long a dynamic array is going to be in advance, you can avoid
    extra memory allocations by using arrsetlen to allocate it to that length in
    advance and use foo[n] while filling it out, or arrsetcap to allocate the memory
    for that length and use arrput/arrpush as normal.

  * Unlike some other versions of the dynamic array, this version should
    be safe to use with strict-aliasing optimizations.

NOTES - HASH MAP

  * For compilers other than GCC and clang (e.g. Visual Studio), for hmput/hmget/hmdel
    and variants, the key must be an lvalue (so the macro can take the address of it).
    Extensions are used that eliminate this requirement if you're using C99 and later
    in GCC or clang, or if you're using C++ in GCC. But note that this can make your
    code less portable.

  * To test for presence of a key in a hashmap, just do 'hmgeti(foo,key) >= 0'.

  * The iteration order of your data in the hashmap is determined solely by the
    order of insertions and deletions. In particular, if you never delete, new
    keys are always added at the end of the array. This will be consistent
    across all platforms and versions of the library. However, you should not
    attempt to serialize the internal hash table, as the hash is not consistent
    between different platforms, and may change with future versions of the library.

  * Use sh_new_arena() for string hashmaps that you never delete from. Initialize
    with NULL if you're managing the memory for your strings, or your strings are
    never freed (at least until the hashmap is freed). Otherwise, use sh_new_strdup().
    @TODO: make an arena variant that garbage collects the strings with a trivial
    copy collector into a new arena whenever the table shrinks / rebuilds. Since
    current arena recommendation is to only use arena if it never deletes, then
    this can just replace current arena implementation.

  * If adversarial input is a serious concern and you're on a 64-bit platform,
    enable STBDS_SIPHASH_2_4 (see the 'Compile-time options' section), and pass
    a strong random number to stbds_rand_seed.

  * The default value for the hash table is stored in foo[-1], so if you
    use code like 'hmget(T,k)->value = 5' you can accidentally overwrite
    the value stored by hmdefault if 'k' is not present.

CREDITS

  Sean Barrett -- library, idea for dynamic array API/implementation
  Per Vognsen  -- idea for hash table API/implementation
  Rafael Sachetto -- arrpop()
  github:HeroicKatora -- arraddn() reworking

  Bugfixes:
    Andy Durdin
    Shane Liesegang
    Vinh Truong
    Andreas Molzer
    github:hashitaku
    github:srdjanstipic
<<<<<<< HEAD
    Macoy Madson
=======
    Andreas Vennström
>>>>>>> 579ace22
*/

#ifdef STBDS_UNIT_TESTS
#define _CRT_SECURE_NO_WARNINGS
#endif

#ifndef INCLUDE_STB_DS_H
#define INCLUDE_STB_DS_H

#include <stddef.h>
#include <string.h>

#ifndef STBDS_NO_SHORT_NAMES
#define arrlen      stbds_arrlen
#define arrlenu     stbds_arrlenu
#define arrput      stbds_arrput
#define arrpush     stbds_arrput
#define arrpop      stbds_arrpop
#define arrfree     stbds_arrfree
#define arraddn     stbds_arraddn // deprecated, use one of the following instead:
#define arraddnptr  stbds_arraddnptr
#define arraddnindex stbds_arraddnindex
#define arrsetlen   stbds_arrsetlen
#define arrlast     stbds_arrlast
#define arrins      stbds_arrins
#define arrinsn     stbds_arrinsn
#define arrdel      stbds_arrdel
#define arrdeln     stbds_arrdeln
#define arrdelswap  stbds_arrdelswap
#define arrcap      stbds_arrcap
#define arrsetcap   stbds_arrsetcap

#define hmput       stbds_hmput
#define hmputs      stbds_hmputs
#define hmget       stbds_hmget
#define hmget_ts    stbds_hmget_ts
#define hmgets      stbds_hmgets
#define hmgetp      stbds_hmgetp
#define hmgetp_ts   stbds_hmgetp_ts
#define hmgetp_null stbds_hmgetp_null
#define hmgeti      stbds_hmgeti
#define hmgeti_ts   stbds_hmgeti_ts
#define hmdel       stbds_hmdel
#define hmlen       stbds_hmlen
#define hmlenu      stbds_hmlenu
#define hmfree      stbds_hmfree
#define hmdefault   stbds_hmdefault
#define hmdefaults  stbds_hmdefaults

#define shput       stbds_shput
#define shputi      stbds_shputi
#define shputs      stbds_shputs
#define shget       stbds_shget
#define shgeti      stbds_shgeti
#define shgets      stbds_shgets
#define shgetp      stbds_shgetp
#define shgetp_null stbds_shgetp_null
#define shdel       stbds_shdel
#define shlen       stbds_shlen
#define shlenu      stbds_shlenu
#define shfree      stbds_shfree
#define shdefault   stbds_shdefault
#define shdefaults  stbds_shdefaults
#define sh_new_arena  stbds_sh_new_arena
#define sh_new_strdup stbds_sh_new_strdup

#define stralloc    stbds_stralloc
#define strreset    stbds_strreset
#endif

#if defined(STBDS_REALLOC) && !defined(STBDS_FREE) || !defined(STBDS_REALLOC) && defined(STBDS_FREE)
#error "You must define both STBDS_REALLOC and STBDS_FREE, or neither."
#endif
#if !defined(STBDS_REALLOC) && !defined(STBDS_FREE)
#include <stdlib.h>
#define STBDS_REALLOC(c,p,s) realloc(p,s)
#define STBDS_FREE(c,p)      free(p)
#endif

#ifdef _MSC_VER
#define STBDS_NOTUSED(v)  (void)(v)
#else
#define STBDS_NOTUSED(v)  (void)sizeof(v)
#endif

#ifdef __cplusplus
extern "C" {
#endif

// for security against attackers, seed the library with a random number, at least time() but stronger is better
extern void stbds_rand_seed(size_t seed);

// these are the hash functions used internally if you want to test them or use them for other purposes
extern size_t stbds_hash_bytes(void *p, size_t len, size_t seed);
extern size_t stbds_hash_string(char *str, size_t seed);

// this is a simple string arena allocator, initialize with e.g. 'stbds_string_arena my_arena={0}'.
typedef struct stbds_string_arena stbds_string_arena;
extern char * stbds_stralloc(stbds_string_arena *a, char *str);
extern void   stbds_strreset(stbds_string_arena *a);

// have to #define STBDS_UNIT_TESTS to call this
extern void stbds_unit_tests(void);

///////////////
//
// Everything below here is implementation details
//

extern void * stbds_arrgrowf(void *a, size_t elemsize, size_t addlen, size_t min_cap);
extern void   stbds_arrfreef(void *a);
extern void   stbds_hmfree_func(void *p, size_t elemsize);
extern void * stbds_hmget_key(void *a, size_t elemsize, void *key, size_t keysize, int mode);
extern void * stbds_hmget_key_ts(void *a, size_t elemsize, void *key, size_t keysize, ptrdiff_t *temp, int mode);
extern void * stbds_hmput_default(void *a, size_t elemsize);
extern void * stbds_hmput_key(void *a, size_t elemsize, void *key, size_t keysize, int mode);
extern void * stbds_hmdel_key(void *a, size_t elemsize, void *key, size_t keysize, size_t keyoffset, int mode);
extern void * stbds_shmode_func(size_t elemsize, int mode);

#ifdef __cplusplus
}
#endif

#if defined(__GNUC__) || defined(__clang__)
#define STBDS_HAS_TYPEOF
#ifdef __cplusplus
//#define STBDS_HAS_LITERAL_ARRAY  // this is currently broken for clang
#endif
#endif

#if !defined(__cplusplus)
#if defined(__STDC_VERSION__) && __STDC_VERSION__ >= 199901L
#define STBDS_HAS_LITERAL_ARRAY
#endif
#endif

// this macro takes the address of the argument, but on gcc/clang can accept rvalues
#if defined(STBDS_HAS_LITERAL_ARRAY) && defined(STBDS_HAS_TYPEOF)
  #if __clang__
  #define STBDS_ADDRESSOF(typevar, value)     ((__typeof__(typevar)[1]){value}) // literal array decays to pointer to value
  #else
  #define STBDS_ADDRESSOF(typevar, value)     ((typeof(typevar)[1]){value}) // literal array decays to pointer to value
  #endif
#else
#define STBDS_ADDRESSOF(typevar, value)     &(value)
#endif

#define STBDS_OFFSETOF(var,field)           ((char *) &(var)->field - (char *) (var))

#define stbds_header(t)  ((stbds_array_header *) (t) - 1)
#define stbds_temp(t)    stbds_header(t)->temp
#define stbds_temp_key(t) (*(char **) stbds_header(t)->hash_table)

#define stbds_arrsetcap(a,n)  (stbds_arrgrow(a,0,n))
#define stbds_arrsetlen(a,n)  ((stbds_arrcap(a) < (size_t) (n) ? stbds_arrsetcap((a),(size_t)(n)),0 : 0), (a) ? stbds_header(a)->length = (size_t) (n) : 0)
#define stbds_arrcap(a)       ((a) ? stbds_header(a)->capacity : 0)
#define stbds_arrlen(a)       ((a) ? (ptrdiff_t) stbds_header(a)->length : 0)
#define stbds_arrlenu(a)      ((a) ?             stbds_header(a)->length : 0)
#define stbds_arrput(a,v)     (stbds_arrmaybegrow(a,1), (a)[stbds_header(a)->length++] = (v))
#define stbds_arrpush         stbds_arrput  // synonym
#define stbds_arrpop(a)       (stbds_header(a)->length--, (a)[stbds_header(a)->length])
#define stbds_arraddn(a,n)    ((void)(stbds_arraddnoff(a, n)))    // deprecated, use one of the following instead:
#define stbds_arraddnptr(a,n) (stbds_arrmaybegrow(a,n), stbds_header(a)->length += (n), &(a)[stbds_header(a)->length-(n)])
#define stbds_arraddnoff(a,n) (stbds_arrmaybegrow(a,n), stbds_header(a)->length += (n), stbds_header(a)->length-(n))
#define stbds_arrlast(a)      ((a)[stbds_header(a)->length-1])
#define stbds_arrfree(a)      ((void) ((a) ? stbds_arrfreef(a) : (void)0), (a)=NULL)
#define stbds_arrdel(a,i)     stbds_arrdeln(a,i,1)
#define stbds_arrdeln(a,i,n)  (memmove(&(a)[i], &(a)[(i)+(n)], sizeof *(a) * (stbds_header(a)->length-(n)-(i))), stbds_header(a)->length -= (n))
#define stbds_arrdelswap(a,i) ((a)[i] = stbds_arrlast(a), stbds_header(a)->length -= 1)
#define stbds_arrinsn(a,i,n)  ((a)?stbds_temp(a)=(i):0,stbds_arraddn((a),(n)), memmove(&(a)[stbds_temp(a)+(n)], &(a)[stbds_temp(a)], sizeof *(a) * (stbds_header(a)->length-(n)-stbds_temp(a))))
#define stbds_arrins(a,i,v)   (stbds_arrinsn((a),(i),1), (a)[i]=(v))

#define stbds_arrmaybegrow(a,n)  ((!(a) || stbds_header(a)->length + (n) > stbds_header(a)->capacity) \
                                  ? (stbds_arrgrow(a,n,0),0) : 0)

#define stbds_arrgrow(a,b,c)   ((a) = stbds_arrgrowf_wrapper((a), sizeof *(a), (b), (c)))

#define stbds_hmput(t, k, v) \
    ((t) = stbds_hmput_key_wrapper((t), sizeof *(t), (void*) STBDS_ADDRESSOF((t)->key, (k)), sizeof (t)->key, 0),   \
     (t)[stbds_temp((t)-1)].key = (k),    \
     (t)[stbds_temp((t)-1)].value = (v))

#define stbds_hmputs(t, s) \
    ((t) = stbds_hmput_key_wrapper((t), sizeof *(t), &(s).key, sizeof (s).key, STBDS_HM_BINARY), \
     (t)[stbds_temp((t)-1)] = (s))

#define stbds_hmgeti(t,k) \
    ((t) = stbds_hmget_key_wrapper((t), sizeof *(t), (void*) STBDS_ADDRESSOF((t)->key, (k)), sizeof (t)->key, STBDS_HM_BINARY), \
      stbds_temp((t)-1))

#define stbds_hmgeti_ts(t,k,temp) \
    ((t) = stbds_hmget_key_ts_wrapper((t), sizeof *(t), (void*) STBDS_ADDRESSOF((t)->key, (k)), sizeof (t)->key, &(temp), STBDS_HM_BINARY), \
      (temp))

#define stbds_hmgetp(t, k) \
    ((void) stbds_hmgeti(t,k), &(t)[stbds_temp((t)-1)])

#define stbds_hmgetp_ts(t, k, temp) \
    ((void) stbds_hmgeti_ts(t,k,temp), &(t)[temp])

#define stbds_hmdel(t,k) \
    (((t) = stbds_hmdel_key_wrapper((t),sizeof *(t), (void*) STBDS_ADDRESSOF((t)->key, (k)), sizeof (t)->key, STBDS_OFFSETOF((t),key), STBDS_HM_BINARY)),(t)?stbds_temp((t)-1):0)

#define stbds_hmdefault(t, v) \
    ((t) = stbds_hmput_default_wrapper((t), sizeof *(t)), (t)[-1].value = (v))

#define stbds_hmdefaults(t, s) \
    ((t) = stbds_hmput_default_wrapper((t), sizeof *(t)), (t)[-1] = (s))

#define stbds_hmfree(p)        \
    ((void) ((p) != NULL ? stbds_hmfree_func((p)-1,sizeof*(p)),0 : 0),(p)=NULL)

#define stbds_hmgets(t, k)    (*stbds_hmgetp(t,k))
#define stbds_hmget(t, k)     (stbds_hmgetp(t,k)->value)
#define stbds_hmget_ts(t, k, temp)  (stbds_hmgetp_ts(t,k,temp)->value)
#define stbds_hmlen(t)        ((t) ? (ptrdiff_t) stbds_header((t)-1)->length-1 : 0)
#define stbds_hmlenu(t)       ((t) ?             stbds_header((t)-1)->length-1 : 0)
#define stbds_hmgetp_null(t,k)  (stbds_hmgeti(t,k) == -1 ? NULL : &(t)[stbds_temp((t)-1)])

#define stbds_shput(t, k, v) \
    ((t) = stbds_hmput_key_wrapper((t), sizeof *(t), (void*) (k), sizeof (t)->key, STBDS_HM_STRING),   \
     (t)[stbds_temp((t)-1)].value = (v))

#define stbds_shputi(t, k, v) \
    ((t) = stbds_hmput_key_wrapper((t), sizeof *(t), (void*) (k), sizeof (t)->key, STBDS_HM_STRING),   \
     (t)[stbds_temp((t)-1)].value = (v), stbds_temp((t)-1))

#define stbds_shputs(t, s) \
    ((t) = stbds_hmput_key_wrapper((t), sizeof *(t), (void*) (s).key, sizeof (s).key, STBDS_HM_STRING), \
     (t)[stbds_temp((t)-1)] = (s), \
     (t)[stbds_temp((t)-1)].key = stbds_temp_key((t)-1)) // above line overwrites whole structure, so must rewrite key here if it was allocated internally

#define stbds_pshput(t, p) \
    ((t) = stbds_hmput_key_wrapper((t), sizeof *(t), (void*) (p)->key, sizeof (p)->key, STBDS_HM_PTR_TO_STRING), \
     (t)[stbds_temp((t)-1)] = (p))

#define stbds_shgeti(t,k) \
     ((t) = stbds_hmget_key_wrapper((t), sizeof *(t), (void*) (k), sizeof (t)->key, STBDS_HM_STRING), \
      stbds_temp((t)-1))

#define stbds_pshgeti(t,k) \
     ((t) = stbds_hmget_key_wrapper((t), sizeof *(t), (void*) (k), sizeof (*(t))->key, STBDS_HM_PTR_TO_STRING), \
      stbds_temp((t)-1))

#define stbds_shgetp(t, k) \
    ((void) stbds_shgeti(t,k), &(t)[stbds_temp((t)-1)])

#define stbds_pshget(t, k) \
    ((void) stbds_pshgeti(t,k), (t)[stbds_temp((t)-1)])

#define stbds_shdel(t,k) \
    (((t) = stbds_hmdel_key_wrapper((t),sizeof *(t), (void*) (k), sizeof (t)->key, STBDS_OFFSETOF((t),key), STBDS_HM_STRING)),(t)?stbds_temp((t)-1):0)
#define stbds_pshdel(t,k) \
    (((t) = stbds_hmdel_key_wrapper((t),sizeof *(t), (void*) (k), sizeof (*(t))->key, STBDS_OFFSETOF(*(t),key), STBDS_HM_PTR_TO_STRING)),(t)?stbds_temp((t)-1):0)

#define stbds_sh_new_arena(t)  \
    ((t) = stbds_shmode_func_wrapper(t, sizeof *(t), STBDS_SH_ARENA))
#define stbds_sh_new_strdup(t) \
    ((t) = stbds_shmode_func_wrapper(t, sizeof *(t), STBDS_SH_STRDUP))

#define stbds_shdefault(t, v)  stbds_hmdefault(t,v)
#define stbds_shdefaults(t, s) stbds_hmdefaults(t,s)

#define stbds_shfree       stbds_hmfree
#define stbds_shlenu       stbds_hmlenu

#define stbds_shgets(t, k) (*stbds_shgetp(t,k))
#define stbds_shget(t, k)  (stbds_shgetp(t,k)->value)
#define stbds_shgetp_null(t,k)  (stbds_shgeti(t,k) == -1 ? NULL : &(t)[stbds_temp((t)-1)])
#define stbds_shlen        stbds_hmlen

typedef struct
{
  size_t      length;
  size_t      capacity;
  void      * hash_table;
  ptrdiff_t   temp;
} stbds_array_header;

typedef struct stbds_string_block
{
  struct stbds_string_block *next;
  char storage[8];
} stbds_string_block;

struct stbds_string_arena
{
  stbds_string_block *storage;
  size_t remaining;
  unsigned char block;
  unsigned char mode;  // this isn't used by the string arena itself
};

#define STBDS_HM_BINARY         0
#define STBDS_HM_STRING         1

enum
{
   STBDS_SH_NONE,
   STBDS_SH_DEFAULT,
   STBDS_SH_STRDUP,
   STBDS_SH_ARENA
};

#ifdef __cplusplus
// in C we use implicit assignment from these void*-returning functions to T*.
// in C++ these templates make the same code work
template<class T> static T * stbds_arrgrowf_wrapper(T *a, size_t elemsize, size_t addlen, size_t min_cap) {
  return (T*)stbds_arrgrowf((void *)a, elemsize, addlen, min_cap);
}
template<class T> static T * stbds_hmget_key_wrapper(T *a, size_t elemsize, void *key, size_t keysize, int mode) {
  return (T*)stbds_hmget_key((void*)a, elemsize, key, keysize, mode);
}
template<class T> static T * stbds_hmget_key_ts_wrapper(T *a, size_t elemsize, void *key, size_t keysize, ptrdiff_t *temp, int mode) {
  return (T*)stbds_hmget_key_ts((void*)a, elemsize, key, keysize, temp, mode);
}
template<class T> static T * stbds_hmput_default_wrapper(T *a, size_t elemsize) {
  return (T*)stbds_hmput_default((void *)a, elemsize);
}
template<class T> static T * stbds_hmput_key_wrapper(T *a, size_t elemsize, void *key, size_t keysize, int mode) {
  return (T*)stbds_hmput_key((void*)a, elemsize, key, keysize, mode);
}
template<class T> static T * stbds_hmdel_key_wrapper(T *a, size_t elemsize, void *key, size_t keysize, size_t keyoffset, int mode){
  return (T*)stbds_hmdel_key((void*)a, elemsize, key, keysize, keyoffset, mode);
}
template<class T> static T * stbds_shmode_func_wrapper(T *, size_t elemsize, int mode) {
  return (T*)stbds_shmode_func(elemsize, mode);
}
#else
#define stbds_arrgrowf_wrapper            stbds_arrgrowf
#define stbds_hmget_key_wrapper           stbds_hmget_key
#define stbds_hmget_key_ts_wrapper        stbds_hmget_key_ts
#define stbds_hmput_default_wrapper       stbds_hmput_default
#define stbds_hmput_key_wrapper           stbds_hmput_key
#define stbds_hmdel_key_wrapper           stbds_hmdel_key
#define stbds_shmode_func_wrapper(t,e,m)  stbds_shmode_func(e,m)
#endif

#endif // INCLUDE_STB_DS_H


//////////////////////////////////////////////////////////////////////////////
//
//   IMPLEMENTATION
//

#ifdef STB_DS_IMPLEMENTATION
#include <assert.h>
#include <string.h>

#ifndef STBDS_ASSERT
#define STBDS_ASSERT_WAS_UNDEFINED
#define STBDS_ASSERT(x)   ((void) 0)
#endif

#ifdef STBDS_STATISTICS
#define STBDS_STATS(x)   x
size_t stbds_array_grow;
size_t stbds_hash_grow;
size_t stbds_hash_shrink;
size_t stbds_hash_rebuild;
size_t stbds_hash_probes;
size_t stbds_hash_alloc;
size_t stbds_rehash_probes;
size_t stbds_rehash_items;
#else
#define STBDS_STATS(x)
#endif

//
// stbds_arr implementation
//

//int *prev_allocs[65536];
//int num_prev;

void *stbds_arrgrowf(void *a, size_t elemsize, size_t addlen, size_t min_cap)
{
  stbds_array_header temp={0}; // force debugging
  void *b;
  size_t min_len = stbds_arrlen(a) + addlen;
  (void) sizeof(temp);

  // compute the minimum capacity needed
  if (min_len > min_cap)
    min_cap = min_len;

  if (min_cap <= stbds_arrcap(a))
    return a;

  // increase needed capacity to guarantee O(1) amortized
  if (min_cap < 2 * stbds_arrcap(a))
    min_cap = 2 * stbds_arrcap(a);
  else if (min_cap < 4)
    min_cap = 4;

  //if (num_prev < 65536) if (a) prev_allocs[num_prev++] = (int *) ((char *) a+1);
  //if (num_prev == 2201)
  //  num_prev = num_prev;
  b = STBDS_REALLOC(NULL, (a) ? stbds_header(a) : 0, elemsize * min_cap + sizeof(stbds_array_header));
  //if (num_prev < 65536) prev_allocs[num_prev++] = (int *) (char *) b;
  b = (char *) b + sizeof(stbds_array_header);
  if (a == NULL) {
    stbds_header(b)->length = 0;
    stbds_header(b)->hash_table = 0;
    stbds_header(b)->temp = 0;
  } else {
    STBDS_STATS(++stbds_array_grow);
  }
  stbds_header(b)->capacity = min_cap;

  return b;
}

void stbds_arrfreef(void *a)
{
  STBDS_FREE(NULL, stbds_header(a));
}

//
// stbds_hm hash table implementation
//

#ifdef STBDS_INTERNAL_SMALL_BUCKET
#define STBDS_BUCKET_LENGTH      4
#else
#define STBDS_BUCKET_LENGTH      8
#endif

#define STBDS_BUCKET_SHIFT      (STBDS_BUCKET_LENGTH == 8 ? 3 : 2)
#define STBDS_BUCKET_MASK       (STBDS_BUCKET_LENGTH-1)
#define STBDS_CACHE_LINE_SIZE   64

#define STBDS_ALIGN_FWD(n,a)   (((n) + (a) - 1) & ~((a)-1))

typedef struct
{
   size_t    hash [STBDS_BUCKET_LENGTH];
   ptrdiff_t index[STBDS_BUCKET_LENGTH];
} stbds_hash_bucket; // in 32-bit, this is one 64-byte cache line; in 64-bit, each array is one 64-byte cache line

typedef struct
{
  char * temp_key; // this MUST be the first field of the hash table
  size_t slot_count;
  size_t used_count;
  size_t used_count_threshold;
  size_t used_count_shrink_threshold;
  size_t tombstone_count;
  size_t tombstone_count_threshold;
  size_t seed;
  size_t slot_count_log2;
  stbds_string_arena string;
  stbds_hash_bucket *storage; // not a separate allocation, just 64-byte aligned storage after this struct
} stbds_hash_index;

#define STBDS_INDEX_EMPTY    -1
#define STBDS_INDEX_DELETED  -2
#define STBDS_INDEX_IN_USE(x)  ((x) >= 0)

#define STBDS_HASH_EMPTY      0
#define STBDS_HASH_DELETED    1

static size_t stbds_hash_seed=0x31415926;

void stbds_rand_seed(size_t seed)
{
  stbds_hash_seed = seed;
}

#define stbds_load_32_or_64(var, temp, v32, v64_hi, v64_lo)                                          \
  temp = v64_lo ^ v32, temp <<= 16, temp <<= 16, temp >>= 16, temp >>= 16, /* discard if 32-bit */   \
  var = v64_hi, var <<= 16, var <<= 16,                                    /* discard if 32-bit */   \
  var ^= temp ^ v32

#define STBDS_SIZE_T_BITS           ((sizeof (size_t)) * 8)

static size_t stbds_probe_position(size_t hash, size_t slot_count, size_t slot_log2)
{
  size_t pos;
  STBDS_NOTUSED(slot_log2);
  pos = hash & (slot_count-1);
  #ifdef STBDS_INTERNAL_BUCKET_START
  pos &= ~STBDS_BUCKET_MASK;
  #endif
  return pos;
}

static size_t stbds_log2(size_t slot_count)
{
  size_t n=0;
  while (slot_count > 1) {
    slot_count >>= 1;
    ++n;
  }
  return n;
}

static stbds_hash_index *stbds_make_hash_index(size_t slot_count, stbds_hash_index *ot)
{
  stbds_hash_index *t;
  t = (stbds_hash_index *) STBDS_REALLOC(NULL,0,(slot_count >> STBDS_BUCKET_SHIFT) * sizeof(stbds_hash_bucket) + sizeof(stbds_hash_index) + STBDS_CACHE_LINE_SIZE-1);
  t->storage = (stbds_hash_bucket *) STBDS_ALIGN_FWD((size_t) (t+1), STBDS_CACHE_LINE_SIZE);
  t->slot_count = slot_count;
  t->slot_count_log2 = stbds_log2(slot_count);
  t->tombstone_count = 0;
  t->used_count = 0;

  #if 0 // A1
  t->used_count_threshold        = slot_count*12/16; // if 12/16th of table is occupied, grow
  t->tombstone_count_threshold   = slot_count* 2/16; // if tombstones are 2/16th of table, rebuild
  t->used_count_shrink_threshold = slot_count* 4/16; // if table is only 4/16th full, shrink
  #elif 1 // A2
  //t->used_count_threshold        = slot_count*12/16; // if 12/16th of table is occupied, grow
  //t->tombstone_count_threshold   = slot_count* 3/16; // if tombstones are 3/16th of table, rebuild
  //t->used_count_shrink_threshold = slot_count* 4/16; // if table is only 4/16th full, shrink

  // compute without overflowing
  t->used_count_threshold        = slot_count - (slot_count>>2);
  t->tombstone_count_threshold   = (slot_count>>3) + (slot_count>>4);
  t->used_count_shrink_threshold = slot_count >> 2;

  #elif 0 // B1
  t->used_count_threshold        = slot_count*13/16; // if 13/16th of table is occupied, grow
  t->tombstone_count_threshold   = slot_count* 2/16; // if tombstones are 2/16th of table, rebuild
  t->used_count_shrink_threshold = slot_count* 5/16; // if table is only 5/16th full, shrink
  #else // C1
  t->used_count_threshold        = slot_count*14/16; // if 14/16th of table is occupied, grow
  t->tombstone_count_threshold   = slot_count* 2/16; // if tombstones are 2/16th of table, rebuild
  t->used_count_shrink_threshold = slot_count* 6/16; // if table is only 6/16th full, shrink
  #endif
  // Following statistics were measured on a Core i7-6700 @ 4.00Ghz, compiled with clang 7.0.1 -O2
    // Note that the larger tables have high variance as they were run fewer times
  //     A1            A2          B1           C1
  //    0.10ms :     0.10ms :     0.10ms :     0.11ms :      2,000 inserts creating 2K table
  //    0.96ms :     0.95ms :     0.97ms :     1.04ms :     20,000 inserts creating 20K table
  //   14.48ms :    14.46ms :    10.63ms :    11.00ms :    200,000 inserts creating 200K table
  //  195.74ms :   196.35ms :   203.69ms :   214.92ms :  2,000,000 inserts creating 2M table
  // 2193.88ms :  2209.22ms :  2285.54ms :  2437.17ms : 20,000,000 inserts creating 20M table
  //   65.27ms :    53.77ms :    65.33ms :    65.47ms : 500,000 inserts & deletes in 2K table
  //   72.78ms :    62.45ms :    71.95ms :    72.85ms : 500,000 inserts & deletes in 20K table
  //   89.47ms :    77.72ms :    96.49ms :    96.75ms : 500,000 inserts & deletes in 200K table
  //   97.58ms :    98.14ms :    97.18ms :    97.53ms : 500,000 inserts & deletes in 2M table
  //  118.61ms :   119.62ms :   120.16ms :   118.86ms : 500,000 inserts & deletes in 20M table
  //  192.11ms :   194.39ms :   196.38ms :   195.73ms : 500,000 inserts & deletes in 200M table

  if (slot_count <= STBDS_BUCKET_LENGTH)
    t->used_count_shrink_threshold = 0;
  // to avoid infinite loop, we need to guarantee that at least one slot is empty and will terminate probes
  STBDS_ASSERT(t->used_count_threshold + t->tombstone_count_threshold < t->slot_count);
  STBDS_STATS(++stbds_hash_alloc);
  if (ot) {
    t->string = ot->string;
    // reuse old seed so we can reuse old hashes so below "copy out old data" doesn't do any hashing
    t->seed = ot->seed;
  } else {
    size_t a,b,temp;
    memset(&t->string, 0, sizeof(t->string));
    t->seed = stbds_hash_seed;
    // LCG
    // in 32-bit, a =          2147001325   b =  715136305
    // in 64-bit, a = 2862933555777941757   b = 3037000493
    stbds_load_32_or_64(a,temp, 2147001325, 0x27bb2ee6, 0x87b0b0fd);
    stbds_load_32_or_64(b,temp,  715136305,          0, 0xb504f32d);
    stbds_hash_seed = stbds_hash_seed  * a + b;
  }

  {
    size_t i,j;
    for (i=0; i < slot_count >> STBDS_BUCKET_SHIFT; ++i) {
      stbds_hash_bucket *b = &t->storage[i];
      for (j=0; j < STBDS_BUCKET_LENGTH; ++j)
        b->hash[j] = STBDS_HASH_EMPTY;
      for (j=0; j < STBDS_BUCKET_LENGTH; ++j)
        b->index[j] = STBDS_INDEX_EMPTY;
    }
  }

  // copy out the old data, if any
  if (ot) {
    size_t i,j;
    t->used_count = ot->used_count;
    for (i=0; i < ot->slot_count >> STBDS_BUCKET_SHIFT; ++i) {
      stbds_hash_bucket *ob = &ot->storage[i];
      for (j=0; j < STBDS_BUCKET_LENGTH; ++j) {
        if (STBDS_INDEX_IN_USE(ob->index[j])) {
          size_t hash = ob->hash[j];
          size_t pos = stbds_probe_position(hash, t->slot_count, t->slot_count_log2);
          size_t step = STBDS_BUCKET_LENGTH;
          STBDS_STATS(++stbds_rehash_items);
          for (;;) {
            size_t limit,z;
            stbds_hash_bucket *bucket;
            bucket = &t->storage[pos >> STBDS_BUCKET_SHIFT];
            STBDS_STATS(++stbds_rehash_probes);

            for (z=pos & STBDS_BUCKET_MASK; z < STBDS_BUCKET_LENGTH; ++z) {
              if (bucket->hash[z] == 0) {
                bucket->hash[z] = hash;
                bucket->index[z] = ob->index[j];
                goto done;
              }
            }

            limit = pos & STBDS_BUCKET_MASK;
            for (z = 0; z < limit; ++z) {
              if (bucket->hash[z] == 0) {
                bucket->hash[z] = hash;
                bucket->index[z] = ob->index[j];
                goto done;
              }
            }

            pos += step;                  // quadratic probing
            step += STBDS_BUCKET_LENGTH;
            pos &= (t->slot_count-1);
          }
        }
       done:
        ;
      }
    }
  }

  return t;
}

#define STBDS_ROTATE_LEFT(val, n)   (((val) << (n)) | ((val) >> (STBDS_SIZE_T_BITS - (n))))
#define STBDS_ROTATE_RIGHT(val, n)  (((val) >> (n)) | ((val) << (STBDS_SIZE_T_BITS - (n))))

size_t stbds_hash_string(char *str, size_t seed)
{
  size_t hash = seed;
  while (*str)
     hash = STBDS_ROTATE_LEFT(hash, 9) + (unsigned char) *str++;

  // Thomas Wang 64-to-32 bit mix function, hopefully also works in 32 bits
  hash ^= seed;
  hash = (~hash) + (hash << 18);
  hash ^= hash ^ STBDS_ROTATE_RIGHT(hash,31);
  hash = hash * 21;
  hash ^= hash ^ STBDS_ROTATE_RIGHT(hash,11);
  hash += (hash << 6);
  hash ^= STBDS_ROTATE_RIGHT(hash,22);
  return hash+seed;
}

#ifdef STBDS_SIPHASH_2_4
#define STBDS_SIPHASH_C_ROUNDS 2
#define STBDS_SIPHASH_D_ROUNDS 4
typedef int STBDS_SIPHASH_2_4_can_only_be_used_in_64_bit_builds[sizeof(size_t) == 8 ? 1 : -1];
#endif

#ifndef STBDS_SIPHASH_C_ROUNDS
#define STBDS_SIPHASH_C_ROUNDS 1
#endif
#ifndef STBDS_SIPHASH_D_ROUNDS
#define STBDS_SIPHASH_D_ROUNDS 1
#endif

#ifdef _MSC_VER
#pragma warning(push)
#pragma warning(disable:4127) // conditional expression is constant, for do..while(0) and sizeof()==
#endif

static size_t stbds_siphash_bytes(void *p, size_t len, size_t seed)
{
  unsigned char *d = (unsigned char *) p;
  size_t i,j;
  size_t v0,v1,v2,v3, data;

  // hash that works on 32- or 64-bit registers without knowing which we have
  // (computes different results on 32-bit and 64-bit platform)
  // derived from siphash, but on 32-bit platforms very different as it uses 4 32-bit state not 4 64-bit
  v0 = ((((size_t) 0x736f6d65 << 16) << 16) + 0x70736575) ^  seed;
  v1 = ((((size_t) 0x646f7261 << 16) << 16) + 0x6e646f6d) ^ ~seed;
  v2 = ((((size_t) 0x6c796765 << 16) << 16) + 0x6e657261) ^  seed;
  v3 = ((((size_t) 0x74656462 << 16) << 16) + 0x79746573) ^ ~seed;

  #ifdef STBDS_TEST_SIPHASH_2_4
  // hardcoded with key material in the siphash test vectors
  v0 ^= 0x0706050403020100ull ^  seed;
  v1 ^= 0x0f0e0d0c0b0a0908ull ^ ~seed;
  v2 ^= 0x0706050403020100ull ^  seed;
  v3 ^= 0x0f0e0d0c0b0a0908ull ^ ~seed;
  #endif

  #define STBDS_SIPROUND() \
    do {                   \
      v0 += v1; v1 = STBDS_ROTATE_LEFT(v1, 13);  v1 ^= v0; v0 = STBDS_ROTATE_LEFT(v0,STBDS_SIZE_T_BITS/2); \
      v2 += v3; v3 = STBDS_ROTATE_LEFT(v3, 16);  v3 ^= v2;                                                 \
      v2 += v1; v1 = STBDS_ROTATE_LEFT(v1, 17);  v1 ^= v2; v2 = STBDS_ROTATE_LEFT(v2,STBDS_SIZE_T_BITS/2); \
      v0 += v3; v3 = STBDS_ROTATE_LEFT(v3, 21);  v3 ^= v0;                                                 \
    } while (0)

  for (i=0; i+sizeof(size_t) <= len; i += sizeof(size_t), d += sizeof(size_t)) {
    data = d[0] | (d[1] << 8) | (d[2] << 16) | (d[3] << 24);
    data |= (size_t) (d[4] | (d[5] << 8) | (d[6] << 16) | (d[7] << 24)) << 16 << 16; // discarded if size_t == 4

    v3 ^= data;
    for (j=0; j < STBDS_SIPHASH_C_ROUNDS; ++j)
      STBDS_SIPROUND();
    v0 ^= data;
  }
  data = len << (STBDS_SIZE_T_BITS-8);
  switch (len - i) {
    case 7: data |= ((size_t) d[6] << 24) << 24; // fall through
    case 6: data |= ((size_t) d[5] << 20) << 20; // fall through
    case 5: data |= ((size_t) d[4] << 16) << 16; // fall through
    case 4: data |= (d[3] << 24); // fall through
    case 3: data |= (d[2] << 16); // fall through
    case 2: data |= (d[1] << 8); // fall through
    case 1: data |= d[0]; // fall through
    case 0: break;
  }
  v3 ^= data;
  for (j=0; j < STBDS_SIPHASH_C_ROUNDS; ++j)
    STBDS_SIPROUND();
  v0 ^= data;
  v2 ^= 0xff;
  for (j=0; j < STBDS_SIPHASH_D_ROUNDS; ++j)
    STBDS_SIPROUND();

#ifdef STBDS_SIPHASH_2_4
  return v0^v1^v2^v3;
#else
  return v1^v2^v3; // slightly stronger since v0^v3 in above cancels out final round operation? I tweeted at the authors of SipHash about this but they didn't reply
#endif
}

size_t stbds_hash_bytes(void *p, size_t len, size_t seed)
{
#ifdef STBDS_SIPHASH_2_4
  return stbds_siphash_bytes(p,len,seed);
#else
  unsigned char *d = (unsigned char *) p;

  if (len == 4) {
    unsigned int hash = d[0] | (d[1] << 8) | (d[2] << 16) | (d[3] << 24);
    #if 0
    // HASH32-A  Bob Jenkin's hash function w/o large constants
    hash ^= seed;
    hash -= (hash<<6);
    hash ^= (hash>>17);
    hash -= (hash<<9);
    hash ^= seed;
    hash ^= (hash<<4);
    hash -= (hash<<3);
    hash ^= (hash<<10);
    hash ^= (hash>>15);
    #elif 1
    // HASH32-BB  Bob Jenkin's presumably-accidental version of Thomas Wang hash with rotates turned into shifts.
    // Note that converting these back to rotates makes it run a lot slower, presumably due to collisions, so I'm
    // not really sure what's going on.
    hash ^= seed;
    hash = (hash ^ 61) ^ (hash >> 16);
    hash = hash + (hash << 3);
    hash = hash ^ (hash >> 4);
    hash = hash * 0x27d4eb2d;
    hash ^= seed;
    hash = hash ^ (hash >> 15);
    #else  // HASH32-C   -  Murmur3
    hash ^= seed;
    hash *= 0xcc9e2d51;
    hash = (hash << 17) | (hash >> 15);
    hash *= 0x1b873593;
    hash ^= seed;
    hash = (hash << 19) | (hash >> 13);
    hash = hash*5 + 0xe6546b64;
    hash ^= hash >> 16;
    hash *= 0x85ebca6b;
    hash ^= seed;
    hash ^= hash >> 13;
    hash *= 0xc2b2ae35;
    hash ^= hash >> 16;
    #endif
    // Following statistics were measured on a Core i7-6700 @ 4.00Ghz, compiled with clang 7.0.1 -O2
    // Note that the larger tables have high variance as they were run fewer times
    //  HASH32-A   //  HASH32-BB  //  HASH32-C
    //    0.10ms   //    0.10ms   //    0.10ms :      2,000 inserts creating 2K table
    //    0.96ms   //    0.95ms   //    0.99ms :     20,000 inserts creating 20K table
    //   14.69ms   //   14.43ms   //   14.97ms :    200,000 inserts creating 200K table
    //  199.99ms   //  195.36ms   //  202.05ms :  2,000,000 inserts creating 2M table
    // 2234.84ms   // 2187.74ms   // 2240.38ms : 20,000,000 inserts creating 20M table
    //   55.68ms   //   53.72ms   //   57.31ms : 500,000 inserts & deletes in 2K table
    //   63.43ms   //   61.99ms   //   65.73ms : 500,000 inserts & deletes in 20K table
    //   80.04ms   //   77.96ms   //   81.83ms : 500,000 inserts & deletes in 200K table
    //  100.42ms   //   97.40ms   //  102.39ms : 500,000 inserts & deletes in 2M table
    //  119.71ms   //  120.59ms   //  121.63ms : 500,000 inserts & deletes in 20M table
    //  185.28ms   //  195.15ms   //  187.74ms : 500,000 inserts & deletes in 200M table
    //   15.58ms   //   14.79ms   //   15.52ms : 200,000 inserts creating 200K table with varying key spacing

    return (((size_t) hash << 16 << 16) | hash) ^ seed;
  } else if (len == 8 && sizeof(size_t) == 8) {
    size_t hash = d[0] | (d[1] << 8) | (d[2] << 16) | (d[3] << 24);
    hash |= (size_t) (d[4] | (d[5] << 8) | (d[6] << 16) | (d[7] << 24)) << 16 << 16; // avoid warning if size_t == 4
    hash ^= seed;
    hash = (~hash) + (hash << 21);
    hash ^= STBDS_ROTATE_RIGHT(hash,24);
    hash *= 265;
    hash ^= STBDS_ROTATE_RIGHT(hash,14);
    hash ^= seed;
    hash *= 21;
    hash ^= STBDS_ROTATE_RIGHT(hash,28);
    hash += (hash << 31);
    hash = (~hash) + (hash << 18);
    return hash;
  } else {
    return stbds_siphash_bytes(p,len,seed);
  }
#endif
}
#ifdef _MSC_VER
#pragma warning(pop)
#endif


static int stbds_is_key_equal(void *a, size_t elemsize, void *key, size_t keysize, size_t keyoffset, int mode, size_t i)
{
  if (mode >= STBDS_HM_STRING)
    return 0==strcmp((char *) key, * (char **) ((char *) a + elemsize*i + keyoffset));
  else
    return 0==memcmp(key, (char *) a + elemsize*i + keyoffset, keysize);
}

#define STBDS_HASH_TO_ARR(x,elemsize) ((char*) (x) - (elemsize))
#define STBDS_ARR_TO_HASH(x,elemsize) ((char*) (x) + (elemsize))

#define stbds_hash_table(a)  ((stbds_hash_index *) stbds_header(a)->hash_table)

void stbds_hmfree_func(void *a, size_t elemsize)
{
  if (a == NULL) return;
  if (stbds_hash_table(a) != NULL) {
    if (stbds_hash_table(a)->string.mode == STBDS_SH_STRDUP) {
      size_t i;
      // skip 0th element, which is default
      for (i=1; i < stbds_header(a)->length; ++i)
        STBDS_FREE(NULL, *(char**) ((char *) a + elemsize*i));
    }
    stbds_strreset(&stbds_hash_table(a)->string);
  }
  STBDS_FREE(NULL, stbds_header(a)->hash_table);
  STBDS_FREE(NULL, stbds_header(a));
}

static ptrdiff_t stbds_hm_find_slot(void *a, size_t elemsize, void *key, size_t keysize, size_t keyoffset, int mode)
{
  void *raw_a = STBDS_HASH_TO_ARR(a,elemsize);
  stbds_hash_index *table = stbds_hash_table(raw_a);
  size_t hash = mode >= STBDS_HM_STRING ? stbds_hash_string((char*)key,table->seed) : stbds_hash_bytes(key, keysize,table->seed);
  size_t step = STBDS_BUCKET_LENGTH;
  size_t limit,i;
  size_t pos;
  stbds_hash_bucket *bucket;

  if (hash < 2) hash += 2; // stored hash values are forbidden from being 0, so we can detect empty slots

  pos = stbds_probe_position(hash, table->slot_count, table->slot_count_log2);

  for (;;) {
    STBDS_STATS(++stbds_hash_probes);
    bucket = &table->storage[pos >> STBDS_BUCKET_SHIFT];

    // start searching from pos to end of bucket, this should help performance on small hash tables that fit in cache
    for (i=pos & STBDS_BUCKET_MASK; i < STBDS_BUCKET_LENGTH; ++i) {
      if (bucket->hash[i] == hash) {
        if (stbds_is_key_equal(a, elemsize, key, keysize, keyoffset, mode, bucket->index[i])) {
          return (pos & ~STBDS_BUCKET_MASK)+i;
        }
      } else if (bucket->hash[i] == STBDS_HASH_EMPTY) {
        return -1;
      }
    }

    // search from beginning of bucket to pos
    limit = pos & STBDS_BUCKET_MASK;
    for (i = 0; i < limit; ++i) {
      if (bucket->hash[i] == hash) {
        if (stbds_is_key_equal(a, elemsize, key, keysize, keyoffset, mode, bucket->index[i])) {
          return (pos & ~STBDS_BUCKET_MASK)+i;
        }
      } else if (bucket->hash[i] == STBDS_HASH_EMPTY) {
        return -1;
      }
    }

    // quadratic probing
    pos += step;
    step += STBDS_BUCKET_LENGTH;
    pos &= (table->slot_count-1);
  }
  /* NOTREACHED */
}

void * stbds_hmget_key_ts(void *a, size_t elemsize, void *key, size_t keysize, ptrdiff_t *temp, int mode)
{
  size_t keyoffset = 0;
  if (a == NULL) {
    // make it non-empty so we can return a temp
    a = stbds_arrgrowf(0, elemsize, 0, 1);
    stbds_header(a)->length += 1;
    memset(a, 0, elemsize);
    *temp = STBDS_INDEX_EMPTY;
    // adjust a to point after the default element
    return STBDS_ARR_TO_HASH(a,elemsize);
  } else {
    stbds_hash_index *table;
    void *raw_a = STBDS_HASH_TO_ARR(a,elemsize);
    // adjust a to point to the default element
    table = (stbds_hash_index *) stbds_header(raw_a)->hash_table;
    if (table == 0) {
      *temp = -1;
    } else {
      ptrdiff_t slot = stbds_hm_find_slot(a, elemsize, key, keysize, keyoffset, mode);
      if (slot < 0) {
        *temp = STBDS_INDEX_EMPTY;
      } else {
        stbds_hash_bucket *b = &table->storage[slot >> STBDS_BUCKET_SHIFT];
        *temp = b->index[slot & STBDS_BUCKET_MASK];
      }
    }
    return a;
  }
}

void * stbds_hmget_key(void *a, size_t elemsize, void *key, size_t keysize, int mode)
{
  ptrdiff_t temp;
  void *p = stbds_hmget_key_ts(a, elemsize, key, keysize, &temp, mode);
  stbds_temp(STBDS_HASH_TO_ARR(p,elemsize)) = temp;
  return p;
}

void * stbds_hmput_default(void *a, size_t elemsize)
{
  // three cases:
  //   a is NULL <- allocate
  //   a has a hash table but no entries, because of shmode <- grow
  //   a has entries <- do nothing
  if (a == NULL || stbds_header(STBDS_HASH_TO_ARR(a,elemsize))->length == 0) {
    a = stbds_arrgrowf(a ? STBDS_HASH_TO_ARR(a,elemsize) : NULL, elemsize, 0, 1);
    stbds_header(a)->length += 1;
    memset(a, 0, elemsize);
    a=STBDS_ARR_TO_HASH(a,elemsize);
  }
  return a;
}

static char *stbds_strdup(char *str);

void *stbds_hmput_key(void *a, size_t elemsize, void *key, size_t keysize, int mode)
{
  size_t keyoffset=0;
  void *raw_a;
  stbds_hash_index *table;

  if (a == NULL) {
    a = stbds_arrgrowf(0, elemsize, 0, 1);
    memset(a, 0, elemsize);
    stbds_header(a)->length += 1;
    // adjust a to point AFTER the default element
    a = STBDS_ARR_TO_HASH(a,elemsize);
  }

  // adjust a to point to the default element
  raw_a = a;
  a = STBDS_HASH_TO_ARR(a,elemsize);

  table = (stbds_hash_index *) stbds_header(a)->hash_table;

  if (table == NULL || table->used_count >= table->used_count_threshold) {
    stbds_hash_index *nt;
    size_t slot_count;

    slot_count = (table == NULL) ? STBDS_BUCKET_LENGTH : table->slot_count*2;
    nt = stbds_make_hash_index(slot_count, table);
    if (table)
      STBDS_FREE(NULL, table);
    else
      nt->string.mode = mode >= STBDS_HM_STRING ? STBDS_SH_DEFAULT : 0;
    stbds_header(a)->hash_table = table = nt;
    STBDS_STATS(++stbds_hash_grow);
  }

  // we iterate hash table explicitly because we want to track if we saw a tombstone
  {
    size_t hash = mode >= STBDS_HM_STRING ? stbds_hash_string((char*)key,table->seed) : stbds_hash_bytes(key, keysize,table->seed);
    size_t step = STBDS_BUCKET_LENGTH;
    size_t pos;
    ptrdiff_t tombstone = -1;
    stbds_hash_bucket *bucket;

    // stored hash values are forbidden from being 0, so we can detect empty slots to early out quickly
    if (hash < 2) hash += 2;

    pos = stbds_probe_position(hash, table->slot_count, table->slot_count_log2);

    for (;;) {
      size_t limit, i;
      STBDS_STATS(++stbds_hash_probes);
      bucket = &table->storage[pos >> STBDS_BUCKET_SHIFT];

      // start searching from pos to end of bucket
      for (i=pos & STBDS_BUCKET_MASK; i < STBDS_BUCKET_LENGTH; ++i) {
        if (bucket->hash[i] == hash) {
          if (stbds_is_key_equal(raw_a, elemsize, key, keysize, keyoffset, mode, bucket->index[i])) {
            stbds_temp(a) = bucket->index[i];
            if (mode >= STBDS_HM_STRING)
              stbds_temp_key(a) = * (char **) ((char *) raw_a + elemsize*bucket->index[i] + keyoffset);
            return STBDS_ARR_TO_HASH(a,elemsize);
          }
        } else if (bucket->hash[i] == 0) {
          pos = (pos & ~STBDS_BUCKET_MASK) + i;
          goto found_empty_slot;
        } else if (tombstone < 0) {
          if (bucket->index[i] == STBDS_INDEX_DELETED)
            tombstone = (ptrdiff_t) ((pos & ~STBDS_BUCKET_MASK) + i);
        }
      }

      // search from beginning of bucket to pos
      limit = pos & STBDS_BUCKET_MASK;
      for (i = 0; i < limit; ++i) {
        if (bucket->hash[i] == hash) {
          if (stbds_is_key_equal(raw_a, elemsize, key, keysize, keyoffset, mode, bucket->index[i])) {
            stbds_temp(a) = bucket->index[i];
            return STBDS_ARR_TO_HASH(a,elemsize);
          }
        } else if (bucket->hash[i] == 0) {
          pos = (pos & ~STBDS_BUCKET_MASK) + i;
          goto found_empty_slot;
        } else if (tombstone < 0) {
          if (bucket->index[i] == STBDS_INDEX_DELETED)
            tombstone = (ptrdiff_t) ((pos & ~STBDS_BUCKET_MASK) + i);
        }
      }

      // quadratic probing
      pos += step;
      step += STBDS_BUCKET_LENGTH;
      pos &= (table->slot_count-1);
    }
   found_empty_slot:
    if (tombstone >= 0) {
      pos = tombstone;
      --table->tombstone_count;
    }
    ++table->used_count;

    {
      ptrdiff_t i = (ptrdiff_t) stbds_arrlen(a);
      // we want to do stbds_arraddn(1), but we can't use the macros since we don't have something of the right type
      if ((size_t) i+1 > stbds_arrcap(a))
        *(void **) &a = stbds_arrgrowf(a, elemsize, 1, 0);
      raw_a = STBDS_ARR_TO_HASH(a,elemsize);

      STBDS_ASSERT((size_t) i+1 <= stbds_arrcap(a));
      stbds_header(a)->length = i+1;
      bucket = &table->storage[pos >> STBDS_BUCKET_SHIFT];
      bucket->hash[pos & STBDS_BUCKET_MASK] = hash;
      bucket->index[pos & STBDS_BUCKET_MASK] = i-1;
      stbds_temp(a) = i-1;

      switch (table->string.mode) {
         case STBDS_SH_STRDUP:  stbds_temp_key(a) = *(char **) ((char *) a + elemsize*i) = stbds_strdup((char*) key); break;
         case STBDS_SH_ARENA:   stbds_temp_key(a) = *(char **) ((char *) a + elemsize*i) = stbds_stralloc(&table->string, (char*)key); break;
         case STBDS_SH_DEFAULT: stbds_temp_key(a) = *(char **) ((char *) a + elemsize*i) = (char *) key; break;
         default:                memcpy((char *) a + elemsize*i, key, keysize); break;
      }
    }
    return STBDS_ARR_TO_HASH(a,elemsize);
  }
}

void * stbds_shmode_func(size_t elemsize, int mode)
{
  void *a = stbds_arrgrowf(0, elemsize, 0, 1);
  stbds_hash_index *h;
  memset(a, 0, elemsize);
  stbds_header(a)->length = 1;
  stbds_header(a)->hash_table = h = (stbds_hash_index *) stbds_make_hash_index(STBDS_BUCKET_LENGTH, NULL);
  h->string.mode = (unsigned char) mode;
  return STBDS_ARR_TO_HASH(a,elemsize);
}

void * stbds_hmdel_key(void *a, size_t elemsize, void *key, size_t keysize, size_t keyoffset, int mode)
{
  if (a == NULL) {
    return 0;
  } else {
    stbds_hash_index *table;
    void *raw_a = STBDS_HASH_TO_ARR(a,elemsize);
    table = (stbds_hash_index *) stbds_header(raw_a)->hash_table;
    stbds_temp(raw_a) = 0;
    if (table == 0) {
      return a;
    } else {
      ptrdiff_t slot;
      slot = stbds_hm_find_slot(a, elemsize, key, keysize, keyoffset, mode);
      if (slot < 0)
        return a;
      else {
        stbds_hash_bucket *b = &table->storage[slot >> STBDS_BUCKET_SHIFT];
        int i = slot & STBDS_BUCKET_MASK;
        ptrdiff_t old_index = b->index[i];
        ptrdiff_t final_index = (ptrdiff_t) stbds_arrlen(raw_a)-1-1; // minus one for the raw_a vs a, and minus one for 'last'
        STBDS_ASSERT(slot < (ptrdiff_t) table->slot_count);
        --table->used_count;
        ++table->tombstone_count;
        stbds_temp(raw_a) = 1;
        STBDS_ASSERT(table->used_count >= 0);
        //STBDS_ASSERT(table->tombstone_count < table->slot_count/4);
        b->hash[i] = STBDS_HASH_DELETED;
        b->index[i] = STBDS_INDEX_DELETED;

        if (mode == STBDS_HM_STRING && table->string.mode == STBDS_SH_STRDUP)
          STBDS_FREE(NULL, *(char**) ((char *) a+elemsize*old_index));

        // if indices are the same, memcpy is a no-op, but back-pointer-fixup will fail, so skip
        if (old_index != final_index) {
          // swap delete
          memmove((char*) a + elemsize*old_index, (char*) a + elemsize*final_index, elemsize);

          // now find the slot for the last element
          if (mode == STBDS_HM_STRING)
            slot = stbds_hm_find_slot(a, elemsize, *(char**) ((char *) a+elemsize*old_index + keyoffset), keysize, keyoffset, mode);
          else
            slot = stbds_hm_find_slot(a, elemsize,  (char* ) a+elemsize*old_index + keyoffset, keysize, keyoffset, mode);
          STBDS_ASSERT(slot >= 0);
          b = &table->storage[slot >> STBDS_BUCKET_SHIFT];
          i = slot & STBDS_BUCKET_MASK;
          STBDS_ASSERT(b->index[i] == final_index);
          b->index[i] = old_index;
        }
        stbds_header(raw_a)->length -= 1;

        if (table->used_count < table->used_count_shrink_threshold && table->slot_count > STBDS_BUCKET_LENGTH) {
          stbds_header(raw_a)->hash_table = stbds_make_hash_index(table->slot_count>>1, table);
          STBDS_FREE(NULL, table);
          STBDS_STATS(++stbds_hash_shrink);
        } else if (table->tombstone_count > table->tombstone_count_threshold) {
          stbds_header(raw_a)->hash_table = stbds_make_hash_index(table->slot_count   , table);
          STBDS_FREE(NULL, table);
          STBDS_STATS(++stbds_hash_rebuild);
        }

        return a;
      }
    }
  }
  /* NOTREACHED */
}

static char *stbds_strdup(char *str)
{
  // to keep replaceable allocator simple, we don't want to use strdup.
  // rolling our own also avoids problem of strdup vs _strdup
  size_t len = strlen(str)+1;
  char *p = (char*) STBDS_REALLOC(NULL, 0, len);
  memmove(p, str, len);
  return p;
}

#ifndef STBDS_STRING_ARENA_BLOCKSIZE_MIN
#define STBDS_STRING_ARENA_BLOCKSIZE_MIN  512u
#endif
#ifndef STBDS_STRING_ARENA_BLOCKSIZE_MAX
#define STBDS_STRING_ARENA_BLOCKSIZE_MAX  (1u<<20)
#endif

char *stbds_stralloc(stbds_string_arena *a, char *str)
{
  char *p;
  size_t len = strlen(str)+1;
  if (len > a->remaining) {
    // compute the next blocksize
    size_t blocksize = a->block;

    // size is 512, 512, 1024, 1024, 2048, 2048, 4096, 4096, etc., so that
    // there are log(SIZE) allocations to free when we destroy the table
    blocksize = (size_t) (STBDS_STRING_ARENA_BLOCKSIZE_MIN) << (blocksize>>1);

    // if size is under 1M, advance to next blocktype
    if (blocksize < (size_t)(STBDS_STRING_ARENA_BLOCKSIZE_MAX))
      ++a->block;

    if (len > blocksize) {
      // if string is larger than blocksize, then just allocate the full size.
      // note that we still advance string_block so block size will continue
      // increasing, so e.g. if somebody only calls this with 1000-long strings,
      // eventually the arena will start doubling and handling those as well
      stbds_string_block *sb = (stbds_string_block *) STBDS_REALLOC(NULL, 0, sizeof(*sb)-8 + len);
      memmove(sb->storage, str, len);
      if (a->storage) {
        // insert it after the first element, so that we don't waste the space there
        sb->next = a->storage->next;
        a->storage->next = sb;
      } else {
        sb->next = 0;
        a->storage = sb;
        a->remaining = 0; // this is redundant, but good for clarity
      }
      return sb->storage;
    } else {
      stbds_string_block *sb = (stbds_string_block *) STBDS_REALLOC(NULL, 0, sizeof(*sb)-8 + blocksize);
      sb->next = a->storage;
      a->storage = sb;
      a->remaining = blocksize;
    }
  }

  STBDS_ASSERT(len <= a->remaining);
  p = a->storage->storage + a->remaining - len;
  a->remaining -= len;
  memmove(p, str, len);
  return p;
}

void stbds_strreset(stbds_string_arena *a)
{
  stbds_string_block *x,*y;
  x = a->storage;
  while (x) {
    y = x->next;
    STBDS_FREE(NULL, x);
    x = y;
  }
  memset(a, 0, sizeof(*a));
}

#endif

//////////////////////////////////////////////////////////////////////////////
//
//   UNIT TESTS
//

#ifdef STBDS_UNIT_TESTS
#include <stdio.h>
#ifdef STBDS_ASSERT_WAS_UNDEFINED
#undef STBDS_ASSERT
#endif
#ifndef STBDS_ASSERT
#define STBDS_ASSERT assert
#include <assert.h>
#endif

typedef struct { int key,b,c,d; } stbds_struct;
typedef struct { int key[2],b,c,d; } stbds_struct2;

static char buffer[256];
char *strkey(int n)
{
#if defined(_WIN32) && defined(__STDC_WANT_SECURE_LIB__)
   sprintf_s(buffer, sizeof(buffer), "test_%d", n);
#else
   sprintf(buffer, "test_%d", n);
#endif
   return buffer;
}

void stbds_unit_tests(void)
{
#if defined(_MSC_VER) && _MSC_VER <= 1200 && defined(__cplusplus)
  // VC6 C++ doesn't like the template<> trick on unnamed structures, so do nothing!
  STBDS_ASSERT(0);
#else
  const int testsize = 100000;
  const int testsize2 = testsize/20;
  int *arr=NULL;
  struct { int   key;        int value; }  *intmap  = NULL;
  struct { char *key;        int value; }  *strmap  = NULL, s;
  struct { stbds_struct key; int value; }  *map     = NULL;
  stbds_struct                             *map2    = NULL;
  stbds_struct2                            *map3    = NULL;
  stbds_string_arena                        sa      = { 0 };
  int key3[2] = { 1,2 };
  ptrdiff_t temp;

  int i,j;

  STBDS_ASSERT(arrlen(arr)==0);
  for (i=0; i < 20000; i += 50) {
    for (j=0; j < i; ++j)
      arrpush(arr,j);
    arrfree(arr);
  }

  for (i=0; i < 4; ++i) {
    arrpush(arr,1); arrpush(arr,2); arrpush(arr,3); arrpush(arr,4);
    arrdel(arr,i);
    arrfree(arr);
    arrpush(arr,1); arrpush(arr,2); arrpush(arr,3); arrpush(arr,4);
    arrdelswap(arr,i);
    arrfree(arr);
  }

  for (i=0; i < 5; ++i) {
    arrpush(arr,1); arrpush(arr,2); arrpush(arr,3); arrpush(arr,4);
    stbds_arrins(arr,i,5);
    STBDS_ASSERT(arr[i] == 5);
    if (i < 4)
      STBDS_ASSERT(arr[4] == 4);
    arrfree(arr);
  }

  i = 1;
  STBDS_ASSERT(hmgeti(intmap,i) == -1);
  hmdefault(intmap, -2);
  STBDS_ASSERT(hmgeti(intmap, i) == -1);
  STBDS_ASSERT(hmget (intmap, i) == -2);
  for (i=0; i < testsize; i+=2)
    hmput(intmap, i, i*5);
  for (i=0; i < testsize; i+=1) {
    if (i & 1) STBDS_ASSERT(hmget(intmap, i) == -2 );
    else       STBDS_ASSERT(hmget(intmap, i) == i*5);
    if (i & 1) STBDS_ASSERT(hmget_ts(intmap, i, temp) == -2 );
    else       STBDS_ASSERT(hmget_ts(intmap, i, temp) == i*5);
  }
  for (i=0; i < testsize; i+=2)
    hmput(intmap, i, i*3);
  for (i=0; i < testsize; i+=1)
    if (i & 1) STBDS_ASSERT(hmget(intmap, i) == -2 );
    else       STBDS_ASSERT(hmget(intmap, i) == i*3);
  for (i=2; i < testsize; i+=4)
    hmdel(intmap, i); // delete half the entries
  for (i=0; i < testsize; i+=1)
    if (i & 3) STBDS_ASSERT(hmget(intmap, i) == -2 );
    else       STBDS_ASSERT(hmget(intmap, i) == i*3);
  for (i=0; i < testsize; i+=1)
    hmdel(intmap, i); // delete the rest of the entries
  for (i=0; i < testsize; i+=1)
    STBDS_ASSERT(hmget(intmap, i) == -2 );
  hmfree(intmap);
  for (i=0; i < testsize; i+=2)
    hmput(intmap, i, i*3);
  hmfree(intmap);

  #if defined(__clang__) || defined(__GNUC__)
  #ifndef __cplusplus
  intmap = NULL;
  hmput(intmap, 15, 7);
  hmput(intmap, 11, 3);
  hmput(intmap,  9, 5);
  STBDS_ASSERT(hmget(intmap, 9) == 5);
  STBDS_ASSERT(hmget(intmap, 11) == 3);
  STBDS_ASSERT(hmget(intmap, 15) == 7);
  #endif
  #endif

  for (i=0; i < testsize; ++i)
    stralloc(&sa, strkey(i));
  strreset(&sa);

  {
    s.key = "a", s.value = 1;
    shputs(strmap, s);
    STBDS_ASSERT(*strmap[0].key == 'a');
    STBDS_ASSERT(strmap[0].key == s.key);
    STBDS_ASSERT(strmap[0].value == s.value);
    shfree(strmap);
  }

  {
    s.key = "a", s.value = 1;
    sh_new_strdup(strmap);
    shputs(strmap, s);
    STBDS_ASSERT(*strmap[0].key == 'a');
    STBDS_ASSERT(strmap[0].key != s.key);
    STBDS_ASSERT(strmap[0].value == s.value);
    shfree(strmap);
  }

  {
    s.key = "a", s.value = 1;
    sh_new_arena(strmap);
    shputs(strmap, s);
    STBDS_ASSERT(*strmap[0].key == 'a');
    STBDS_ASSERT(strmap[0].key != s.key);
    STBDS_ASSERT(strmap[0].value == s.value);
    shfree(strmap);
  }

  for (j=0; j < 2; ++j) {
    STBDS_ASSERT(shgeti(strmap,"foo") == -1);
    if (j == 0)
      sh_new_strdup(strmap);
    else
      sh_new_arena(strmap);
    STBDS_ASSERT(shgeti(strmap,"foo") == -1);
    shdefault(strmap, -2);
    STBDS_ASSERT(shgeti(strmap,"foo") == -1);
    for (i=0; i < testsize; i+=2)
      shput(strmap, strkey(i), i*3);
    for (i=0; i < testsize; i+=1)
      if (i & 1) STBDS_ASSERT(shget(strmap, strkey(i)) == -2 );
      else       STBDS_ASSERT(shget(strmap, strkey(i)) == i*3);
    for (i=2; i < testsize; i+=4)
      shdel(strmap, strkey(i)); // delete half the entries
    for (i=0; i < testsize; i+=1)
      if (i & 3) STBDS_ASSERT(shget(strmap, strkey(i)) == -2 );
      else       STBDS_ASSERT(shget(strmap, strkey(i)) == i*3);
    for (i=0; i < testsize; i+=1)
      shdel(strmap, strkey(i)); // delete the rest of the entries
    for (i=0; i < testsize; i+=1)
      STBDS_ASSERT(shget(strmap, strkey(i)) == -2 );
    shfree(strmap);
  }

  {
    struct { char *key; char value; } *hash = NULL;
    char name[4] = "jen";
    shput(hash, "bob"   , 'h');
    shput(hash, "sally" , 'e');
    shput(hash, "fred"  , 'l');
    shput(hash, "jen"   , 'x');
    shput(hash, "doug"  , 'o');

    shput(hash, name    , 'l');
    shfree(hash);
  }

  for (i=0; i < testsize; i += 2) {
    stbds_struct s = { i,i*2,i*3,i*4 };
    hmput(map, s, i*5);
  }

  for (i=0; i < testsize; i += 1) {
    stbds_struct s = { i,i*2,i*3  ,i*4 };
    stbds_struct t = { i,i*2,i*3+1,i*4 };
    if (i & 1) STBDS_ASSERT(hmget(map, s) == 0);
    else       STBDS_ASSERT(hmget(map, s) == i*5);
    if (i & 1) STBDS_ASSERT(hmget_ts(map, s, temp) == 0);
    else       STBDS_ASSERT(hmget_ts(map, s, temp) == i*5);
    //STBDS_ASSERT(hmget(map, t.key) == 0);
  }

  for (i=0; i < testsize; i += 2) {
    stbds_struct s = { i,i*2,i*3,i*4 };
    hmputs(map2, s);
  }
  hmfree(map);

  for (i=0; i < testsize; i += 1) {
    stbds_struct s = { i,i*2,i*3,i*4 };
    stbds_struct t = { i,i*2,i*3+1,i*4 };
    if (i & 1) STBDS_ASSERT(hmgets(map2, s.key).d == 0);
    else       STBDS_ASSERT(hmgets(map2, s.key).d == i*4);
    //STBDS_ASSERT(hmgetp(map2, t.key) == 0);
  }
  hmfree(map2);

  for (i=0; i < testsize; i += 2) {
    stbds_struct2 s = { { i,i*2 }, i*3,i*4, i*5 };
    hmputs(map3, s);
  }
  for (i=0; i < testsize; i += 1) {
    stbds_struct2 s = { { i,i*2}, i*3, i*4, i*5 };
    stbds_struct2 t = { { i,i*2}, i*3+1, i*4, i*5 };
    if (i & 1) STBDS_ASSERT(hmgets(map3, s.key).d == 0);
    else       STBDS_ASSERT(hmgets(map3, s.key).d == i*5);
    //STBDS_ASSERT(hmgetp(map3, t.key) == 0);
  }
#endif
}
#endif


/*
------------------------------------------------------------------------------
This software is available under 2 licenses -- choose whichever you prefer.
------------------------------------------------------------------------------
ALTERNATIVE A - MIT License
Copyright (c) 2019 Sean Barrett
Permission is hereby granted, free of charge, to any person obtaining a copy of
this software and associated documentation files (the "Software"), to deal in
the Software without restriction, including without limitation the rights to
use, copy, modify, merge, publish, distribute, sublicense, and/or sell copies
of the Software, and to permit persons to whom the Software is furnished to do
so, subject to the following conditions:
The above copyright notice and this permission notice shall be included in all
copies or substantial portions of the Software.
THE SOFTWARE IS PROVIDED "AS IS", WITHOUT WARRANTY OF ANY KIND, EXPRESS OR
IMPLIED, INCLUDING BUT NOT LIMITED TO THE WARRANTIES OF MERCHANTABILITY,
FITNESS FOR A PARTICULAR PURPOSE AND NONINFRINGEMENT. IN NO EVENT SHALL THE
AUTHORS OR COPYRIGHT HOLDERS BE LIABLE FOR ANY CLAIM, DAMAGES OR OTHER
LIABILITY, WHETHER IN AN ACTION OF CONTRACT, TORT OR OTHERWISE, ARISING FROM,
OUT OF OR IN CONNECTION WITH THE SOFTWARE OR THE USE OR OTHER DEALINGS IN THE
SOFTWARE.
------------------------------------------------------------------------------
ALTERNATIVE B - Public Domain (www.unlicense.org)
This is free and unencumbered software released into the public domain.
Anyone is free to copy, modify, publish, use, compile, sell, or distribute this
software, either in source code form or as a compiled binary, for any purpose,
commercial or non-commercial, and by any means.
In jurisdictions that recognize copyright laws, the author or authors of this
software dedicate any and all copyright interest in the software to the public
domain. We make this dedication for the benefit of the public at large and to
the detriment of our heirs and successors. We intend this dedication to be an
overt act of relinquishment in perpetuity of all present and future rights to
this software under copyright law.
THE SOFTWARE IS PROVIDED "AS IS", WITHOUT WARRANTY OF ANY KIND, EXPRESS OR
IMPLIED, INCLUDING BUT NOT LIMITED TO THE WARRANTIES OF MERCHANTABILITY,
FITNESS FOR A PARTICULAR PURPOSE AND NONINFRINGEMENT. IN NO EVENT SHALL THE
AUTHORS BE LIABLE FOR ANY CLAIM, DAMAGES OR OTHER LIABILITY, WHETHER IN AN
ACTION OF CONTRACT, TORT OR OTHERWISE, ARISING FROM, OUT OF OR IN CONNECTION
WITH THE SOFTWARE OR THE USE OR OTHER DEALINGS IN THE SOFTWARE.
------------------------------------------------------------------------------
*/<|MERGE_RESOLUTION|>--- conflicted
+++ resolved
@@ -379,11 +379,8 @@
     Andreas Molzer
     github:hashitaku
     github:srdjanstipic
-<<<<<<< HEAD
     Macoy Madson
-=======
-    Andreas Vennström
->>>>>>> 579ace22
+    Andreas Vennstrom
 */
 
 #ifdef STBDS_UNIT_TESTS
